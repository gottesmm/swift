//===--- ClangImporter.cpp - Import Clang Modules -------------------------===//
//
// This source file is part of the Swift.org open source project
//
// Copyright (c) 2014 - 2018 Apple Inc. and the Swift project authors
// Licensed under Apache License v2.0 with Runtime Library Exception
//
// See https://swift.org/LICENSE.txt for license information
// See https://swift.org/CONTRIBUTORS.txt for the list of Swift project authors
//
//===----------------------------------------------------------------------===//
//
// This file implements support for loading Clang modules into Swift.
//
//===----------------------------------------------------------------------===//
#include "swift/ClangImporter/ClangImporter.h"
#include "ClangDiagnosticConsumer.h"
#include "IAMInference.h"
#include "ImporterImpl.h"
#include "swift/AST/ASTContext.h"
#include "swift/AST/ClangModuleLoader.h"
#include "swift/AST/DiagnosticEngine.h"
#include "swift/AST/DiagnosticsClangImporter.h"
#include "swift/AST/ImportCache.h"
#include "swift/AST/IRGenOptions.h"
#include "swift/AST/LinkLibrary.h"
#include "swift/AST/Module.h"
#include "swift/AST/NameLookup.h"
#include "swift/AST/Types.h"
#include "swift/Basic/Defer.h"
#include "swift/Basic/Platform.h"
#include "swift/Basic/Range.h"
#include "swift/Basic/StringExtras.h"
#include "swift/Basic/Version.h"
#include "swift/ClangImporter/ClangImporterOptions.h"
#include "swift/ClangImporter/ClangModule.h"
#include "swift/Config.h"
#include "swift/Demangling/Demangle.h"
#include "swift/ClangImporter/ClangModule.h"
#include "swift/Config.h"
#include "swift/Parse/Lexer.h"
#include "swift/Parse/Parser.h"
#include "swift/Strings.h"
#include "swift/Subsystems.h"
#include "clang/AST/ASTContext.h"
#include "clang/AST/Mangle.h"
#include "clang/Basic/CharInfo.h"
#include "clang/Basic/IdentifierTable.h"
#include "clang/Basic/Module.h"
#include "clang/Basic/TargetInfo.h"
#include "clang/Basic/Version.h"
#include "clang/CodeGen/ObjectFilePCHContainerOperations.h"
#include "clang/Frontend/FrontendActions.h"
#include "clang/Frontend/Utils.h"
#include "clang/Index/IndexingAction.h"
#include "clang/Lex/Preprocessor.h"
#include "clang/Lex/PreprocessorOptions.h"
#include "clang/Parse/Parser.h"
#include "clang/Rewrite/Frontend/FrontendActions.h"
#include "clang/Rewrite/Frontend/Rewriters.h"
#include "clang/Sema/Lookup.h"
#include "clang/Sema/Sema.h"
#include "clang/Serialization/ASTReader.h"
#include "clang/Serialization/ASTWriter.h"
#include "llvm/ADT/STLExtras.h"
#include "llvm/ADT/StringExtras.h"
#include "llvm/Support/CrashRecoveryContext.h"
#include "llvm/Support/FileCollector.h"
#include "llvm/Support/Memory.h"
#include "llvm/Support/Path.h"
#include <algorithm>
#include <memory>

using namespace swift;
using namespace importer;

// Commonly-used Clang classes.
using clang::CompilerInstance;
using clang::CompilerInvocation;

#pragma mark Internal data structures

namespace {
  class HeaderImportCallbacks : public clang::PPCallbacks {
    ClangImporter::Implementation &Impl;
  public:
    HeaderImportCallbacks(ClangImporter::Implementation &impl)
      : Impl(impl) {}

    void handleImport(const clang::Module *imported) {
      if (!imported)
        return;
      Impl.ImportedHeaderExports.push_back(
          const_cast<clang::Module *>(imported));
    }

    void InclusionDirective(clang::SourceLocation HashLoc,
                            const clang::Token &IncludeTok,
                            StringRef FileName,
                            bool IsAngled,
                            clang::CharSourceRange FilenameRange,
                            const clang::FileEntry *File,
                            StringRef SearchPath,
                            StringRef RelativePath,
                            const clang::Module *Imported,
                            clang::SrcMgr::CharacteristicKind FileType) override {
      handleImport(Imported);
    }

    void moduleImport(clang::SourceLocation ImportLoc,
                              clang::ModuleIdPath Path,
                              const clang::Module *Imported) override {
      handleImport(Imported);
    }
  };

  class PCHDeserializationCallbacks : public clang::ASTDeserializationListener {
    ClangImporter::Implementation &Impl;
  public:
    explicit PCHDeserializationCallbacks(ClangImporter::Implementation &impl)
      : Impl(impl) {}
    void ModuleImportRead(clang::serialization::SubmoduleID ID,
                          clang::SourceLocation ImportLoc) override {
      if (Impl.IsReadingBridgingPCH) {
        Impl.PCHImportedSubmodules.push_back(ID);
      }
    }
  };

  class HeaderParsingASTConsumer : public clang::ASTConsumer {
    SmallVector<clang::DeclGroupRef, 4> DeclGroups;
    PCHDeserializationCallbacks PCHCallbacks;
  public:
    explicit HeaderParsingASTConsumer(ClangImporter::Implementation &impl)
      : PCHCallbacks(impl) {}
    void
    HandleTopLevelDeclInObjCContainer(clang::DeclGroupRef decls) override {
      DeclGroups.push_back(decls);
    }

    ArrayRef<clang::DeclGroupRef> getAdditionalParsedDecls() {
      return DeclGroups;
    }

    clang::ASTDeserializationListener *GetASTDeserializationListener() override {
      return &PCHCallbacks;
    }

    void reset() {
      DeclGroups.clear();
    }
  };

  class ParsingAction : public clang::ASTFrontendAction {
    ASTContext &Ctx;
    ClangImporter &Importer;
    ClangImporter::Implementation &Impl;
    const ClangImporterOptions &ImporterOpts;
    std::string SwiftPCHHash;
  public:
    explicit ParsingAction(ASTContext &ctx,
                           ClangImporter &importer,
                           ClangImporter::Implementation &impl,
                           const ClangImporterOptions &importerOpts,
                           std::string swiftPCHHash)
      : Ctx(ctx), Importer(importer), Impl(impl), ImporterOpts(importerOpts),
        SwiftPCHHash(swiftPCHHash) {}
    std::unique_ptr<clang::ASTConsumer>
    CreateASTConsumer(clang::CompilerInstance &CI, StringRef InFile) override {
      return std::make_unique<HeaderParsingASTConsumer>(Impl);
    }
    bool BeginSourceFileAction(clang::CompilerInstance &CI) override {
      // Prefer frameworks over plain headers.
      // We add search paths here instead of when building the initial invocation
      // so that (a) we use the same code as search paths for imported modules,
      // and (b) search paths are always added after -Xcc options.
      SearchPathOptions &searchPathOpts = Ctx.SearchPathOpts;
      for (const auto &framepath : searchPathOpts.FrameworkSearchPaths) {
        Importer.addSearchPath(framepath.Path, /*isFramework*/true,
                               framepath.IsSystem);
      }

      for (auto path : searchPathOpts.ImportSearchPaths) {
        Importer.addSearchPath(path, /*isFramework*/false, /*isSystem=*/false);
      }

      auto PCH = Importer.getOrCreatePCH(ImporterOpts, SwiftPCHHash);
      if (PCH.hasValue()) {
        Impl.getClangInstance()->getPreprocessorOpts().ImplicitPCHInclude =
            PCH.getValue();
        Impl.IsReadingBridgingPCH = true;
        Impl.setSinglePCHImport(PCH.getValue());
      }

      return true;
    }
  };

  class StdStringMemBuffer : public llvm::MemoryBuffer {
    const std::string storage;
    const std::string name;
  public:
    StdStringMemBuffer(std::string &&source, StringRef name)
        : storage(std::move(source)), name(name.str()) {
      init(storage.data(), storage.data() + storage.size(),
           /*null-terminated=*/true);
    }

    StringRef getBufferIdentifier() const override {
      return name;
    }

    BufferKind getBufferKind() const override {
      return MemoryBuffer_Malloc;
    }
  };

  class ZeroFilledMemoryBuffer : public llvm::MemoryBuffer {
    const std::string name;
  public:
    explicit ZeroFilledMemoryBuffer(size_t size, StringRef name)
        : name(name.str()) {
      assert(size > 0);
      std::error_code error;
      llvm::sys::MemoryBlock memory =
          llvm::sys::Memory::allocateMappedMemory(size, nullptr,
                                                  llvm::sys::Memory::MF_READ,
                                                  error);
      assert(!error && "failed to allocated read-only zero-filled memory");
      init(static_cast<char *>(memory.base()),
           static_cast<char *>(memory.base()) + memory.allocatedSize() - 1,
           /*null-terminated*/true);
    }

    ~ZeroFilledMemoryBuffer() override {
      llvm::sys::MemoryBlock memory{const_cast<char *>(getBufferStart()),
        getBufferSize()};
      std::error_code error = llvm::sys::Memory::releaseMappedMemory(memory);
      assert(!error && "failed to deallocate read-only zero-filled memory");
      (void)error;
    }

    ZeroFilledMemoryBuffer(const ZeroFilledMemoryBuffer &) = delete;
    ZeroFilledMemoryBuffer(ZeroFilledMemoryBuffer &&) = delete;
    void operator=(const ZeroFilledMemoryBuffer &) = delete;
    void operator=(ZeroFilledMemoryBuffer &&) = delete;

    StringRef getBufferIdentifier() const override {
      return name;
    }
    BufferKind getBufferKind() const override {
      return MemoryBuffer_MMap;
    }
  };
} // end anonymous namespace

namespace {
class BridgingPPTracker : public clang::PPCallbacks {
  ClangImporter::Implementation &Impl;

public:
  BridgingPPTracker(ClangImporter::Implementation &Impl)
    : Impl(Impl) {}

private:
  static unsigned getNumModuleIdentifiers(const clang::Module *Mod) {
    unsigned Result = 1;
    while (Mod->Parent) {
      Mod = Mod->Parent;
      ++Result;
    }
    return Result;
  }

  void InclusionDirective(clang::SourceLocation HashLoc,
                          const clang::Token &IncludeTok,
                          StringRef FileName,
                          bool IsAngled,
                          clang::CharSourceRange FilenameRange,
                          const clang::FileEntry *File,
                          StringRef SearchPath,
                          StringRef RelativePath,
                          const clang::Module *Imported,
                          clang::SrcMgr::CharacteristicKind FileType) override{
    if (!Imported) {
      if (File)
        Impl.BridgeHeaderFiles.insert(File);
      return;
    }
    // Synthesize identifier locations.
    SmallVector<clang::SourceLocation, 4> IdLocs;
    for (unsigned I = 0, E = getNumModuleIdentifiers(Imported); I != E; ++I)
      IdLocs.push_back(HashLoc);
    handleImport(HashLoc, IdLocs, Imported);
  }

  void moduleImport(clang::SourceLocation ImportLoc,
                    clang::ModuleIdPath Path,
                    const clang::Module *Imported) override {
    if (!Imported)
      return;
    SmallVector<clang::SourceLocation, 4> IdLocs;
    for (auto &P : Path)
      IdLocs.push_back(P.second);
    handleImport(ImportLoc, IdLocs, Imported);
  }

  void handleImport(clang::SourceLocation ImportLoc,
                    ArrayRef<clang::SourceLocation> IdLocs,
                    const clang::Module *Imported) {
    clang::ASTContext &ClangCtx = Impl.getClangASTContext();
    clang::ImportDecl *ClangImport = clang::ImportDecl::Create(ClangCtx,
                                            ClangCtx.getTranslationUnitDecl(),
                                            ImportLoc,
                                           const_cast<clang::Module*>(Imported),
                                            IdLocs);
    Impl.BridgeHeaderTopLevelImports.push_back(ClangImport);
  }

  void MacroDefined(const clang::Token &MacroNameTok,
                    const clang::MacroDirective *MD) override {
    Impl.BridgeHeaderMacros.push_back(MacroNameTok.getIdentifierInfo());
  }
};

class ClangImporterDependencyCollector : public clang::DependencyCollector
{
  llvm::StringSet<> ExcludedPaths;
  /// The FileCollector is used by LLDB to generate reproducers. It's not used
  /// by Swift to track dependencies.
  std::shared_ptr<llvm::FileCollector> FileCollector;
  const IntermoduleDepTrackingMode Mode;

public:
  ClangImporterDependencyCollector(
      IntermoduleDepTrackingMode Mode,
      std::shared_ptr<llvm::FileCollector> FileCollector)
      : FileCollector(FileCollector), Mode(Mode) {}

  void excludePath(StringRef filename) {
    ExcludedPaths.insert(filename);
  }

  bool isClangImporterSpecialName(StringRef Filename) {
    using ImporterImpl = ClangImporter::Implementation;
    return (Filename == ImporterImpl::moduleImportBufferName
            || Filename == ImporterImpl::bridgingHeaderBufferName);
  }

  bool needSystemDependencies() override {
    return Mode == IntermoduleDepTrackingMode::IncludeSystem;
  }

  bool sawDependency(StringRef Filename, bool FromClangModule,
                     bool IsSystem, bool IsClangModuleFile,
                     bool IsMissing) override {
    if (!clang::DependencyCollector::sawDependency(Filename, FromClangModule,
                                                   IsSystem, IsClangModuleFile,
                                                   IsMissing))
      return false;
    // Currently preserving older ClangImporter behavior of ignoring .pcm
    // file dependencies, but possibly revisit?
    if (IsClangModuleFile
        || isClangImporterSpecialName(Filename)
        || ExcludedPaths.count(Filename))
      return false;
    return true;
  }

  void maybeAddDependency(StringRef Filename, bool FromModule, bool IsSystem,
                          bool IsModuleFile, bool IsMissing) override {
    if (FileCollector)
      FileCollector->addFile(Filename);
    clang::DependencyCollector::maybeAddDependency(
        Filename, FromModule, IsSystem, IsModuleFile, IsMissing);
  }
};
} // end anonymous namespace

std::shared_ptr<clang::DependencyCollector>
ClangImporter::createDependencyCollector(
    IntermoduleDepTrackingMode Mode,
    std::shared_ptr<llvm::FileCollector> FileCollector) {
  return std::make_shared<ClangImporterDependencyCollector>(Mode,
                                                            FileCollector);
}

void ClangImporter::Implementation::addBridgeHeaderTopLevelDecls(
    clang::Decl *D) {
  if (shouldIgnoreBridgeHeaderTopLevelDecl(D))
    return;

  BridgeHeaderTopLevelDecls.push_back(D);
}

bool ClangImporter::Implementation::shouldIgnoreBridgeHeaderTopLevelDecl(
    clang::Decl *D) {
  // Ignore forward references;
  if (auto *ID = dyn_cast<clang::ObjCInterfaceDecl>(D)) {
    if (!ID->isThisDeclarationADefinition())
      return true;
  } else if (auto PD = dyn_cast<clang::ObjCProtocolDecl>(D)) {
    if (!PD->isThisDeclarationADefinition())
      return true;
  } else if (auto TD = dyn_cast<clang::TagDecl>(D)) {
    if (!TD->isThisDeclarationADefinition())
      return true;
  }
  return false;
}

ClangImporter::ClangImporter(ASTContext &ctx,
                             const ClangImporterOptions &clangImporterOpts,
                             DependencyTracker *tracker,
                             DWARFImporterDelegate *dwarfImporterDelegate)
    : ClangModuleLoader(tracker),
      Impl(*new Implementation(ctx, clangImporterOpts, dwarfImporterDelegate)) {
}

ClangImporter::~ClangImporter() {
  delete &Impl;
}

#pragma mark Module loading

/// Finds the glibc.modulemap file relative to the provided resource dir.
///
/// Note that the module map used for Glibc depends on the target we're
/// compiling for, and is not included in the resource directory with the other
/// implicit module maps. It's at {freebsd|linux}/{arch}/glibc.modulemap.
static Optional<StringRef>
getGlibcModuleMapPath(SearchPathOptions& Opts, llvm::Triple triple,
                      SmallVectorImpl<char> &buffer) {
  StringRef platform = swift::getPlatformNameForTriple(triple);
  StringRef arch = swift::getMajorArchitectureName(triple);

  if (!Opts.SDKPath.empty()) {
    buffer.clear();
    buffer.append(Opts.SDKPath.begin(), Opts.SDKPath.end());
    llvm::sys::path::append(buffer, "usr", "lib", "swift");
    llvm::sys::path::append(buffer, platform, arch, "glibc.modulemap");

    // Only specify the module map if that file actually exists.  It may not;
    // for example in the case that `swiftc -target x86_64-unknown-linux-gnu
    // -emit-ir` is invoked using a Swift compiler not built for Linux targets.
    if (llvm::sys::fs::exists(buffer))
      return StringRef(buffer.data(), buffer.size());
  }

  if (!Opts.RuntimeResourcePath.empty()) {
    buffer.clear();
    buffer.append(Opts.RuntimeResourcePath.begin(),
                  Opts.RuntimeResourcePath.end());
    llvm::sys::path::append(buffer, platform, arch, "glibc.modulemap");

    // Only specify the module map if that file actually exists.  It may not;
    // for example in the case that `swiftc -target x86_64-unknown-linux-gnu
    // -emit-ir` is invoked using a Swift compiler not built for Linux targets.
    if (llvm::sys::fs::exists(buffer))
      return StringRef(buffer.data(), buffer.size());
  }

  return None;
}

void
importer::getNormalInvocationArguments(
    std::vector<std::string> &invocationArgStrs,
    ASTContext &ctx,
    const ClangImporterOptions &importerOpts) {
  const auto &LangOpts = ctx.LangOpts;
  const llvm::Triple &triple = LangOpts.Target;
  SearchPathOptions &searchPathOpts = ctx.SearchPathOpts;

  auto languageVersion = ctx.LangOpts.EffectiveLanguageVersion;

  if (llvm::sys::path::extension(importerOpts.BridgingHeader)
          .endswith(file_types::getExtension(file_types::TY_PCH))) {
    invocationArgStrs.insert(invocationArgStrs.end(), {
        "-include-pch", importerOpts.BridgingHeader
    });
  }

  // If there are no shims in the resource dir, add a search path in the SDK.
  SmallString<128> shimsPath(searchPathOpts.RuntimeResourcePath);
  llvm::sys::path::append(shimsPath, "shims");
  if (!llvm::sys::fs::exists(shimsPath)) {
    shimsPath = searchPathOpts.SDKPath;
    llvm::sys::path::append(shimsPath, "usr", "lib", "swift", "shims");
    invocationArgStrs.insert(invocationArgStrs.end(),
                             {"-isystem", std::string(shimsPath.str())});
  }

  // Construct the invocation arguments for the current target.
  // Add target-independent options first.
  invocationArgStrs.insert(invocationArgStrs.end(), {
      // Don't emit LLVM IR.
      "-fsyntax-only",

      // Enable block support.
      "-fblocks",

      languageVersion.preprocessorDefinition("__swift__", {10000, 100, 1}),

      "-fretain-comments-from-system-headers",

      "-isystem", searchPathOpts.RuntimeResourcePath,
  });

  // Enable Position Independence.  `-fPIC` is not supported on Windows, which
  // is implicitly position independent.
  if (!triple.isOSWindows())
    invocationArgStrs.insert(invocationArgStrs.end(), {"-fPIC"});

  // Enable modules.
  invocationArgStrs.insert(invocationArgStrs.end(), {
      "-fmodules",
      "-Xclang", "-fmodule-feature", "-Xclang", "swift"
  });
  // Don't enforce strict rules when inside the debugger to work around search
  // path problems caused by a module existing in both the build/install
  // directory and the source directory.
  if (!importerOpts.DebuggerSupport)
    invocationArgStrs.push_back(
        "-Werror=non-modular-include-in-framework-module");

  if (LangOpts.EnableObjCInterop) {
    bool EnableCXXInterop = LangOpts.EnableCXXInterop;
    invocationArgStrs.insert(
        invocationArgStrs.end(),
        {"-x", EnableCXXInterop ? "objective-c++" : "objective-c",
         EnableCXXInterop ? "-std=gnu++17" : "-std=gnu11", "-fobjc-arc"});
    // TODO: Investigate whether 7.0 is a suitable default version.
    if (!triple.isOSDarwin())
      invocationArgStrs.insert(invocationArgStrs.end(),
                               {"-fobjc-runtime=ios-7.0"});
  } else {
    bool EnableCXXInterop = LangOpts.EnableCXXInterop;
    invocationArgStrs.insert(invocationArgStrs.end(),
                             {"-x", EnableCXXInterop ? "c++" : "c",
                              EnableCXXInterop ? "-std=gnu++17" : "-std=gnu11"});
  }

  // Set C language options.
  if (triple.isOSDarwin()) {
    invocationArgStrs.insert(invocationArgStrs.end(), {
      // Avoid including the iso646.h header because some headers from OS X
      // frameworks are broken by it.
      "-D_ISO646_H_", "-D__ISO646_H",

      // Request new APIs from AppKit.
      "-DSWIFT_SDK_OVERLAY_APPKIT_EPOCH=2",

      // Request new APIs from Foundation.
      "-DSWIFT_SDK_OVERLAY_FOUNDATION_EPOCH=8",

      // Request new APIs from SceneKit.
      "-DSWIFT_SDK_OVERLAY2_SCENEKIT_EPOCH=3",

      // Request new APIs from GameplayKit.
      "-DSWIFT_SDK_OVERLAY_GAMEPLAYKIT_EPOCH=1",

      // Request new APIs from SpriteKit.
      "-DSWIFT_SDK_OVERLAY_SPRITEKIT_EPOCH=1",

      // Request new APIs from CoreImage.
      "-DSWIFT_SDK_OVERLAY_COREIMAGE_EPOCH=2",

      // Request new APIs from libdispatch.
      "-DSWIFT_SDK_OVERLAY_DISPATCH_EPOCH=2",

      // Request new APIs from libpthread
      "-DSWIFT_SDK_OVERLAY_PTHREAD_EPOCH=1",

      // Request new APIs from CoreGraphics.
      "-DSWIFT_SDK_OVERLAY_COREGRAPHICS_EPOCH=0",

      // Request new APIs from UIKit.
      "-DSWIFT_SDK_OVERLAY_UIKIT_EPOCH=2",

      // Backwards compatibility for headers that were checking this instead of
      // '__swift__'.
      "-DSWIFT_CLASS_EXTRA=",
    });

    // Get the version of this compiler and pass it to C/Objective-C
    // declarations.
    auto V = version::Version::getCurrentCompilerVersion();
    if (!V.empty()) {
      invocationArgStrs.insert(invocationArgStrs.end(), {
        V.preprocessorDefinition("__SWIFT_COMPILER_VERSION",
                                 {1000000000, /*ignored*/ 0, 1000000, 1000, 1}),
      });
    }
  } else {
    // Ideally we should turn this on for all Glibc targets that are actually
    // using Glibc or a libc that respects that flag. This will cause some
    // source breakage however (specifically with strerror_r()) on Linux
    // without a workaround.
    if (triple.isOSFuchsia() || triple.isAndroid()) {
      // Many of the modern libc features are hidden behind feature macros like
      // _GNU_SOURCE or _XOPEN_SOURCE.
      invocationArgStrs.insert(invocationArgStrs.end(), {
        "-D_GNU_SOURCE",
      });
    }

    if (triple.isOSWindows()) {
      switch (triple.getArch()) {
      default: llvm_unreachable("unsupported Windows architecture");
      case llvm::Triple::arm:
      case llvm::Triple::thumb:
        invocationArgStrs.insert(invocationArgStrs.end(), {"-D_ARM_"});
        break;
      case llvm::Triple::aarch64:
        invocationArgStrs.insert(invocationArgStrs.end(), {"-D_ARM64_"});
        break;
      case llvm::Triple::x86:
        invocationArgStrs.insert(invocationArgStrs.end(), {"-D_X86_"});
        break;
      case llvm::Triple::x86_64:
        invocationArgStrs.insert(invocationArgStrs.end(), {"-D_AMD64_"});
        break;
      }
    }

    SmallString<128> buffer;
    if (auto path = getGlibcModuleMapPath(searchPathOpts, triple, buffer)) {
      invocationArgStrs.push_back((Twine("-fmodule-map-file=") + *path).str());
    } else {
      // FIXME: Emit a warning of some kind.
    }
  }

  if (searchPathOpts.SDKPath.empty()) {
    invocationArgStrs.push_back("-Xclang");
    invocationArgStrs.push_back("-nostdsysteminc");
  } else {
    if (triple.isWindowsMSVCEnvironment()) {
      llvm::SmallString<261> path; // MAX_PATH + 1
      path = searchPathOpts.SDKPath;
      llvm::sys::path::append(path, "usr", "include");
      llvm::sys::path::native(path);

      invocationArgStrs.push_back("-isystem");
      invocationArgStrs.push_back(std::string(path.str()));
    } else {
      // On Darwin, Clang uses -isysroot to specify the include
      // system root. On other targets, it seems to use --sysroot.
      invocationArgStrs.push_back(triple.isOSDarwin() ? "-isysroot"
                                                      : "--sysroot");
      invocationArgStrs.push_back(searchPathOpts.SDKPath);
    }
  }

  const std::string &moduleCachePath = importerOpts.ModuleCachePath;
  if (!moduleCachePath.empty()) {
    invocationArgStrs.push_back("-fmodules-cache-path=");
    invocationArgStrs.back().append(moduleCachePath);
  }

  if (ctx.SearchPathOpts.DisableModulesValidateSystemDependencies) {
    invocationArgStrs.push_back("-fno-modules-validate-system-headers");
  } else {
    invocationArgStrs.push_back("-fmodules-validate-system-headers");
  }

  if (importerOpts.DetailedPreprocessingRecord) {
    invocationArgStrs.insert(invocationArgStrs.end(), {
      "-Xclang", "-detailed-preprocessing-record",
      "-Xclang", "-fmodule-format=raw",
    });
  } else {
    invocationArgStrs.insert(invocationArgStrs.end(), {
      "-Xclang", "-fmodule-format=obj",
    });
  }

  // Enable API notes alongside headers/in frameworks.
  invocationArgStrs.push_back("-fapinotes-modules");
  invocationArgStrs.push_back("-fapinotes-swift-version=" +
                              languageVersion.asAPINotesVersionString());
  invocationArgStrs.push_back("-iapinotes-modules");
  invocationArgStrs.push_back((llvm::Twine(searchPathOpts.RuntimeResourcePath) +
                               llvm::sys::path::get_separator() +
                               "apinotes").str());
}

static void
getEmbedBitcodeInvocationArguments(std::vector<std::string> &invocationArgStrs,
                                   ASTContext &ctx,
                                   const ClangImporterOptions &importerOpts) {
  invocationArgStrs.insert(invocationArgStrs.end(), {
    // Backend mode.
    "-fembed-bitcode",

    // ...but Clang isn't doing the emission.
    "-fsyntax-only",

    "-x", "ir",
  });
}

void
importer::addCommonInvocationArguments(
    std::vector<std::string> &invocationArgStrs,
    ASTContext &ctx,
    const ClangImporterOptions &importerOpts) {
  using ImporterImpl = ClangImporter::Implementation;
  const llvm::Triple &triple = ctx.LangOpts.Target;
  SearchPathOptions &searchPathOpts = ctx.SearchPathOpts;

  invocationArgStrs.push_back("-target");
  invocationArgStrs.push_back(triple.str());

  if (ctx.LangOpts.SDKVersion) {
    invocationArgStrs.push_back("-Xclang");
    invocationArgStrs.push_back(
        "-target-sdk-version=" + ctx.LangOpts.SDKVersion->getAsString());
  }

  invocationArgStrs.push_back(ImporterImpl::moduleImportBufferName);

  if (ctx.LangOpts.EnableAppExtensionRestrictions) {
    invocationArgStrs.push_back("-fapplication-extension");
  }

  if (!importerOpts.TargetCPU.empty()) {
    invocationArgStrs.push_back("-mcpu=" + importerOpts.TargetCPU);

  } else if (triple.isOSDarwin()) {
    // Special case CPU based on known deployments:
    //   - arm64 deploys to cyclone
    //   - arm64 on macOS
    //   - arm64 for iOS/tvOS/watchOS simulators
    //   - arm64e deploys to vortex
    // and arm64e (everywhere) and arm64e macOS defaults to the "vortex" CPU
    // for Darwin, but Clang only detects this if we use -arch.
    if (triple.getArchName() == "arm64e")
      invocationArgStrs.push_back("-mcpu=vortex");
    else if (triple.isAArch64() && triple.isMacOSX())
      invocationArgStrs.push_back("-mcpu=vortex");
    else if (triple.isAArch64() && triple.isSimulatorEnvironment() &&
             (triple.isiOS() || triple.isWatchOS()))
      invocationArgStrs.push_back("-mcpu=vortex");
    else if (triple.getArch() == llvm::Triple::aarch64 ||
             triple.getArch() == llvm::Triple::aarch64_be) {
      invocationArgStrs.push_back("-mcpu=cyclone");
    }
  } else if (triple.getArch() == llvm::Triple::systemz) {
    invocationArgStrs.push_back("-march=z13");
  }

  if (!importerOpts.Optimization.empty()) {
    invocationArgStrs.push_back(importerOpts.Optimization);
  }

  const std::string &overrideResourceDir = importerOpts.OverrideResourceDir;
  if (overrideResourceDir.empty()) {
    llvm::SmallString<128> resourceDir(searchPathOpts.RuntimeResourcePath);

    // Adjust the path to refer to our copy of the Clang resource directory
    // under 'lib/swift/clang', which is either a real resource directory or a
    // symlink to one inside of a full Clang installation.
    //
    // The rationale for looking under the Swift resource directory and not
    // assuming that the Clang resource directory is located next to it is that
    // Swift, when installed separately, should not need to install files in
    // directories that are not "owned" by it.
    llvm::sys::path::append(resourceDir, "clang");

    // Set the Clang resource directory to the path we computed.
    invocationArgStrs.push_back("-resource-dir");
    invocationArgStrs.push_back(std::string(resourceDir.str()));
  } else {
    invocationArgStrs.push_back("-resource-dir");
    invocationArgStrs.push_back(overrideResourceDir);
  }

  if (!importerOpts.IndexStorePath.empty()) {
    invocationArgStrs.push_back("-index-store-path");
    invocationArgStrs.push_back(importerOpts.IndexStorePath);
  }

  invocationArgStrs.push_back("-fansi-escape-codes");

  for (auto extraArg : importerOpts.ExtraArgs) {
    invocationArgStrs.push_back(extraArg);
  }
}

bool ClangImporter::canReadPCH(StringRef PCHFilename) {
  if (!llvm::sys::fs::exists(PCHFilename))
    return false;

  // FIXME: The following attempts to do an initial ReadAST invocation to verify
  // the PCH, without causing trouble for the existing CompilerInstance.
  // Look into combining creating the ASTReader along with verification + update
  // if necessary, so that we can create and use one ASTReader in the common case
  // when there is no need for update.
  clang::CompilerInstance CI(Impl.Instance->getPCHContainerOperations(),
                             &Impl.Instance->getModuleCache());
  auto invocation =
      std::make_shared<clang::CompilerInvocation>(*Impl.Invocation);
  invocation->getPreprocessorOpts().DisablePCHValidation = false;
  invocation->getPreprocessorOpts().AllowPCHWithCompilerErrors = false;
  invocation->getHeaderSearchOpts().ModulesValidateSystemHeaders = true;
  invocation->getLangOpts()->NeededByPCHOrCompilationUsesPCH = true;
  invocation->getLangOpts()->CacheGeneratedPCH = true;

  // ClangImporter::create adds a remapped MemoryBuffer that we don't need
  // here.  Moreover, it's a raw pointer owned by the preprocessor options; if
  // we don't clear the range then both the original and new CompilerInvocation
  // will try to free it.
  invocation->getPreprocessorOpts().RemappedFileBuffers.clear();

  CI.setInvocation(std::move(invocation));
  CI.setTarget(&Impl.Instance->getTarget());
  CI.setDiagnostics(
      &*clang::CompilerInstance::createDiagnostics(new clang::DiagnosticOptions()));

  // Note: Reusing the file manager is safe; this is a component that's already
  // reused when building PCM files for the module cache.
  CI.createSourceManager(Impl.Instance->getFileManager());
  auto &clangSrcMgr = CI.getSourceManager();
  auto FID = clangSrcMgr.createFileID(
                        std::make_unique<ZeroFilledMemoryBuffer>(1, "<main>"));
  clangSrcMgr.setMainFileID(FID);
  auto &diagConsumer = CI.getDiagnosticClient();
  diagConsumer.BeginSourceFile(CI.getLangOpts());
  SWIFT_DEFER {
    diagConsumer.EndSourceFile();
  };

  // Pass in TU_Complete, which is the default mode for the Preprocessor
  // constructor and the right one for reading a PCH.
  CI.createPreprocessor(clang::TU_Complete);
  CI.createASTContext();
  CI.createASTReader();
  clang::ASTReader &Reader = *CI.getASTReader();

  auto failureCapabilities =
    clang::ASTReader::ARR_Missing |
    clang::ASTReader::ARR_OutOfDate |
    clang::ASTReader::ARR_VersionMismatch;

  auto result = Reader.ReadAST(PCHFilename, clang::serialization::MK_PCH,
                               clang::SourceLocation(), failureCapabilities);
  switch (result) {
  case clang::ASTReader::Success:
    return true;
  case clang::ASTReader::Failure:
  case clang::ASTReader::Missing:
  case clang::ASTReader::OutOfDate:
  case clang::ASTReader::VersionMismatch:
    return false;
  case clang::ASTReader::ConfigurationMismatch:
  case clang::ASTReader::HadErrors:
    assert(0 && "unexpected ASTReader failure for PCH validation");
    return false;
  }
  llvm_unreachable("unhandled result");
}

Optional<std::string>
ClangImporter::getPCHFilename(const ClangImporterOptions &ImporterOptions,
                              StringRef SwiftPCHHash, bool &isExplicit) {
  if (llvm::sys::path::extension(ImporterOptions.BridgingHeader)
        .endswith(file_types::getExtension(file_types::TY_PCH))) {
    isExplicit = true;
    return ImporterOptions.BridgingHeader;
  }
  isExplicit = false;

  const auto &BridgingHeader = ImporterOptions.BridgingHeader;
  const auto &PCHOutputDir = ImporterOptions.PrecompiledHeaderOutputDir;
  if (SwiftPCHHash.empty() || BridgingHeader.empty() || PCHOutputDir.empty()) {
    return None;
  }

  SmallString<256> PCHBasename { llvm::sys::path::filename(BridgingHeader) };
  llvm::sys::path::replace_extension(PCHBasename, "");
  PCHBasename.append("-swift_");
  PCHBasename.append(SwiftPCHHash);
  PCHBasename.append("-clang_");
  PCHBasename.append(getClangModuleHash());
  PCHBasename.append(".pch");
  SmallString<256> PCHFilename { PCHOutputDir };
  llvm::sys::path::append(PCHFilename, PCHBasename);
  return PCHFilename.str().str();
}


Optional<std::string>
ClangImporter::getOrCreatePCH(const ClangImporterOptions &ImporterOptions,
                              StringRef SwiftPCHHash) {
  bool isExplicit;
  auto PCHFilename = getPCHFilename(ImporterOptions, SwiftPCHHash,
                                    isExplicit);
  if (!PCHFilename.hasValue()) {
    return None;
  }
  if (!isExplicit && !ImporterOptions.PCHDisableValidation &&
      !canReadPCH(PCHFilename.getValue())) {
    StringRef parentDir = llvm::sys::path::parent_path(PCHFilename.getValue());
    std::error_code EC = llvm::sys::fs::create_directories(parentDir);
    if (EC) {
      llvm::errs() << "failed to create directory '" << parentDir << "': "
        << EC.message();
      return None;
    }
    auto FailedToEmit = emitBridgingPCH(ImporterOptions.BridgingHeader,
                                        PCHFilename.getValue());
    if (FailedToEmit) {
      return None;
    }
  }

  return PCHFilename.getValue();
}

std::vector<std::string>
ClangImporter::getClangArguments(ASTContext &ctx,
                                 const ClangImporterOptions &importerOpts) {
  if (importerOpts.ExtraArgsOnly) {
    return importerOpts.ExtraArgs;
  }
  std::vector<std::string> invocationArgStrs;
  // Clang expects this to be like an actual command line. So we need to pass in
  // "clang" for argv[0]
  invocationArgStrs.push_back("clang");
  switch (importerOpts.Mode) {
  case ClangImporterOptions::Modes::Normal:
  case ClangImporterOptions::Modes::PrecompiledModule:
    getNormalInvocationArguments(invocationArgStrs, ctx, importerOpts);
    break;
  case ClangImporterOptions::Modes::EmbedBitcode:
    getEmbedBitcodeInvocationArguments(invocationArgStrs, ctx, importerOpts);
    break;
  }
  addCommonInvocationArguments(invocationArgStrs, ctx, importerOpts);
  return invocationArgStrs;
}

std::unique_ptr<clang::CompilerInvocation>
ClangImporter::createClangInvocation(ClangImporter *importer,
                                     const ClangImporterOptions &importerOpts,
                                     ArrayRef<std::string> invocationArgStrs,
                                     std::vector<std::string> *CC1Args) {
  std::vector<const char *> invocationArgs;
  invocationArgs.reserve(invocationArgStrs.size());
  for (auto &argStr : invocationArgStrs)
    invocationArgs.push_back(argStr.c_str());
  // Set up a temporary diagnostic client to report errors from parsing the
  // command line, which may be important for Swift clients if, for example,
  // they're using -Xcc options. Unfortunately this diagnostic engine has to
  // use the default options because the /actual/ options haven't been parsed
  // yet.
  //
  // The long-term client for Clang diagnostics is set up below, after the
  // clang::CompilerInstance is created.
  llvm::IntrusiveRefCntPtr<clang::DiagnosticOptions> tempDiagOpts{
    new clang::DiagnosticOptions
  };

  ClangDiagnosticConsumer tempDiagClient{importer->Impl, *tempDiagOpts,
                                         importerOpts.DumpClangDiagnostics};
  llvm::IntrusiveRefCntPtr<clang::DiagnosticsEngine> tempClangDiags =
      clang::CompilerInstance::createDiagnostics(tempDiagOpts.get(),
                                                 &tempDiagClient,
                                                 /*owned*/false);

  return clang::createInvocationFromCommandLine(invocationArgs, tempClangDiags,
                                                nullptr, false, CC1Args);
}

ArrayRef<std::string> ClangImporter::getExtraClangArgs() const {
  return Impl.ExtraClangArgs;
}

std::unique_ptr<ClangImporter>
ClangImporter::create(ASTContext &ctx, const ClangImporterOptions &importerOpts,
                      std::string swiftPCHHash, DependencyTracker *tracker,
                      DWARFImporterDelegate *dwarfImporterDelegate) {
  std::unique_ptr<ClangImporter> importer{
      new ClangImporter(ctx, importerOpts, tracker, dwarfImporterDelegate)};
  importer->Impl.ClangArgs = getClangArguments(ctx, importerOpts);
  ArrayRef<std::string> invocationArgStrs = importer->Impl.ClangArgs;
  importer->Impl.ExtraClangArgs = importerOpts.ExtraArgs;
  if (importerOpts.DumpClangDiagnostics) {
    llvm::errs() << "'";
    llvm::interleave(
        invocationArgStrs, [](StringRef arg) { llvm::errs() << arg; },
        [] { llvm::errs() << "' '"; });
    llvm::errs() << "'\n";
  }



  if (llvm::sys::path::extension(importerOpts.BridgingHeader)
        .endswith(file_types::getExtension(file_types::TY_PCH))) {
    importer->Impl.setSinglePCHImport(importerOpts.BridgingHeader);
    importer->Impl.IsReadingBridgingPCH = true;
    if (tracker) {
      // Currently ignoring dependency on bridging .pch files because they are
      // temporaries; if and when they are no longer temporaries, this condition
      // should be removed.
      auto &coll = static_cast<ClangImporterDependencyCollector &>(
        *tracker->getClangCollector());
      coll.excludePath(importerOpts.BridgingHeader);
    }
  }

  // Create a new Clang compiler invocation.
  {
    importer->Impl.Invocation = createClangInvocation(importer.get(),
                                                      importerOpts,
                                                      invocationArgStrs);
    if (!importer->Impl.Invocation)
      return nullptr;
  }

  {
    // Create an almost-empty memory buffer.
    auto sourceBuffer = llvm::MemoryBuffer::getMemBuffer(
      "extern int __swift __attribute__((unavailable));",
      Implementation::moduleImportBufferName);
    clang::PreprocessorOptions &ppOpts =
        importer->Impl.Invocation->getPreprocessorOpts();
    ppOpts.addRemappedFile(Implementation::moduleImportBufferName,
                           sourceBuffer.release());
  }

  // Install a Clang module file extension to build Swift name lookup tables.
  importer->Impl.Invocation->getFrontendOpts().ModuleFileExtensions.push_back(
      std::make_shared<SwiftNameLookupExtension>(
          importer->Impl.BridgingHeaderLookupTable,
          importer->Impl.LookupTables, importer->Impl.SwiftContext,
          importer->Impl.getBufferImporterForDiagnostics(),
          importer->Impl.platformAvailability,
          importer->Impl.InferImportAsMember));

  // Create a compiler instance.
  {
    auto PCHContainerOperations =
      std::make_shared<clang::PCHContainerOperations>();
    PCHContainerOperations->registerWriter(
        std::make_unique<clang::ObjectFilePCHContainerWriter>());
    PCHContainerOperations->registerReader(
        std::make_unique<clang::ObjectFilePCHContainerReader>());
    importer->Impl.Instance.reset(
        new clang::CompilerInstance(std::move(PCHContainerOperations)));
  }
  auto &instance = *importer->Impl.Instance;
  instance.setInvocation(importer->Impl.Invocation);

  if (tracker)
    instance.addDependencyCollector(tracker->getClangCollector());

  {
    // Now set up the real client for Clang diagnostics---configured with proper
    // options---as opposed to the temporary one we made above.
    auto actualDiagClient = std::make_unique<ClangDiagnosticConsumer>(
        importer->Impl, instance.getDiagnosticOpts(),
        importerOpts.DumpClangDiagnostics);
    instance.createDiagnostics(actualDiagClient.release());
  }

  // Set up the file manager.
  {
    llvm::IntrusiveRefCntPtr<llvm::vfs::FileSystem> VFS =
        clang::createVFSFromCompilerInvocation(instance.getInvocation(),
                                               instance.getDiagnostics(),
                                               ctx.SourceMgr.getFileSystem());
    instance.createFileManager(std::move(VFS));
  }

  // Don't stop emitting messages if we ever can't load a module.
  // FIXME: This is actually a general problem: any "fatal" error could mess up
  // the CompilerInvocation when we're not in "show diagnostics after fatal
  // error" mode.
  clang::DiagnosticsEngine &clangDiags = instance.getDiagnostics();
  clangDiags.setSeverity(clang::diag::err_module_not_found,
                         clang::diag::Severity::Error,
                         clang::SourceLocation());
  clangDiags.setSeverity(clang::diag::err_module_not_built,
                         clang::diag::Severity::Error,
                         clang::SourceLocation());
  clangDiags.setFatalsAsError(ctx.Diags.getShowDiagnosticsAfterFatalError());


  // Create the associated action.
  importer->Impl.Action.reset(new ParsingAction(ctx, *importer,
                                                importer->Impl,
                                                importerOpts,
                                                swiftPCHHash));
  auto *action = importer->Impl.Action.get();

  // Execute the action. We effectively inline most of
  // CompilerInstance::ExecuteAction here, because we need to leave the AST
  // open for future module loading.
  // FIXME: This has to be cleaned up on the Clang side before we can improve
  // things here.

  // Create the target instance.
  instance.setTarget(
    clang::TargetInfo::CreateTargetInfo(clangDiags,
                                        instance.getInvocation().TargetOpts));
  if (!instance.hasTarget())
    return nullptr;

  // Inform the target of the language options.
  //
  // FIXME: We shouldn't need to do this, the target should be immutable once
  // created. This complexity should be lifted elsewhere.
  instance.getTarget().adjust(instance.getLangOpts());

  if (importerOpts.Mode == ClangImporterOptions::Modes::EmbedBitcode)
    return importer;

  // ClangImporter always sets this in Normal mode, so we need to make sure to
  // set it before bailing out early when configuring ClangImporter for
  // precompiled modules. This is not a benign langopt, so forgetting this (for
  // example, if we combined the early exit below with the one above) would make
  // the compiler instance used to emit PCMs incompatible with the one used to
  // read them later.
  instance.getLangOpts().NeededByPCHOrCompilationUsesPCH = true;

  if (importerOpts.Mode == ClangImporterOptions::Modes::PrecompiledModule)
    return importer;

  bool canBegin = action->BeginSourceFile(instance,
                                          instance.getFrontendOpts().Inputs[0]);
  if (!canBegin)
    return nullptr; // there was an error related to the compiler arguments.

  clang::Preprocessor &clangPP = instance.getPreprocessor();
  clangPP.enableIncrementalProcessing();

  // Setup Preprocessor callbacks before initialing the parser to make sure
  // we catch implicit includes.
  auto ppTracker = std::make_unique<BridgingPPTracker>(importer->Impl);
  clangPP.addPPCallbacks(std::move(ppTracker));

  instance.createASTReader();

  // Manually run the action, so that the TU stays open for additional parsing.
  instance.createSema(action->getTranslationUnitKind(), nullptr);
  importer->Impl.Parser.reset(new clang::Parser(clangPP, instance.getSema(),
                                                /*SkipFunctionBodies=*/false));

  clangPP.EnterMainSourceFile();
  importer->Impl.Parser->Initialize();

  importer->Impl.nameImporter.reset(new NameImporter(
      importer->Impl.SwiftContext, importer->Impl.platformAvailability,
      importer->Impl.getClangSema(), importer->Impl.InferImportAsMember));

  // FIXME: These decls are not being parsed correctly since (a) some of the
  // callbacks are still being added, and (b) the logic to parse them has
  // changed.
  clang::Parser::DeclGroupPtrTy parsed;
  while (!importer->Impl.Parser->ParseTopLevelDecl(parsed)) {
    for (auto *D : parsed.get()) {
      importer->Impl.addBridgeHeaderTopLevelDecls(D);

      if (auto named = dyn_cast<clang::NamedDecl>(D)) {
        addEntryToLookupTable(*importer->Impl.BridgingHeaderLookupTable, named,
                              *importer->Impl.nameImporter);
      }
    }
  }

  // FIXME: This is missing implicit includes.
  auto *CB = new HeaderImportCallbacks(importer->Impl);
  clangPP.addPPCallbacks(std::unique_ptr<clang::PPCallbacks>(CB));

  // Create the selectors we'll be looking for.
  auto &clangContext = importer->Impl.Instance->getASTContext();
  importer->Impl.objectAtIndexedSubscript
    = clangContext.Selectors.getUnarySelector(
        &clangContext.Idents.get("objectAtIndexedSubscript"));
  clang::IdentifierInfo *setObjectAtIndexedSubscriptIdents[2] = {
    &clangContext.Idents.get("setObject"),
    &clangContext.Idents.get("atIndexedSubscript")
  };
  importer->Impl.setObjectAtIndexedSubscript
    = clangContext.Selectors.getSelector(2, setObjectAtIndexedSubscriptIdents);
  importer->Impl.objectForKeyedSubscript
    = clangContext.Selectors.getUnarySelector(
        &clangContext.Idents.get("objectForKeyedSubscript"));
  clang::IdentifierInfo *setObjectForKeyedSubscriptIdents[2] = {
    &clangContext.Idents.get("setObject"),
    &clangContext.Idents.get("forKeyedSubscript")
  };
  importer->Impl.setObjectForKeyedSubscript
    = clangContext.Selectors.getSelector(2, setObjectForKeyedSubscriptIdents);

  // Set up the imported header module.
  auto *importedHeaderModule =
      ModuleDecl::create(ctx.getIdentifier(CLANG_HEADER_MODULE_NAME), ctx);
  importer->Impl.ImportedHeaderUnit =
    new (ctx) ClangModuleUnit(*importedHeaderModule, importer->Impl, nullptr);
  importedHeaderModule->addFile(*importer->Impl.ImportedHeaderUnit);
  importedHeaderModule->setHasResolvedImports();

  importer->Impl.IsReadingBridgingPCH = false;

  return importer;
}

bool ClangImporter::addSearchPath(StringRef newSearchPath, bool isFramework,
                                  bool isSystem) {
  clang::FileManager &fileMgr = Impl.Instance->getFileManager();
  auto optionalEntry = fileMgr.getOptionalDirectoryRef(newSearchPath);
  if (!optionalEntry)
    return true;
  auto entry = *optionalEntry;

  auto &headerSearchInfo = Impl.getClangPreprocessor().getHeaderSearchInfo();
  auto exists = std::any_of(headerSearchInfo.search_dir_begin(),
                            headerSearchInfo.search_dir_end(),
                            [&](const clang::DirectoryLookup &lookup) -> bool {
    if (isFramework)
      return lookup.getFrameworkDir() == &entry.getDirEntry();
    return lookup.getDir() == &entry.getDirEntry();
  });
  if (exists) {
    // Don't bother adding a search path that's already there. Clang would have
    // removed it via deduplication at the time the search path info gets built.
    return false;
  }

  auto kind = isSystem ? clang::SrcMgr::C_System : clang::SrcMgr::C_User;
  headerSearchInfo.AddSearchPath({entry, kind, isFramework},
                                 /*isAngled=*/true);

  // In addition to changing the current preprocessor directly, we still need
  // to change the options structure for future module-building.
  Impl.Instance->getHeaderSearchOpts().AddPath(newSearchPath,
                   isSystem ? clang::frontend::System : clang::frontend::Angled,
                                               isFramework,
                                               /*IgnoreSysRoot=*/true);
  return false;
}

clang::SourceLocation
ClangImporter::Implementation::getNextIncludeLoc() {
  clang::SourceManager &srcMgr = getClangInstance()->getSourceManager();

  if (!DummyIncludeBuffer.isValid()) {
    clang::SourceLocation includeLoc =
        srcMgr.getLocForStartOfFile(srcMgr.getMainFileID());
    // Picking the beginning of the main FileID as include location is also what
    // the clang PCH mechanism is doing (see
    // clang::ASTReader::getImportLocation()). Choose the next source location
    // here to avoid having the exact same import location as the clang PCH.
    // Otherwise, if we are using a PCH for bridging header, we'll have
    // problems with source order comparisons of clang source locations not
    // being deterministic.
    includeLoc = includeLoc.getLocWithOffset(1);
    DummyIncludeBuffer = srcMgr.createFileID(
        std::make_unique<ZeroFilledMemoryBuffer>(
          256*1024, StringRef(moduleImportBufferName)),
        clang::SrcMgr::C_User, /*LoadedID*/0, /*LoadedOffset*/0, includeLoc);
  }

  clang::SourceLocation clangImportLoc =
      srcMgr.getLocForStartOfFile(DummyIncludeBuffer)
            .getLocWithOffset(IncludeCounter++);
  assert(srcMgr.isInFileID(clangImportLoc, DummyIncludeBuffer) &&
         "confused Clang's source manager with our fake locations");
  return clangImportLoc;
}

bool ClangImporter::Implementation::importHeader(
    ModuleDecl *adapter, StringRef headerName, SourceLoc diagLoc,
    bool trackParsedSymbols,
    std::unique_ptr<llvm::MemoryBuffer> sourceBuffer,
    bool implicitImport) {

  // Don't even try to load the bridging header if the Clang AST is in a bad
  // state. It could cause a crash.
  auto &clangDiags = getClangASTContext().getDiagnostics();
  if (clangDiags.hasUnrecoverableErrorOccurred())
    return true;

  assert(adapter);
  ImportedHeaderOwners.push_back(adapter);

  bool hadError = clangDiags.hasErrorOccurred();

  clang::SourceManager &sourceMgr = getClangInstance()->getSourceManager();
  clang::FileID bufferID = sourceMgr.createFileID(std::move(sourceBuffer),
                                                  clang::SrcMgr::C_User,
                                                  /*LoadedID=*/0,
                                                  /*LoadedOffset=*/0,
                                                  getNextIncludeLoc());
  auto &consumer =
      static_cast<HeaderParsingASTConsumer &>(Instance->getASTConsumer());
  consumer.reset();

  clang::Preprocessor &pp = getClangPreprocessor();
  pp.EnterSourceFile(bufferID, /*Dir=*/nullptr, /*Loc=*/{});
  // Force the import to occur.
  pp.LookAhead(0);

  SmallVector<clang::DeclGroupRef, 16> allParsedDecls;
  auto handleParsed = [&](clang::DeclGroupRef parsed) {
    if (trackParsedSymbols) {
      for (auto *D : parsed) {
        addBridgeHeaderTopLevelDecls(D);
      }
    }

    allParsedDecls.push_back(parsed);
  };

  clang::Parser::DeclGroupPtrTy parsed;
  while (!Parser->ParseTopLevelDecl(parsed)) {
    if (parsed)
      handleParsed(parsed.get());
    for (auto additionalParsedGroup : consumer.getAdditionalParsedDecls())
      handleParsed(additionalParsedGroup);
    consumer.reset();
  }

  // We're trying to discourage (and eventually deprecate) the use of implicit
  // bridging-header imports triggered by IMPORTED_HEADER blocks in
  // modules. There are two sub-cases to consider:
  //
  //   #1 The implicit import actually occurred.
  //
  //   #2 The user explicitly -import-objc-header'ed some header or PCH that
  //      makes the implicit import redundant.
  //
  // It's not obvious how to exactly differentiate these cases given the
  // interface clang gives us, but we only want to warn on case #1, and the
  // non-emptiness of allParsedDecls is a _definite_ sign that we're in case
  // #1. So we treat that as an approximation of the condition we're after, and
  // accept that we might fail to warn in the odd case where "the import
  // occurred" but didn't introduce any new decls.
  //
  // We also want to limit (for now) the warning in case #1 to invocations that
  // requested an explicit bridging header, because otherwise the warning will
  // complain in a very common scenario (unit test w/o bridging header imports
  // application w/ bridging header) that we don't yet have Xcode automation
  // to correct. The fix would be explicitly importing on the command line.
  if (implicitImport && !allParsedDecls.empty() &&
    BridgingHeaderExplicitlyRequested) {
    SwiftContext.Diags.diagnose(
      diagLoc, diag::implicit_bridging_header_imported_from_module,
      llvm::sys::path::filename(headerName), adapter->getName());
  }

  // We can't do this as we're parsing because we may want to resolve naming
  // conflicts between the things we've parsed.
  for (auto group : allParsedDecls)
    for (auto *D : group)
      if (auto named = dyn_cast<clang::NamedDecl>(D))
        addEntryToLookupTable(*BridgingHeaderLookupTable, named,
                              getNameImporter());

  pp.EndSourceFile();
  bumpGeneration();

  // Add any defined macros to the bridging header lookup table.
  addMacrosToLookupTable(*BridgingHeaderLookupTable, getNameImporter());

  // Finish loading any extra modules that were (transitively) imported.
  handleDeferredImports(diagLoc);

  // Wrap all Clang imports under a Swift import decl.
  for (auto &Import : BridgeHeaderTopLevelImports) {
    if (auto *ClangImport = Import.dyn_cast<clang::ImportDecl*>()) {
      Import = createImportDecl(SwiftContext, adapter, ClangImport, {});
    }
  }

  // Finalize the lookup table, which may fail.
  finalizeLookupTable(*BridgingHeaderLookupTable, getNameImporter(),
                      getBufferImporterForDiagnostics());

  // FIXME: What do we do if there was already an error?
  if (!hadError && clangDiags.hasErrorOccurred()) {
    SwiftContext.Diags.diagnose(diagLoc, diag::bridging_header_error,
                                headerName);
    return true;
  }

  return false;
}

bool ClangImporter::importHeader(StringRef header, ModuleDecl *adapter,
                                 off_t expectedSize, time_t expectedModTime,
                                 StringRef cachedContents, SourceLoc diagLoc) {
  clang::FileManager &fileManager = Impl.Instance->getFileManager();
  auto headerFile = fileManager.getFile(header, /*OpenFile=*/true);
  if (headerFile && (*headerFile)->getSize() == expectedSize &&
      (*headerFile)->getModificationTime() == expectedModTime) {
    return importBridgingHeader(header, adapter, diagLoc, false, true);
  }

  // If we've made it to here, this is some header other than the bridging
  // header, which means we can no longer rely on one file's modification time
  // to invalidate code completion caches. :-(
  Impl.setSinglePCHImport(None);

  if (!cachedContents.empty() && cachedContents.back() == '\0')
    cachedContents = cachedContents.drop_back();
  std::unique_ptr<llvm::MemoryBuffer> sourceBuffer{
    llvm::MemoryBuffer::getMemBuffer(cachedContents, header)
  };
  return Impl.importHeader(adapter, header, diagLoc, /*trackParsedSymbols=*/false,
                           std::move(sourceBuffer), true);
}

bool ClangImporter::importBridgingHeader(StringRef header, ModuleDecl *adapter,
                                         SourceLoc diagLoc,
                                         bool trackParsedSymbols,
                                         bool implicitImport) {
  if (llvm::sys::path::extension(header)
        .endswith(file_types::getExtension(file_types::TY_PCH))) {
    Impl.ImportedHeaderOwners.push_back(adapter);
    // We already imported this with -include-pch above, so we should have
    // collected a bunch of PCH-encoded module imports that we just need to
    // replay in handleDeferredImports.
    Impl.handleDeferredImports(diagLoc);
    return false;
  }

  clang::FileManager &fileManager = Impl.Instance->getFileManager();
  auto headerFile = fileManager.getFile(header, /*OpenFile=*/true);
  if (!headerFile) {
    Impl.SwiftContext.Diags.diagnose(diagLoc, diag::bridging_header_missing,
                                     header);
    return true;
  }

  llvm::SmallString<128> importLine;
  if (Impl.SwiftContext.LangOpts.EnableObjCInterop)
    importLine = "#import \"";
  else
    importLine = "#include \"";

  importLine += header;
  importLine += "\"\n";

  std::unique_ptr<llvm::MemoryBuffer> sourceBuffer{
    llvm::MemoryBuffer::getMemBufferCopy(
      importLine, Implementation::bridgingHeaderBufferName)
  };
  return Impl.importHeader(adapter, header, diagLoc, trackParsedSymbols,
                           std::move(sourceBuffer), implicitImport);
}

std::string ClangImporter::getBridgingHeaderContents(StringRef headerPath,
                                                     off_t &fileSize,
                                                     time_t &fileModTime) {
  auto invocation =
      std::make_shared<clang::CompilerInvocation>(*Impl.Invocation);

  invocation->getFrontendOpts().DisableFree = false;
  invocation->getFrontendOpts().Inputs.clear();
  invocation->getFrontendOpts().Inputs.push_back(
      clang::FrontendInputFile(headerPath, clang::Language::ObjC));

  invocation->getPreprocessorOpts().resetNonModularOptions();

  clang::CompilerInstance rewriteInstance(
    Impl.Instance->getPCHContainerOperations(),
    &Impl.Instance->getModuleCache());
  rewriteInstance.setInvocation(invocation);
  rewriteInstance.createDiagnostics(new clang::IgnoringDiagConsumer);

  clang::FileManager &fileManager = Impl.Instance->getFileManager();
  rewriteInstance.setFileManager(&fileManager);
  rewriteInstance.createSourceManager(fileManager);
  rewriteInstance.setTarget(&Impl.Instance->getTarget());

  std::string result;
  bool success = llvm::CrashRecoveryContext().RunSafelyOnThread([&] {
    // A much simpler version of clang::RewriteIncludesAction that lets us
    // write to an in-memory buffer.
    class RewriteIncludesAction : public clang::PreprocessorFrontendAction {
      raw_ostream &OS;

      void ExecuteAction() override {
        clang::CompilerInstance &compiler = getCompilerInstance();
        clang::RewriteIncludesInInput(compiler.getPreprocessor(), &OS,
                                      compiler.getPreprocessorOutputOpts());
      }
    public:
      explicit RewriteIncludesAction(raw_ostream &os) : OS(os) {}
    };

    llvm::raw_string_ostream os(result);
    RewriteIncludesAction action(os);
    rewriteInstance.ExecuteAction(action);
  });

  success |= !rewriteInstance.getDiagnostics().hasErrorOccurred();
  if (!success) {
    Impl.SwiftContext.Diags.diagnose({},
                                     diag::could_not_rewrite_bridging_header);
    return "";
  }

  if (auto fileInfo = fileManager.getFile(headerPath)) {
    fileSize = (*fileInfo)->getSize();
    fileModTime = (*fileInfo)->getModificationTime();
  }
  return result;
}

/// Returns the appropriate source input language based on language options.
static clang::Language getLanguageFromOptions(
    const clang::LangOptions *LangOpts) {
  if (LangOpts->OpenCL)
    return clang::Language::OpenCL;
  if (LangOpts->CUDA)
    return clang::Language::CUDA;
  if (LangOpts->ObjC)
    return LangOpts->CPlusPlus ?
        clang::Language::ObjCXX : clang::Language::ObjC;
  return LangOpts->CPlusPlus ? clang::Language::CXX : clang::Language::C;
}

/// Wraps the given frontend action in an index data recording action if the
/// frontend options have an index store path specified.
static
std::unique_ptr<clang::FrontendAction> wrapActionForIndexingIfEnabled(
    const clang::FrontendOptions &FrontendOpts,
    std::unique_ptr<clang::FrontendAction> action) {
  if (!FrontendOpts.IndexStorePath.empty()) {
    return clang::index::createIndexDataRecordingAction(
        FrontendOpts, std::move(action));
  }
  return action;
}

std::unique_ptr<clang::CompilerInstance>
ClangImporter::cloneCompilerInstanceForPrecompiling() {
  auto invocation =
      std::make_shared<clang::CompilerInvocation>(*Impl.Invocation);

  auto &PPOpts = invocation->getPreprocessorOpts();
  PPOpts.resetNonModularOptions();

  auto &FrontendOpts = invocation->getFrontendOpts();
  FrontendOpts.DisableFree = false;
  FrontendOpts.Inputs.clear();

  auto clonedInstance = std::make_unique<clang::CompilerInstance>(
    Impl.Instance->getPCHContainerOperations(),
    &Impl.Instance->getModuleCache());
  clonedInstance->setInvocation(std::move(invocation));
  clonedInstance->createDiagnostics(&Impl.Instance->getDiagnosticClient(),
                                    /*ShouldOwnClient=*/false);

  clang::FileManager &fileManager = Impl.Instance->getFileManager();
  clonedInstance->setFileManager(&fileManager);
  clonedInstance->createSourceManager(fileManager);
  clonedInstance->setTarget(&Impl.Instance->getTarget());

  return clonedInstance;
}

bool
ClangImporter::emitBridgingPCH(StringRef headerPath,
                               StringRef outputPCHPath) {
  auto emitInstance = cloneCompilerInstanceForPrecompiling();
  auto &invocation = emitInstance->getInvocation();

  auto LangOpts = invocation.getLangOpts();
  LangOpts->NeededByPCHOrCompilationUsesPCH = true;
  LangOpts->CacheGeneratedPCH = true;

  auto language = getLanguageFromOptions(LangOpts);
  auto inputFile = clang::FrontendInputFile(headerPath, language);

  auto &FrontendOpts = invocation.getFrontendOpts();
  FrontendOpts.Inputs = {inputFile};
  FrontendOpts.OutputFile = outputPCHPath.str();
  FrontendOpts.ProgramAction = clang::frontend::GeneratePCH;

  auto action = wrapActionForIndexingIfEnabled(
      FrontendOpts, std::make_unique<clang::GeneratePCHAction>());
  emitInstance->ExecuteAction(*action);

  if (emitInstance->getDiagnostics().hasErrorOccurred()) {
    Impl.SwiftContext.Diags.diagnose({},
                                     diag::bridging_header_pch_error,
                                     outputPCHPath, headerPath);
    return true;
  }
  return false;
}

bool ClangImporter::emitPrecompiledModule(StringRef moduleMapPath,
                                          StringRef moduleName,
                                          StringRef outputPath) {
  auto emitInstance = cloneCompilerInstanceForPrecompiling();
  auto &invocation = emitInstance->getInvocation();

  auto LangOpts = invocation.getLangOpts();
  LangOpts->setCompilingModule(clang::LangOptions::CMK_ModuleMap);
  LangOpts->ModuleName = moduleName.str();
  LangOpts->CurrentModule = LangOpts->ModuleName;

  auto language = getLanguageFromOptions(LangOpts);
  auto inputFile = clang::FrontendInputFile(
      moduleMapPath, clang::InputKind(
          language, clang::InputKind::ModuleMap, false));

  auto &FrontendOpts = invocation.getFrontendOpts();
  FrontendOpts.Inputs = {inputFile};
  FrontendOpts.OriginalModuleMap = moduleMapPath.str();
  FrontendOpts.OutputFile = outputPath.str();
  FrontendOpts.ProgramAction = clang::frontend::GenerateModule;

  auto action = wrapActionForIndexingIfEnabled(
      FrontendOpts,
      std::make_unique<clang::GenerateModuleFromModuleMapAction>());
  emitInstance->ExecuteAction(*action);

  if (emitInstance->getDiagnostics().hasErrorOccurred()) {
    Impl.SwiftContext.Diags.diagnose({},
                                     diag::emit_pcm_error,
                                     outputPath, moduleMapPath);
    return true;
  }
  return false;
}

bool ClangImporter::dumpPrecompiledModule(StringRef modulePath,
                                          StringRef outputPath) {
  auto dumpInstance = cloneCompilerInstanceForPrecompiling();
  auto &invocation = dumpInstance->getInvocation();

  auto inputFile = clang::FrontendInputFile(
      modulePath, clang::InputKind(
          clang::Language::Unknown, clang::InputKind::Precompiled, false));

  auto &FrontendOpts = invocation.getFrontendOpts();
  FrontendOpts.Inputs = {inputFile};
  FrontendOpts.OutputFile = outputPath.str();

  auto action = std::make_unique<clang::DumpModuleInfoAction>();
  dumpInstance->ExecuteAction(*action);

  if (dumpInstance->getDiagnostics().hasErrorOccurred()) {
    Impl.SwiftContext.Diags.diagnose({}, diag::dump_pcm_error, modulePath);
    return true;
  }
  return false;
}

void ClangImporter::collectVisibleTopLevelModuleNames(
    SmallVectorImpl<Identifier> &names) const {
  SmallVector<clang::Module *, 32> Modules;
  Impl.getClangPreprocessor().getHeaderSearchInfo().collectAllModules(Modules);
  for (auto &M : Modules) {
    if (!M->isAvailable())
      continue;

    names.push_back(
        Impl.SwiftContext.getIdentifier(M->getTopLevelModuleName()));
  }
}

void ClangImporter::collectSubModuleNames(
    ArrayRef<Located<Identifier>> path,
    std::vector<std::string> &names) const {
  auto &clangHeaderSearch = Impl.getClangPreprocessor().getHeaderSearchInfo();

  // Look up the top-level module first.
  clang::Module *clangModule = clangHeaderSearch.lookupModule(
      path.front().Item.str(), /*AllowSearch=*/true,
      /*AllowExtraModuleMapSearch=*/true);
  if (!clangModule)
    return;
  clang::Module *submodule = clangModule;
  for (auto component : path.slice(1)) {
    submodule = submodule->findSubmodule(component.Item.str());
    if (!submodule)
      return;
  }
  for (auto sub : submodule->submodules())
    names.push_back(sub->Name);
}

bool ClangImporter::isModuleImported(const clang::Module *M) {
  return M->NameVisibility == clang::Module::NameVisibilityKind::AllVisible;
}

bool ClangImporter::canImportModule(Located<Identifier> moduleID) {
  // Look up the top-level module to see if it exists.
  // FIXME: This only works with top-level modules.
  auto &clangHeaderSearch = Impl.getClangPreprocessor().getHeaderSearchInfo();
  clang::Module *clangModule =
      clangHeaderSearch.lookupModule(moduleID.Item.str(), /*AllowSearch=*/true,
                                     /*AllowExtraModuleMapSearch=*/true);
  if (!clangModule) {
    return false;
  }

  clang::Module::Requirement r;
  clang::Module::UnresolvedHeaderDirective mh;
  clang::Module *m;
  auto &ctx = Impl.getClangASTContext();
  return clangModule->isAvailable(ctx.getLangOpts(), getTargetInfo(), r, mh, m);
}

ModuleDecl *ClangImporter::Implementation::loadModuleClang(
    SourceLoc importLoc, ArrayRef<Located<Identifier>> path) {
  auto &clangContext = getClangASTContext();
  auto &clangHeaderSearch = getClangPreprocessor().getHeaderSearchInfo();

  // Look up the top-level module first, to see if it exists at all.
  clang::Module *clangModule = clangHeaderSearch.lookupModule(
      path.front().Item.str(), /*AllowSearch=*/true,
      /*AllowExtraModuleMapSearch=*/true);
  if (!clangModule)
    return nullptr;

  // Convert the Swift import path over to a Clang import path.
  SmallVector<std::pair<clang::IdentifierInfo *, clang::SourceLocation>, 4>
      clangPath;
  for (auto component : path) {
    clangPath.push_back({&clangContext.Idents.get(component.Item.str()),
                         exportSourceLoc(component.Loc)});
  }

  auto &rawDiagClient = Instance->getDiagnosticClient();
  auto &diagClient = static_cast<ClangDiagnosticConsumer &>(rawDiagClient);

  auto loadModule = [&](clang::ModuleIdPath path,
                        bool makeVisible) -> clang::ModuleLoadResult {
    clang::Module::NameVisibilityKind visibility =
        makeVisible ? clang::Module::AllVisible : clang::Module::Hidden;

    auto importRAII =
        diagClient.handleImport(clangPath.front().first, importLoc);

    std::string preservedIndexStorePathOption;
    auto &clangFEOpts = Instance->getFrontendOpts();
    if (!clangFEOpts.IndexStorePath.empty()) {
      StringRef moduleName = path[0].first->getName();
      // Ignore the SwiftShims module for the index data.
      if (moduleName == SwiftContext.SwiftShimsModuleName.str()) {
        preservedIndexStorePathOption = clangFEOpts.IndexStorePath;
        clangFEOpts.IndexStorePath.clear();
      }
    }

    clang::SourceLocation clangImportLoc = getNextIncludeLoc();

    clang::ModuleLoadResult result =
        Instance->loadModule(clangImportLoc, path, visibility,
                             /*IsInclusionDirective=*/false);

    if (!preservedIndexStorePathOption.empty()) {
      // Restore the -index-store-path option.
      clangFEOpts.IndexStorePath = preservedIndexStorePathOption;
    }

    if (result && makeVisible)
      getClangPreprocessor().makeModuleVisible(result, clangImportLoc);
    return result;
  };

  // Now load the top-level module, so that we can check if the submodule
  // exists without triggering a fatal error.
  clangModule = loadModule(clangPath.front(), false);
  if (!clangModule)
    return nullptr;

  // Verify that the submodule exists.
  clang::Module *submodule = clangModule;
  for (auto &component : path.slice(1)) {
    submodule = submodule->findSubmodule(component.Item.str());

    // Special case: a submodule named "Foo.Private" can be moved to a top-level
    // module named "Foo_Private". Clang has special support for this.
    // We're limiting this to just submodules named "Private" because this will
    // put the Clang AST in a fatal error state if it /doesn't/ exist.
    if (!submodule && component.Item.str() == "Private" &&
        (&component) == (&path[1])) {
      submodule = loadModule(llvm::makeArrayRef(clangPath).slice(0, 2), false);
    }

    if (!submodule) {
      // FIXME: Specialize the error for a missing submodule?
      return nullptr;
    }
  }

  // Finally, load the submodule and make it visible.
  clangModule = loadModule(clangPath, true);
  if (!clangModule)
    return nullptr;

  return finishLoadingClangModule(clangModule, importLoc);
}

ModuleDecl *
ClangImporter::loadModule(SourceLoc importLoc,
                          ArrayRef<Located<Identifier>> path) {
  return Impl.loadModule(importLoc, path);
}

ModuleDecl *ClangImporter::Implementation::loadModule(
    SourceLoc importLoc, ArrayRef<Located<Identifier>> path) {
  ModuleDecl *MD = nullptr;
  if (!DisableSourceImport)
    MD = loadModuleClang(importLoc, path);
  if (!MD)
    MD = loadModuleDWARF(importLoc, path);
  return MD;
}

ModuleDecl *ClangImporter::Implementation::finishLoadingClangModule(
    const clang::Module *clangModule, SourceLoc importLoc) {
  assert(clangModule);

  // Bump the generation count.
  bumpGeneration();

  // Force load overlays for all imported modules.
  // FIXME: This forces the creation of wrapper modules for all imports as
  // well, and may do unnecessary work.
  ClangModuleUnit *wrapperUnit = getWrapperForModule(clangModule, importLoc);
  ModuleDecl *result = wrapperUnit->getParentModule();
  if (!ModuleWrappers[clangModule].getInt()) {
    ModuleWrappers[clangModule].setInt(true);
    (void) namelookup::getAllImports(result);
  }

  if (clangModule->isSubModule()) {
    finishLoadingClangModule(clangModule->getTopLevelModule(), importLoc);
  } else {

    if (!SwiftContext.getLoadedModule(result->getName()))
      SwiftContext.addLoadedModule(result);
  }

  return result;
}

// Run through the set of deferred imports -- either those referenced by
// submodule ID from a bridging PCH, or those already loaded as clang::Modules
// in response to an import directive in a bridging header -- and call
// finishLoadingClangModule on each.
void ClangImporter::Implementation::handleDeferredImports(SourceLoc diagLoc) {
  clang::ASTReader &R = *Instance->getASTReader();
  llvm::SmallSet<clang::serialization::SubmoduleID, 32> seenSubmodules;
  for (clang::serialization::SubmoduleID ID : PCHImportedSubmodules) {
    if (!seenSubmodules.insert(ID).second)
      continue;
    ImportedHeaderExports.push_back(R.getSubmodule(ID));
  }
  PCHImportedSubmodules.clear();

  // Avoid a for-in loop because in unusual situations we can end up pulling in
  // another bridging header while we finish loading the modules that are
  // already here. This is a brittle situation but it's outside what's
  // officially supported with bridging headers: app targets and unit tests
  // only. Unfortunately that's not enforced.
  for (size_t i = 0; i < ImportedHeaderExports.size(); ++i) {
    (void)finishLoadingClangModule(ImportedHeaderExports[i], diagLoc);
  }
}

ModuleDecl *ClangImporter::getImportedHeaderModule() const {
  return Impl.ImportedHeaderUnit->getParentModule();
}

ModuleDecl *
ClangImporter::getWrapperForModule(const clang::Module *mod,
                                   bool returnOverlayIfPossible) const {
  auto clangUnit = Impl.getWrapperForModule(mod);
  if (returnOverlayIfPossible && clangUnit->getOverlayModule())
    return clangUnit->getOverlayModule();
  return clangUnit->getParentModule();
}

PlatformAvailability::PlatformAvailability(const LangOptions &langOpts)
    : platformKind(targetPlatform(langOpts)) {
  switch (platformKind) {
  case PlatformKind::iOS:
  case PlatformKind::iOSApplicationExtension:
  case PlatformKind::macCatalyst:
  case PlatformKind::macCatalystApplicationExtension:
  case PlatformKind::tvOS:
  case PlatformKind::tvOSApplicationExtension:
    deprecatedAsUnavailableMessage =
        "APIs deprecated as of iOS 7 and earlier are unavailable in Swift";
    break;

  case PlatformKind::watchOS:
  case PlatformKind::watchOSApplicationExtension:
    deprecatedAsUnavailableMessage = "";
    break;

  case PlatformKind::macOS:
  case PlatformKind::macOSApplicationExtension:
    deprecatedAsUnavailableMessage =
        "APIs deprecated as of macOS 10.9 and earlier are unavailable in Swift";
    break;

  case PlatformKind::none:
    break;
  }
}

bool PlatformAvailability::isPlatformRelevant(StringRef name) const {
  switch (platformKind) {
  case PlatformKind::macOS:
    return name == "macos";
  case PlatformKind::macOSApplicationExtension:
    return name == "macos" || name == "macos_app_extension";

  case PlatformKind::iOS:
    return name == "ios";
  case PlatformKind::iOSApplicationExtension:
    return name == "ios" || name == "ios_app_extension";

  case PlatformKind::macCatalyst:
  case PlatformKind::macCatalystApplicationExtension:
    // ClangImporter does not yet support macCatalyst.
    return false;

  case PlatformKind::tvOS:
    return name == "tvos";
  case PlatformKind::tvOSApplicationExtension:
    return name == "tvos" || name == "tvos_app_extension";

  case PlatformKind::watchOS:
    return name == "watchos";
  case PlatformKind::watchOSApplicationExtension:
    return name == "watchos" || name == "watchos_app_extension";

  case PlatformKind::none:
    return false;
  }

  llvm_unreachable("Unexpected platform");
}

bool PlatformAvailability::treatDeprecatedAsUnavailable(
    const clang::Decl *clangDecl, const llvm::VersionTuple &version) const {
  assert(!version.empty() && "Must provide version when deprecated");
  unsigned major = version.getMajor();
  Optional<unsigned> minor = version.getMinor();

  switch (platformKind) {
  case PlatformKind::none:
    llvm_unreachable("version but no platform?");

  case PlatformKind::macOS:
  case PlatformKind::macOSApplicationExtension:
    // Anything deprecated in OSX 10.9.x and earlier is unavailable in Swift.
    return major < 10 ||
           (major == 10 && (!minor.hasValue() || minor.getValue() <= 9));

  case PlatformKind::iOS:
  case PlatformKind::iOSApplicationExtension:
  case PlatformKind::tvOS:
  case PlatformKind::tvOSApplicationExtension:
    // Anything deprecated in iOS 7.x and earlier is unavailable in Swift.
    return major <= 7;

  case PlatformKind::macCatalyst:
  case PlatformKind::macCatalystApplicationExtension:
    // ClangImporter does not yet support macCatalyst.
    return false;

  case PlatformKind::watchOS:
  case PlatformKind::watchOSApplicationExtension:
    // No deprecation filter on watchOS
    return false;
  }

  llvm_unreachable("Unexpected platform");
}

ClangImporter::Implementation::Implementation(
    ASTContext &ctx, const ClangImporterOptions &opts,
    DWARFImporterDelegate *dwarfImporterDelegate)
    : SwiftContext(ctx),
      ImportForwardDeclarations(opts.ImportForwardDeclarations),
      InferImportAsMember(opts.InferImportAsMember),
      DisableSwiftBridgeAttr(opts.DisableSwiftBridgeAttr),
      BridgingHeaderExplicitlyRequested(!opts.BridgingHeader.empty()),
      DisableOverlayModules(opts.DisableOverlayModules),
      IsReadingBridgingPCH(false),
      CurrentVersion(ImportNameVersion::fromOptions(ctx.LangOpts)),
      BridgingHeaderLookupTable(new SwiftLookupTable(nullptr)),
      BuffersForDiagnostics(ctx.SourceMgr),
      platformAvailability(ctx.LangOpts), nameImporter(),
      DisableSourceImport(opts.DisableSourceImport),
      DWARFImporter(dwarfImporterDelegate) {}

ClangImporter::Implementation::~Implementation() {
#ifndef NDEBUG
  SwiftContext.SourceMgr.verifyAllBuffers();
#endif
}

ClangModuleUnit *ClangImporter::Implementation::getWrapperForModule(
    const clang::Module *underlying, SourceLoc diagLoc) {
  auto &cacheEntry = ModuleWrappers[underlying];
  if (ClangModuleUnit *cached = cacheEntry.getPointer())
    return cached;

  // FIXME: Handle hierarchical names better.
  Identifier name = SwiftContext.getIdentifier(underlying->Name);
  auto wrapper = ModuleDecl::create(name, SwiftContext);
  wrapper->setIsSystemModule(underlying->IsSystem);
  wrapper->setIsNonSwiftModule();
  wrapper->setHasResolvedImports();

  auto file = new (SwiftContext) ClangModuleUnit(*wrapper, *this,
                                                 underlying);
  wrapper->addFile(*file);
  SwiftContext.getClangModuleLoader()->findOverlayFiles(diagLoc, wrapper, file);
  cacheEntry.setPointer(file);

  return file;
}

ClangModuleUnit *ClangImporter::Implementation::getClangModuleForDecl(
    const clang::Decl *D,
    bool allowForwardDeclaration) {
  auto maybeModule = getClangSubmoduleForDecl(D, allowForwardDeclaration);
  if (!maybeModule)
    return nullptr;
  if (!maybeModule.getValue())
    return ImportedHeaderUnit;

  // Get the parent module because currently we don't represent submodules with
  // ClangModuleUnit.
  auto *M = maybeModule.getValue()->getTopLevelModule();

  return getWrapperForModule(M);
}

#pragma mark Source locations
clang::SourceLocation
ClangImporter::Implementation::exportSourceLoc(SourceLoc loc) {
  // FIXME: Implement!
  return clang::SourceLocation();
}

SourceLoc
ClangImporter::Implementation::importSourceLoc(clang::SourceLocation loc) {
  // FIXME: Implement!
  return SourceLoc();
}

SourceRange
ClangImporter::Implementation::importSourceRange(clang::SourceRange loc) {
  // FIXME: Implement!
  return SourceRange();
}

#pragma mark Importing names

clang::DeclarationName
ClangImporter::Implementation::exportName(Identifier name) {
  // FIXME: When we start dealing with C++, we can map over some operator
  // names.
  if (name.empty() || name.isOperator())
    return clang::DeclarationName();

  // Map the identifier. If it's some kind of keyword, it can't be mapped.
  auto ident = &Instance->getASTContext().Idents.get(name.str());
  if (ident->getTokenID() != clang::tok::identifier)
    return clang::DeclarationName();

  return ident;
}

Identifier
ClangImporter::Implementation::importIdentifier(
  const clang::IdentifierInfo *identifier,
  StringRef removePrefix)
{
  if (!identifier) return Identifier();

  StringRef name = identifier->getName();
  // Remove the prefix, if any.
  if (!removePrefix.empty()) {
    if (name.startswith(removePrefix)) {
      name = name.slice(removePrefix.size(), name.size());
    }
  }

  // Get the Swift identifier.
  return SwiftContext.getIdentifier(name);
}

ObjCSelector ClangImporter::Implementation::importSelector(
               clang::Selector selector) {
  auto &ctx = SwiftContext;

  // Handle zero-argument selectors directly.
  if (selector.isUnarySelector()) {
    Identifier name;
    if (auto id = selector.getIdentifierInfoForSlot(0))
      name = ctx.getIdentifier(id->getName());
    return ObjCSelector(ctx, 0, name);
  }

  SmallVector<Identifier, 2> pieces;
  for (auto i = 0u, n = selector.getNumArgs(); i != n; ++i) {
    Identifier piece;
    if (auto id = selector.getIdentifierInfoForSlot(i))
      piece = ctx.getIdentifier(id->getName());
    pieces.push_back(piece);
  }

  return ObjCSelector(ctx, pieces.size(), pieces);
}

clang::Selector
ClangImporter::Implementation::exportSelector(DeclName name,
                                              bool allowSimpleName) {
  if (!allowSimpleName && name.isSimpleName())
    return {};

  clang::ASTContext &ctx = getClangASTContext();

  SmallVector<clang::IdentifierInfo *, 8> pieces;
  pieces.push_back(exportName(name.getBaseIdentifier()).getAsIdentifierInfo());

  auto argNames = name.getArgumentNames();
  if (argNames.empty())
    return ctx.Selectors.getNullarySelector(pieces.front());

  if (!argNames.front().empty())
    return {};
  argNames = argNames.slice(1);

  for (Identifier argName : argNames)
    pieces.push_back(exportName(argName).getAsIdentifierInfo());

  return ctx.Selectors.getSelector(pieces.size(), pieces.data());
}

clang::Selector
ClangImporter::Implementation::exportSelector(ObjCSelector selector) {
  SmallVector<clang::IdentifierInfo *, 4> pieces;
  for (auto piece : selector.getSelectorPieces())
    pieces.push_back(exportName(piece).getAsIdentifierInfo());
  return getClangASTContext().Selectors.getSelector(selector.getNumArgs(),
                                                    pieces.data());
}

/// Determine whether the given method potentially conflicts with the
/// setter for a property in the given protocol.
static bool
isPotentiallyConflictingSetter(const clang::ObjCProtocolDecl *proto,
                               const clang::ObjCMethodDecl *method) {
  auto sel = method->getSelector();
  if (sel.getNumArgs() != 1)
    return false;

  clang::IdentifierInfo *setterID = sel.getIdentifierInfoForSlot(0);
  if (!setterID || !setterID->getName().startswith("set"))
    return false;

  for (auto *prop : proto->properties()) {
    if (prop->getSetterName() == sel)
      return true;
  }

  return false;
}

bool importer::shouldSuppressDeclImport(const clang::Decl *decl) {
  if (auto objcMethod = dyn_cast<clang::ObjCMethodDecl>(decl)) {
    // First check if we're actually in a Swift class.
    auto dc = decl->getDeclContext();
    if (hasNativeSwiftDecl(cast<clang::ObjCContainerDecl>(dc)))
      return true;

    // If this member is a method that is a getter or setter for a
    // property, don't add it into the table. property names and
    // getter names (by choosing to only have a property).
    //
    // Note that this is suppressed for certain accessibility declarations,
    // which are imported as getter/setter pairs and not properties.
    if (objcMethod->isPropertyAccessor()) {
      // Suppress the import of this method when the corresponding
      // property is not suppressed.
      return !shouldSuppressDeclImport(
               objcMethod->findPropertyDecl(/*CheckOverrides=*/false));
    }

    // If the method was declared within a protocol, check that it
    // does not conflict with the setter of a property.
    if (auto proto = dyn_cast<clang::ObjCProtocolDecl>(dc))
      return isPotentiallyConflictingSetter(proto, objcMethod);


    return false;
  }

  if (auto objcProperty = dyn_cast<clang::ObjCPropertyDecl>(decl)) {
    // First check if we're actually in a Swift class.
    auto dc = objcProperty->getDeclContext();
    if (hasNativeSwiftDecl(cast<clang::ObjCContainerDecl>(dc)))
      return true;

    // Suppress certain properties; import them as getter/setter pairs instead.
    if (shouldImportPropertyAsAccessors(objcProperty))
      return true;

    // Check whether there is a superclass method for the getter that
    // is *not* suppressed, in which case we will need to suppress
    // this property.
    auto objcClass = dyn_cast<clang::ObjCInterfaceDecl>(dc);
    if (!objcClass) {
      if (auto objcCategory = dyn_cast<clang::ObjCCategoryDecl>(dc)) {
        // If the enclosing category is invalid, suppress this declaration.
        if (objcCategory->isInvalidDecl()) return true;

        objcClass = objcCategory->getClassInterface();
      }
    }

    if (objcClass) {
      if (auto objcSuperclass = objcClass->getSuperClass()) {
        auto getterMethod =
            objcSuperclass->lookupMethod(objcProperty->getGetterName(),
                                         objcProperty->isInstanceProperty());
        if (getterMethod && !shouldSuppressDeclImport(getterMethod))
          return true;
      }
    }

    return false;
  }

  return false;
}

#pragma mark Name lookup
const clang::TypedefNameDecl *
ClangImporter::Implementation::lookupTypedef(clang::DeclarationName name) {
  clang::Sema &sema = Instance->getSema();
  clang::LookupResult lookupResult(sema, name,
                                   clang::SourceLocation(),
                                   clang::Sema::LookupOrdinaryName);

  if (sema.LookupName(lookupResult, /*scope=*/nullptr)) {
    for (auto decl : lookupResult) {
      if (auto typedefDecl =
          dyn_cast<clang::TypedefNameDecl>(decl->getUnderlyingDecl()))
        return typedefDecl;
    }
  }

  return nullptr;
}

static bool isDeclaredInModule(const ClangModuleUnit *ModuleFilter,
                               const Decl *VD) {
  auto ContainingUnit = VD->getDeclContext()->getModuleScopeContext();
  return ModuleFilter == ContainingUnit;
}

static const clang::Module *
getClangOwningModule(ClangNode Node, const clang::ASTContext &ClangCtx) {
  assert(!Node.getAsModule() && "not implemented for modules");

  if (const clang::Decl *D = Node.getAsDecl()) {
    auto ExtSource = ClangCtx.getExternalSource();
    assert(ExtSource);
    return ExtSource->getModule(D->getOwningModuleID());
  }

  if (const clang::ModuleMacro *M = Node.getAsModuleMacro())
    return M->getOwningModule();

  // A locally-defined MacroInfo does not have an owning module.
  assert(Node.getAsMacroInfo());
  return nullptr;
}

static const clang::Module *
getClangTopLevelOwningModule(ClangNode Node,
                             const clang::ASTContext &ClangCtx) {
  const clang::Module *OwningModule = getClangOwningModule(Node, ClangCtx);
  if (!OwningModule)
    return nullptr;
  return OwningModule->getTopLevelModule();
}

static bool isVisibleFromModule(const ClangModuleUnit *ModuleFilter,
                                ValueDecl *VD) {
  assert(ModuleFilter);

  auto ContainingUnit = VD->getDeclContext()->getModuleScopeContext();
  if (ModuleFilter == ContainingUnit)
    return true;

  // The rest of this function is looking to see if the Clang entity that
  // caused VD to be imported has redeclarations in the filter module.
  auto Wrapper = dyn_cast<ClangModuleUnit>(ContainingUnit);
  if (!Wrapper)
    return false;

  ASTContext &Ctx = ContainingUnit->getASTContext();
  auto *Importer = static_cast<ClangImporter *>(Ctx.getClangModuleLoader());
  auto ClangNode = Importer->getEffectiveClangNode(VD);

  // Macros can be "redeclared" by putting an equivalent definition in two
  // different modules. (We don't actually check the equivalence.)
  // FIXME: We're also not checking if the redeclaration is in /this/ module.
  if (ClangNode.getAsMacro())
    return true;

  const clang::Decl *D = ClangNode.castAsDecl();
  auto &ClangASTContext = ModuleFilter->getClangASTContext();

  // We don't handle Clang submodules; pop everything up to the top-level
  // module.
  auto OwningClangModule = getClangTopLevelOwningModule(ClangNode,
                                                        ClangASTContext);
  if (OwningClangModule == ModuleFilter->getClangModule())
    return true;

  // Handle redeclarable Clang decls by checking each redeclaration.
  bool IsTagDecl = isa<clang::TagDecl>(D);
  if (!(IsTagDecl || isa<clang::FunctionDecl>(D) || isa<clang::VarDecl>(D) ||
        isa<clang::TypedefNameDecl>(D))) {
    return false;
  }

  for (auto Redeclaration : D->redecls()) {
    if (Redeclaration == D)
      continue;

    // For enums, structs, and unions, only count definitions when looking to
    // see what other modules they appear in.
    if (IsTagDecl)
      if (!cast<clang::TagDecl>(Redeclaration)->isCompleteDefinition())
        continue;

    auto OwningClangModule = getClangTopLevelOwningModule(Redeclaration,
                                                          ClangASTContext);
    if (OwningClangModule == ModuleFilter->getClangModule())
      return true;
  }

  return false;
}


namespace {
class ClangVectorDeclConsumer : public clang::VisibleDeclConsumer {
  std::vector<clang::NamedDecl *> results;
public:
  ClangVectorDeclConsumer() = default;

  void FoundDecl(clang::NamedDecl *ND, clang::NamedDecl *Hiding,
                 clang::DeclContext *Ctx, bool InBaseClass) override {
    if (!ND->getIdentifier())
      return;

    if (ND->isModulePrivate())
      return;

    results.push_back(ND);
  }

  llvm::MutableArrayRef<clang::NamedDecl *> getResults() {
    return results;
  }
};

class FilteringVisibleDeclConsumer : public swift::VisibleDeclConsumer {
  swift::VisibleDeclConsumer &NextConsumer;
  const ClangModuleUnit *ModuleFilter;

public:
  FilteringVisibleDeclConsumer(swift::VisibleDeclConsumer &consumer,
                               const ClangModuleUnit *CMU)
      : NextConsumer(consumer), ModuleFilter(CMU) {
    assert(CMU);
  }

  void foundDecl(ValueDecl *VD, DeclVisibilityKind Reason,
                 DynamicLookupInfo dynamicLookupInfo) override {
    if (isVisibleFromModule(ModuleFilter, VD))
      NextConsumer.foundDecl(VD, Reason, dynamicLookupInfo);
  }
};

class FilteringDeclaredDeclConsumer : public swift::VisibleDeclConsumer {
  swift::VisibleDeclConsumer &NextConsumer;
  const ClangModuleUnit *ModuleFilter;

public:
  FilteringDeclaredDeclConsumer(swift::VisibleDeclConsumer &consumer,
                                const ClangModuleUnit *CMU)
      : NextConsumer(consumer), ModuleFilter(CMU) {
    assert(CMU && CMU->isTopLevel() && "Only top-level modules supported");
  }

  void foundDecl(ValueDecl *VD, DeclVisibilityKind Reason,
                 DynamicLookupInfo dynamicLookupInfo) override {
    if (isDeclaredInModule(ModuleFilter, VD))
      NextConsumer.foundDecl(VD, Reason, dynamicLookupInfo);
  }
};

/// A hack to hide particular types in the "Darwin" module on Apple platforms.
class DarwinLegacyFilterDeclConsumer : public swift::VisibleDeclConsumer {
  swift::VisibleDeclConsumer &NextConsumer;
  clang::ASTContext &ClangASTContext;

  bool shouldDiscard(ValueDecl *VD) {
    if (!VD->hasClangNode())
      return false;

    const clang::Module *clangModule = getClangOwningModule(VD->getClangNode(),
                                                            ClangASTContext);
    if (!clangModule)
      return false;

    if (clangModule->Name == "MacTypes") {
      if (!VD->hasName() || VD->getBaseName().isSpecial())
        return true;
      return llvm::StringSwitch<bool>(VD->getBaseIdentifier().str())
          .Cases("OSErr", "OSStatus", "OptionBits", false)
          .Cases("FourCharCode", "OSType", false)
          .Case("Boolean", false)
          .Case("kUnknownType", false)
          .Cases("UTF32Char", "UniChar", "UTF16Char", "UTF8Char", false)
          .Case("ProcessSerialNumber", false)
          .Default(true);
    }

    if (clangModule->Parent &&
        clangModule->Parent->Name == "CarbonCore") {
      return llvm::StringSwitch<bool>(clangModule->Name)
          .Cases("BackupCore", "DiskSpaceRecovery", "MacErrors", false)
          .Case("UnicodeUtilities", false)
          .Default(true);
    }

    if (clangModule->Parent &&
        clangModule->Parent->Name == "OSServices") {
      // Note that this is a list of things to /drop/ rather than to /keep/.
      // We're more likely to see new, modern headers added to OSServices.
      return llvm::StringSwitch<bool>(clangModule->Name)
          .Cases("IconStorage", "KeychainCore", "Power", true)
          .Cases("SecurityCore", "SystemSound", true)
          .Cases("WSMethodInvocation", "WSProtocolHandler", "WSTypes", true)
          .Default(false);
    }

    return false;
  }

public:
  DarwinLegacyFilterDeclConsumer(swift::VisibleDeclConsumer &consumer,
                                 clang::ASTContext &clangASTContext)
      : NextConsumer(consumer), ClangASTContext(clangASTContext) {}

  static bool needsFiltering(const clang::Module *topLevelModule) {
    return topLevelModule && (topLevelModule->Name == "Darwin" ||
                              topLevelModule->Name == "CoreServices");
  }

  void foundDecl(ValueDecl *VD, DeclVisibilityKind Reason,
                 DynamicLookupInfo dynamicLookupInfo) override {
    if (!shouldDiscard(VD))
      NextConsumer.foundDecl(VD, Reason, dynamicLookupInfo);
  }
};

} // unnamed namespace

/// Translate a MacroDefinition to a ClangNode, either a ModuleMacro for
/// a definition imported from a module or a MacroInfo for a macro defined
/// locally.
ClangNode getClangNodeForMacroDefinition(clang::MacroDefinition &M) {
  if (!M.getModuleMacros().empty())
    return ClangNode(M.getModuleMacros().back()->getMacroInfo());
  if (auto *MD = M.getLocalDirective())
    return ClangNode(MD->getMacroInfo());
  return ClangNode();
}

void ClangImporter::lookupBridgingHeaderDecls(
                              llvm::function_ref<bool(ClangNode)> filter,
                              llvm::function_ref<void(Decl*)> receiver) const {
  for (auto &Import : Impl.BridgeHeaderTopLevelImports) {
    auto ImportD = Import.get<ImportDecl*>();
    if (filter(ImportD->getClangDecl()))
      receiver(ImportD);
  }
  for (auto *ClangD : Impl.BridgeHeaderTopLevelDecls) {
    if (filter(ClangD)) {
      if (auto *ND = dyn_cast<clang::NamedDecl>(ClangD)) {
        if (Decl *imported = Impl.importDeclReal(ND, Impl.CurrentVersion))
          receiver(imported);
      }
    }
  }

  auto &ClangPP = Impl.getClangPreprocessor();
  for (clang::IdentifierInfo *II : Impl.BridgeHeaderMacros) {
    auto MD = ClangPP.getMacroDefinition(II);
    if (auto macroNode = getClangNodeForMacroDefinition(MD)) {
      if (filter(macroNode)) {
        auto MI = macroNode.getAsMacro();
        Identifier Name = Impl.getNameImporter().importMacroName(II, MI);
        if (Decl *imported = Impl.importMacro(Name, macroNode))
          receiver(imported);
      }
    }
  }
}

bool ClangImporter::lookupDeclsFromHeader(StringRef Filename,
                              llvm::function_ref<bool(ClangNode)> filter,
                              llvm::function_ref<void(Decl*)> receiver) const {
  auto File = getClangPreprocessor().getFileManager().getFile(Filename);
  if (!File)
    return true;

  auto &ClangCtx = getClangASTContext();
  auto &ClangSM = ClangCtx.getSourceManager();
  auto &ClangPP = getClangPreprocessor();

  // Look up the header in the includes of the bridging header.
  if (Impl.BridgeHeaderFiles.count(*File)) {
    auto headerFilter = [&](ClangNode ClangN) -> bool {
      if (ClangN.isNull())
        return false;

      auto ClangLoc = ClangSM.getFileLoc(ClangN.getLocation());
      if (ClangLoc.isInvalid())
        return false;

      if (ClangSM.getFileEntryForID(ClangSM.getFileID(ClangLoc)) != *File)
        return false;

      return filter(ClangN);
    };

    lookupBridgingHeaderDecls(headerFilter, receiver);
    return false;
  }

  clang::FileID FID = ClangSM.translateFile(*File);
  if (FID.isInvalid())
    return false;

  // Look up the header in the ASTReader.
  if (ClangSM.isLoadedFileID(FID)) {
    // Decls.
    SmallVector<clang::Decl *, 32> Decls;
    unsigned Length = ClangSM.getFileIDSize(FID);
    ClangCtx.getExternalSource()->FindFileRegionDecls(FID, 0, Length, Decls);
    for (auto *ClangD : Decls) {
      if (Impl.shouldIgnoreBridgeHeaderTopLevelDecl(ClangD))
        continue;
      if (filter(ClangD)) {
        if (auto *ND = dyn_cast<clang::NamedDecl>(ClangD)) {
          if (Decl *imported = Impl.importDeclReal(ND, Impl.CurrentVersion))
            receiver(imported);
        }
      }
    }

    // Macros.
    if (auto *ppRec = ClangPP.getPreprocessingRecord()) {
      clang::SourceLocation B = ClangSM.getLocForStartOfFile(FID);
      clang::SourceLocation E = ClangSM.getLocForEndOfFile(FID);
      clang::SourceRange R(B, E);
      const auto &Entities = ppRec->getPreprocessedEntitiesInRange(R);
      for (auto I = Entities.begin(), E = Entities.end(); I != E; ++I) {
        if (!ppRec->isEntityInFileID(I, FID))
          continue;
        clang::PreprocessedEntity *PPE = *I;
        if (!PPE)
          continue;
        if (auto *MDR = dyn_cast<clang::MacroDefinitionRecord>(PPE)) {
          auto *II = const_cast<clang::IdentifierInfo*>(MDR->getName());
          auto MD = ClangPP.getMacroDefinition(II);
          if (auto macroNode = getClangNodeForMacroDefinition(MD)) {
            if (filter(macroNode)) {
              auto MI = macroNode.getAsMacro();
              Identifier Name = Impl.getNameImporter().importMacroName(II, MI);
              if (Decl *imported = Impl.importMacro(Name, macroNode))
                receiver(imported);
            }
          }
        }
      }

      // FIXME: Module imports inside that header.
    }
    return false;
  }

  return true; // no info found about that header.
}

void ClangImporter::lookupValue(DeclName name, VisibleDeclConsumer &consumer) {
  Impl.forEachLookupTable([&](SwiftLookupTable &table) -> bool {
    Impl.lookupValue(table, name, consumer);
    return false;
  });
}

ClangNode ClangImporter::getEffectiveClangNode(const Decl *decl) const {
  // Directly...
  if (auto clangNode = decl->getClangNode())
    return clangNode;

  // Or via the nested "Code" enum.
  if (auto *errorWrapper = dyn_cast<StructDecl>(decl)) {
    if (auto *code = Impl.lookupErrorCodeEnum(errorWrapper))
      if (auto clangNode = code->getClangNode())
        return clangNode;
  }

  return ClangNode();
}

void ClangImporter::lookupTypeDecl(
    StringRef rawName, ClangTypeKind kind,
    llvm::function_ref<void(TypeDecl *)> receiver) {
  clang::DeclarationName clangName(
      &Impl.Instance->getASTContext().Idents.get(rawName));

  clang::Sema::LookupNameKind lookupKind;
  switch (kind) {
  case ClangTypeKind::Typedef:
    lookupKind = clang::Sema::LookupOrdinaryName;
    break;
  case ClangTypeKind::Tag:
    lookupKind = clang::Sema::LookupTagName;
    break;
  case ClangTypeKind::ObjCProtocol:
    lookupKind = clang::Sema::LookupObjCProtocolName;
    break;
  }

  // Perform name lookup into the global scope.
  auto &sema = Impl.Instance->getSema();
  clang::LookupResult lookupResult(sema, clangName, clang::SourceLocation(),
                                   lookupKind);
  bool foundViaClang = false;
  if (!Impl.DisableSourceImport &&
      sema.LookupName(lookupResult, /*Scope=*/nullptr)) {
    for (auto clangDecl : lookupResult) {
      if (!isa<clang::TypeDecl>(clangDecl) &&
          !isa<clang::ObjCContainerDecl>(clangDecl) &&
          !isa<clang::ObjCCompatibleAliasDecl>(clangDecl)) {
        continue;
      }
      auto *imported = Impl.importDecl(clangDecl, Impl.CurrentVersion);
      if (auto *importedType = dyn_cast_or_null<TypeDecl>(imported)) {
        foundViaClang = true;
        receiver(importedType);
      }
    }
  }

  // If Clang couldn't find the type, query the DWARFImporterDelegate.
  if (!foundViaClang)
    Impl.lookupTypeDeclDWARF(rawName, kind, receiver);
}

void ClangImporter::lookupRelatedEntity(
    StringRef rawName, ClangTypeKind kind, StringRef relatedEntityKind,
    llvm::function_ref<void(TypeDecl *)> receiver) {
  using CISTAttr = ClangImporterSynthesizedTypeAttr;
  if (relatedEntityKind ==
        CISTAttr::manglingNameForKind(CISTAttr::Kind::NSErrorWrapper) ||
      relatedEntityKind ==
        CISTAttr::manglingNameForKind(CISTAttr::Kind::NSErrorWrapperAnon)) {
    auto underlyingKind = ClangTypeKind::Tag;
    if (relatedEntityKind ==
          CISTAttr::manglingNameForKind(CISTAttr::Kind::NSErrorWrapperAnon)) {
      underlyingKind = ClangTypeKind::Typedef;
    }
    lookupTypeDecl(rawName, underlyingKind,
                   [this, receiver] (const TypeDecl *foundType) {
      auto *enumDecl =
          dyn_cast_or_null<clang::EnumDecl>(foundType->getClangDecl());
      if (!enumDecl)
        return;
      if (!Impl.getEnumInfo(enumDecl).isErrorEnum())
        return;
      auto *enclosingType =
          dyn_cast<NominalTypeDecl>(foundType->getDeclContext());
      if (!enclosingType)
        return;
      receiver(enclosingType);
    });
  }
}

void ClangModuleUnit::lookupVisibleDecls(ModuleDecl::AccessPathTy accessPath,
                                         VisibleDeclConsumer &consumer,
                                         NLKind lookupKind) const {
  // FIXME: Ignore submodules, which are empty for now.
  if (clangModule && clangModule->isSubModule())
    return;

  // FIXME: Respect the access path.
  FilteringVisibleDeclConsumer filterConsumer(consumer, this);

  DarwinLegacyFilterDeclConsumer darwinFilterConsumer(filterConsumer,
                                                      getClangASTContext());

  swift::VisibleDeclConsumer *actualConsumer = &filterConsumer;
  if (lookupKind == NLKind::UnqualifiedLookup &&
      DarwinLegacyFilterDeclConsumer::needsFiltering(clangModule)) {
    actualConsumer = &darwinFilterConsumer;
  }

  // Find the corresponding lookup table.
  if (auto lookupTable = owner.findLookupTable(clangModule)) {
    // Search it.
    owner.lookupVisibleDecls(*lookupTable, *actualConsumer);
  }
}

namespace {
class VectorDeclPtrConsumer : public swift::VisibleDeclConsumer {
public:
  SmallVectorImpl<Decl *> &Results;
  explicit VectorDeclPtrConsumer(SmallVectorImpl<Decl *> &Decls)
    : Results(Decls) {}

  void foundDecl(ValueDecl *VD, DeclVisibilityKind Reason,
                 DynamicLookupInfo) override {
    Results.push_back(VD);
  }
};
} // unnamed namespace

void ClangModuleUnit::getTopLevelDecls(SmallVectorImpl<Decl*> &results) const {
  VectorDeclPtrConsumer consumer(results);
  FilteringDeclaredDeclConsumer filterConsumer(consumer, this);
  DarwinLegacyFilterDeclConsumer darwinFilterConsumer(filterConsumer,
                                                      getClangASTContext());

  const clang::Module *topLevelModule =
    clangModule ? clangModule->getTopLevelModule() : nullptr;

  swift::VisibleDeclConsumer *actualConsumer = &filterConsumer;
  if (DarwinLegacyFilterDeclConsumer::needsFiltering(topLevelModule))
    actualConsumer = &darwinFilterConsumer;

  // Find the corresponding lookup table.
  if (auto lookupTable = owner.findLookupTable(topLevelModule)) {
    // Search it.
    owner.lookupVisibleDecls(*lookupTable, *actualConsumer);

    // Add the extensions produced by importing categories.
    for (auto category : lookupTable->categories()) {
      if (auto extension = cast_or_null<ExtensionDecl>(
              owner.importDecl(category, owner.CurrentVersion,
                               /*UseCanonical*/false))) {
        results.push_back(extension);
      }
    }

    auto findEnclosingExtension = [](Decl *importedDecl) -> ExtensionDecl * {
      for (auto importedDC = importedDecl->getDeclContext();
           !importedDC->isModuleContext();
           importedDC = importedDC->getParent()) {
        if (auto ext = dyn_cast<ExtensionDecl>(importedDC))
          return ext;
      }
      return nullptr;
    };
    // Retrieve all of the globals that will be mapped to members.

    // FIXME: Since we don't represent Clang submodules as Swift
    // modules, we're getting everything.
    llvm::SmallPtrSet<ExtensionDecl *, 8> knownExtensions;
    for (auto entry : lookupTable->allGlobalsAsMembers()) {
      auto decl = entry.get<clang::NamedDecl *>();
      auto importedDecl = owner.importDecl(decl, owner.CurrentVersion);
      if (!importedDecl) continue;

      // Find the enclosing extension, if there is one.
      ExtensionDecl *ext = findEnclosingExtension(importedDecl);
      if (ext && knownExtensions.insert(ext).second)
        results.push_back(ext);

      // If this is a compatibility typealias, the canonical type declaration
      // may exist in another extension.
      auto alias = dyn_cast<TypeAliasDecl>(importedDecl);
      if (!alias || !alias->isCompatibilityAlias()) continue;

      auto aliasedTy = alias->getUnderlyingType();
      ext = nullptr;
      importedDecl = nullptr;

      // Note: We can't use getAnyGeneric() here because `aliasedTy`
      // might be typealias.
      if (auto Ty = dyn_cast<TypeAliasType>(aliasedTy.getPointer()))
        importedDecl = Ty->getDecl();
      else if (auto Ty = dyn_cast<AnyGenericType>(aliasedTy.getPointer()))
        importedDecl = Ty->getDecl();
      if (!importedDecl) continue;

      ext = findEnclosingExtension(importedDecl);
      if (ext && knownExtensions.insert(ext).second)
        results.push_back(ext);
    }
  }
}

ImportDecl *swift::createImportDecl(ASTContext &Ctx,
                                    DeclContext *DC,
                                    ClangNode ClangN,
                                    ArrayRef<clang::Module *> Exported) {
  auto *ImportedMod = ClangN.getClangModule();
  assert(ImportedMod);
  SmallVector<Located<Identifier>, 4> AccessPath;
  auto *TmpMod = ImportedMod;
  while (TmpMod) {
    AccessPath.push_back({ Ctx.getIdentifier(TmpMod->Name), SourceLoc() });
    TmpMod = TmpMod->Parent;
  }
  std::reverse(AccessPath.begin(), AccessPath.end());

  bool IsExported = false;
  for (auto *ExportedMod : Exported) {
    if (ImportedMod == ExportedMod) {
      IsExported = true;
      break;
    }
  }

  auto *ID = ImportDecl::create(Ctx, DC, SourceLoc(),
                                ImportKind::Module, SourceLoc(), AccessPath,
                                ClangN);
  if (IsExported)
    ID->getAttrs().add(new (Ctx) ExportedAttr(/*IsImplicit=*/false));
  return ID;
}

static void getImportDecls(ClangModuleUnit *ClangUnit, const clang::Module *M,
                           SmallVectorImpl<Decl *> &Results) {
  assert(M);
  SmallVector<clang::Module *, 1> Exported;
  M->getExportedModules(Exported);

  ASTContext &Ctx = ClangUnit->getASTContext();

  for (auto *ImportedMod : M->Imports) {
    auto *ID = createImportDecl(Ctx, ClangUnit, ImportedMod, Exported);
    Results.push_back(ID);
  }
}

void ClangModuleUnit::getDisplayDecls(SmallVectorImpl<Decl*> &results) const {
  if (clangModule)
    getImportDecls(const_cast<ClangModuleUnit *>(this), clangModule, results);
  getTopLevelDecls(results);
}

void ClangModuleUnit::lookupValue(DeclName name, NLKind lookupKind,
                                  SmallVectorImpl<ValueDecl*> &results) const {
  // FIXME: Ignore submodules, which are empty for now.
  if (clangModule && clangModule->isSubModule())
    return;

  VectorDeclConsumer vectorWriter(results);
  FilteringVisibleDeclConsumer filteringConsumer(vectorWriter, this);

  DarwinLegacyFilterDeclConsumer darwinFilterConsumer(filteringConsumer,
                                                      getClangASTContext());

  swift::VisibleDeclConsumer *consumer = &filteringConsumer;
  if (lookupKind == NLKind::UnqualifiedLookup &&
      DarwinLegacyFilterDeclConsumer::needsFiltering(clangModule)) {
    consumer = &darwinFilterConsumer;
  }

  // Find the corresponding lookup table.
  if (auto lookupTable = owner.findLookupTable(clangModule)) {
    // Search it.
    owner.lookupValue(*lookupTable, name, *consumer);
  }
}

bool ClangImporter::Implementation::isVisibleClangEntry(
    const clang::NamedDecl *clangDecl) {
  // For a declaration, check whether the declaration is hidden.
<<<<<<< HEAD
  auto &clangSema = Instance->getSema();
  if (clangSema.isVisible(clangDecl))
    return true;

  // Is any redeclaration visible?
  for (auto redecl : clangDecl->redecls())
    if (clangSema.isVisible(cast<clang::NamedDecl>(redecl)))
      return true;
=======
  clang::Sema &clangSema = getClangSema();
  if (clangSema.isVisible(clangDecl)) return true;

  // Is any redeclaration visible?
  for (auto redecl : clangDecl->redecls()) {
    if (clangSema.isVisible(cast<clang::NamedDecl>(redecl))) return true;
  }
>>>>>>> 29a3d08c

  return false;
}

bool ClangImporter::Implementation::isVisibleClangEntry(
  SwiftLookupTable::SingleEntry entry) {
  if (auto clangDecl = entry.dyn_cast<clang::NamedDecl *>()) {
    return isVisibleClangEntry(clangDecl);
  }

  // If it's a macro from a module, check whether the module has been imported.
  if (auto moduleMacro = entry.dyn_cast<clang::ModuleMacro *>()) {
    clang::Module *module = moduleMacro->getOwningModule();
    return module->NameVisibility == clang::Module::AllVisible;
  }

  return true;
}

TypeDecl *
ClangModuleUnit::lookupNestedType(Identifier name,
                                  const NominalTypeDecl *baseType) const {
  // Special case for error code enums: try looking directly into the struct
  // first. But only if it looks like a synthesized error wrapped struct.
  if (name == getASTContext().Id_Code &&
      !baseType->hasClangNode() &&
      isa<StructDecl>(baseType)) {
    auto *wrapperStruct = cast<StructDecl>(baseType);
    if (auto *codeEnum = owner.lookupErrorCodeEnum(wrapperStruct))
      return codeEnum;

    // Otherwise, fall back and try via lookup table.
  }

  auto lookupTable = owner.findLookupTable(clangModule);
  if (!lookupTable)
    return nullptr;

  auto baseTypeContext = owner.getEffectiveClangContext(baseType);
  if (!baseTypeContext)
    return nullptr;

  // FIXME: This is very similar to what's in Implementation::lookupValue and
  // Implementation::loadAllMembers.
  SmallVector<TypeDecl *, 2> results;
  for (auto entry : lookupTable->lookup(SerializedSwiftName(name.str()),
                                        baseTypeContext)) {
    // If the entry is not visible, skip it.
    if (!owner.isVisibleClangEntry(entry)) continue;

    auto *clangDecl = entry.dyn_cast<clang::NamedDecl *>();
    if (!clangDecl)
      continue;

    const auto *clangTypeDecl = clangDecl->getMostRecentDecl();

    bool anyMatching = false;
    TypeDecl *originalDecl = nullptr;
    owner.forEachDistinctName(clangTypeDecl,
                              [&](ImportedName newName,
                                  ImportNameVersion nameVersion) -> bool {
      if (anyMatching)
        return true;
      if (!newName.getDeclName().isSimpleName(name))
        return true;

      auto decl = dyn_cast_or_null<TypeDecl>(
          owner.importDeclReal(clangTypeDecl, nameVersion));
      if (!decl)
        return false;

      if (!originalDecl)
        originalDecl = decl;
      else if (originalDecl == decl)
        return true;

      auto *importedContext = decl->getDeclContext()->getSelfNominalTypeDecl();
      if (importedContext != baseType)
        return true;

      assert(decl->getName() == name &&
             "importFullName behaved differently from importDecl");
      results.push_back(decl);
      anyMatching = true;
      return true;
    });
  }

  if (results.size() != 1) {
    // It's possible that two types were import-as-member'd onto the same base
    // type with the same name. In this case, fall back to regular lookup.
    return nullptr;
  }

  return results.front();
}

void ClangImporter::loadExtensions(NominalTypeDecl *nominal,
                                   unsigned previousGeneration) {
  // Determine the effective Clang context for this Swift nominal type.
  auto effectiveClangContext = Impl.getEffectiveClangContext(nominal);
  if (!effectiveClangContext) return;

  // For an Objective-C class, import all of the visible categories.
  if (auto objcClass = dyn_cast_or_null<clang::ObjCInterfaceDecl>(
                         effectiveClangContext.getAsDeclContext())) {
    SmallVector<clang::NamedDecl *, 4> DelayedCategories;

    // Simply importing the categories adds them to the list of extensions.
    for (const auto *Cat : objcClass->known_categories()) {
      if (getClangSema().isVisible(Cat)) {
        Impl.importDeclReal(Cat, Impl.CurrentVersion);
      }
    }
  }

  // Dig through each of the Swift lookup tables, creating extensions
  // where needed.
  (void)Impl.forEachLookupTable([&](SwiftLookupTable &table) -> bool {
      // FIXME: If we already looked at this for this generation,
      // skip.

      for (auto entry : table.allGlobalsAsMembersInContext(effectiveClangContext)) {
        // If the entry is not visible, skip it.
        if (!Impl.isVisibleClangEntry(entry)) continue;

        if (auto decl = entry.dyn_cast<clang::NamedDecl *>()) {
          // Import the context of this declaration, which has the
          // side effect of creating instantiations.
          (void)Impl.importDeclContextOf(decl, effectiveClangContext);
        } else {
          llvm_unreachable("Macros cannot be imported as members.");
        }
      }

      return false;
    });
}

void ClangImporter::loadObjCMethods(
       ClassDecl *classDecl,
       ObjCSelector selector,
       bool isInstanceMethod,
       unsigned previousGeneration,
       llvm::TinyPtrVector<AbstractFunctionDecl *> &methods) {
  const auto *objcClass =
      dyn_cast_or_null<clang::ObjCInterfaceDecl>(classDecl->getClangDecl());
  if (!objcClass)
    return;

  // Collect the set of visible Objective-C methods with this selector.
  clang::Selector clangSelector = Impl.exportSelector(selector);

  AbstractFunctionDecl *method = nullptr;
  auto *objcMethod = objcClass->lookupMethod(
      clangSelector, isInstanceMethod,
      /*shallowCategoryLookup=*/false,
      /*followSuper=*/false);

  if (objcMethod) {
    // If we found a property accessor, import the property.
    if (objcMethod->isPropertyAccessor())
      (void)Impl.importDecl(objcMethod->findPropertyDecl(true),
                            Impl.CurrentVersion);

    method = dyn_cast_or_null<AbstractFunctionDecl>(
        Impl.importDecl(objcMethod, Impl.CurrentVersion));
  }

  // If we didn't find anything, we're done.
  if (method == nullptr)
    return;

  // If we did find something, it might be a duplicate of something we found
  // earlier, because we aren't tracking generation counts for Clang modules.
  // Filter out the duplicates.
  // FIXME: We shouldn't need to do this.
  if (!llvm::is_contained(methods, method))
    methods.push_back(method);
}

void
ClangModuleUnit::lookupClassMember(ModuleDecl::AccessPathTy accessPath,
                                   DeclName name,
                                   SmallVectorImpl<ValueDecl*> &results) const {
  // FIXME: Ignore submodules, which are empty for now.
  if (clangModule && clangModule->isSubModule())
    return;

  VectorDeclConsumer consumer(results);

  // Find the corresponding lookup table.
  if (auto lookupTable = owner.findLookupTable(clangModule)) {
    // Search it.
    owner.lookupObjCMembers(*lookupTable, name, consumer);
  }
}

void ClangModuleUnit::lookupClassMembers(ModuleDecl::AccessPathTy accessPath,
                                         VisibleDeclConsumer &consumer) const {
  // FIXME: Ignore submodules, which are empty for now.
  if (clangModule && clangModule->isSubModule())
    return;

  // Find the corresponding lookup table.
  if (auto lookupTable = owner.findLookupTable(clangModule)) {
    // Search it.
    owner.lookupAllObjCMembers(*lookupTable, consumer);
  }
}

void ClangModuleUnit::lookupObjCMethods(
       ObjCSelector selector,
       SmallVectorImpl<AbstractFunctionDecl *> &results) const {
  // FIXME: Ignore submodules, which are empty for now.
  if (clangModule && clangModule->isSubModule())
    return;

  // Map the selector into a Clang selector.
  auto clangSelector = owner.exportSelector(selector);
  if (clangSelector.isNull()) return;

  // Collect all of the Objective-C methods with this selector.
  SmallVector<clang::ObjCMethodDecl *, 8> objcMethods;
  auto &clangSema = owner.getClangSema();
  clangSema.CollectMultipleMethodsInGlobalPool(clangSelector,
                                               objcMethods,
                                               /*InstanceFirst=*/true,
                                               /*CheckTheOther=*/false);
  clangSema.CollectMultipleMethodsInGlobalPool(clangSelector,
                                               objcMethods,
                                               /*InstanceFirst=*/false,
                                               /*CheckTheOther=*/false);

  // Import the methods.
  auto &clangCtx = clangSema.getASTContext();
  for (auto objcMethod : objcMethods) {
    // Verify that this method came from this module.
    auto owningClangModule = getClangTopLevelOwningModule(objcMethod, clangCtx);
    if (owningClangModule != clangModule) continue;

    if (shouldSuppressDeclImport(objcMethod))
      continue;

    // If we found a property accessor, import the property.
    if (objcMethod->isPropertyAccessor())
      (void)owner.importDecl(objcMethod->findPropertyDecl(true),
                             owner.CurrentVersion);

    auto imported =
        owner.importDecl(objcMethod, owner.CurrentVersion);
    if (!imported) continue;

    if (auto func = dyn_cast<AbstractFunctionDecl>(imported))
      results.push_back(func);

    // If there is an alternate declaration, also look at it.
    for (auto alternate : owner.getAlternateDecls(imported)) {
      if (auto func = dyn_cast<AbstractFunctionDecl>(alternate))
        results.push_back(func);
    }
  }
}

void ClangModuleUnit::collectLinkLibraries(
    ModuleDecl::LinkLibraryCallback callback) const {
  if (!clangModule)
    return;

  // Skip this lib name in favor of export_as name.
  if (clangModule->UseExportAsModuleLinkName)
    return;

  for (auto clangLinkLib : clangModule->LinkLibraries) {
    LibraryKind kind;
    if (clangLinkLib.IsFramework)
      kind = LibraryKind::Framework;
    else
      kind = LibraryKind::Library;

    callback(LinkLibrary(clangLinkLib.Library, kind));
  }
}

StringRef ClangModuleUnit::getFilename() const {
  if (!clangModule) {
    StringRef SinglePCH = owner.getSinglePCHImport();
    if (SinglePCH.empty())
      return "<imports>";
    else
      return SinglePCH;
  }
  if (const clang::FileEntry *F = clangModule->getASTFile())
    if (!F->getName().empty())
      return F->getName();
  return StringRef();
}

clang::TargetInfo &ClangImporter::getTargetInfo() const {
  return Impl.Instance->getTarget();
}

clang::ASTContext &ClangImporter::getClangASTContext() const {
  return Impl.getClangASTContext();
}

clang::Preprocessor &ClangImporter::getClangPreprocessor() const {
  return Impl.getClangPreprocessor();
}

const clang::CompilerInstance &ClangImporter::getClangInstance() const {
  return *Impl.Instance;
}

const clang::Module *ClangImporter::getClangOwningModule(ClangNode Node) const {
  return Impl.getClangOwningModule(Node);
}

const clang::Module *
ClangImporter::Implementation::getClangOwningModule(ClangNode Node) const {
  return ::getClangOwningModule(Node, getClangASTContext());
}

bool ClangImporter::hasTypedef(const clang::Decl *typeDecl) const {
  return Impl.DeclsWithSuperfluousTypedefs.count(typeDecl);
}

clang::Sema &ClangImporter::getClangSema() const {
  return Impl.getClangSema();
}

clang::CodeGenOptions &ClangImporter::getClangCodeGenOpts() const {
  return Impl.getClangCodeGenOpts();
}

std::string ClangImporter::getClangModuleHash() const {
  return Impl.Invocation->getModuleHash(Impl.Instance->getDiagnostics());
}

Decl *ClangImporter::importDeclCached(const clang::NamedDecl *ClangDecl) {
  return Impl.importDeclCached(ClangDecl, Impl.CurrentVersion);
}

void ClangImporter::printStatistics() const {
  Impl.Instance->getASTReader()->PrintStats();
}

void ClangImporter::verifyAllModules() {
#ifndef NDEBUG
  if (Impl.VerifiedDeclsCounter == Impl.ImportedDecls.size())
    return;

  // Collect the Decls before verifying them; the act of verifying may cause
  // more decls to be imported and modify the map while we are iterating it.
  size_t verifiedCounter = Impl.ImportedDecls.size();
  SmallVector<Decl *, 8> Decls;
  for (auto &I : Impl.ImportedDecls)
    if (I.first.second == Impl.CurrentVersion)
      if (Decl *D = I.second)
        Decls.push_back(D);

  for (auto D : Decls)
    verify(D);

  Impl.VerifiedDeclsCounter = verifiedCounter;
#endif
}

const clang::Type *
ClangImporter::parseClangFunctionType(StringRef typeStr,
                                      SourceLoc loc) const {
  auto &sema = Impl.getClangSema();
  StringRef filename = Impl.SwiftContext.SourceMgr.getDisplayNameForLoc(loc);
  // TODO: Obtain a clang::SourceLocation from the swift::SourceLoc we have
  auto parsedType = sema.ParseTypeFromStringCallback(typeStr, filename, {});
  if (!parsedType.isUsable())
    return nullptr;
  clang::QualType resultType = clang::Sema::GetTypeFromParser(parsedType.get());
  auto *typePtr = resultType.getTypePtrOrNull();
  if (typePtr && (typePtr->isFunctionPointerType()
                  || typePtr->isBlockPointerType()))
      return typePtr;
  return nullptr;
}

void ClangImporter::printClangType(const clang::Type *type,
                                   llvm::raw_ostream &os) const {
  auto policy = clang::PrintingPolicy(getClangASTContext().getLangOpts());
  clang::QualType(type, 0).print(os, policy);
}

//===----------------------------------------------------------------------===//
// ClangModule Implementation
//===----------------------------------------------------------------------===//

static_assert(IsTriviallyDestructible<ClangModuleUnit>::value,
              "ClangModuleUnits are BumpPtrAllocated; the d'tor is not called");

ClangModuleUnit::ClangModuleUnit(ModuleDecl &M,
                                 ClangImporter::Implementation &owner,
                                 const clang::Module *clangModule)
  : LoadedFile(FileUnitKind::ClangModule, M), owner(owner),
    clangModule(clangModule) {
  // Capture the file metadata before it goes away.
  if (clangModule)
    ASTSourceDescriptor = {*const_cast<clang::Module *>(clangModule)};
}

StringRef ClangModuleUnit::getModuleDefiningPath() const {
  if (!clangModule || clangModule->DefinitionLoc.isInvalid())
    return "";

  auto &clangSourceMgr = owner.getClangASTContext().getSourceManager();
  return clangSourceMgr.getFilename(clangModule->DefinitionLoc);
}

Optional<clang::ASTSourceDescriptor>
ClangModuleUnit::getASTSourceDescriptor() const {
  if (clangModule) {
    assert(ASTSourceDescriptor.getModuleOrNull() == clangModule);
    return ASTSourceDescriptor;
  }
  return None;
}

bool ClangModuleUnit::hasClangModule(ModuleDecl *M) {
  for (auto F : M->getFiles()) {
    if (isa<ClangModuleUnit>(F))
      return true;
  }
  return false;
}

bool ClangModuleUnit::isTopLevel() const {
  return !clangModule || !clangModule->isSubModule();
}

bool ClangModuleUnit::isSystemModule() const {
  return clangModule && clangModule->IsSystem;
}

clang::ASTContext &ClangModuleUnit::getClangASTContext() const {
  return owner.getClangASTContext();
}

StringRef ClangModuleUnit::getExportedModuleName() const {
  if (clangModule && !clangModule->ExportAsModule.empty())
    return clangModule->ExportAsModule;

  return getParentModule()->getName().str();
}

ModuleDecl *ClangModuleUnit::getOverlayModule() const {
  if (!clangModule)
    return nullptr;

  if (owner.DisableOverlayModules)
    return nullptr;

  if (!isTopLevel()) {
    // FIXME: Is this correct for submodules?
    auto topLevel = clangModule->getTopLevelModule();
    auto wrapper = owner.getWrapperForModule(topLevel);
    return wrapper->getOverlayModule();
  }

  if (!overlayModule.getInt()) {
    // FIXME: Include proper source location.
    ModuleDecl *M = getParentModule();
    ASTContext &Ctx = M->getASTContext();
    auto overlay = Ctx.getModule(ModuleDecl::AccessPathTy({M->getName(),
                                                           SourceLoc()}));
    if (overlay == M) {
      overlay = nullptr;
    } else {
      // FIXME: This bizarre and twisty invariant is due to nested
      // re-entrancy in both clang module loading and overlay module loading.
      auto *sharedModuleRef = Ctx.getLoadedModule(M->getName());
      assert(!sharedModuleRef || sharedModuleRef == overlay ||
             sharedModuleRef == M);
      Ctx.addLoadedModule(overlay);
    }

    auto mutableThis = const_cast<ClangModuleUnit *>(this);
    mutableThis->overlayModule.setPointerAndInt(overlay, true);
  }

  return overlayModule.getPointer();
}

void ClangModuleUnit::getImportedModules(
    SmallVectorImpl<ModuleDecl::ImportedModule> &imports,
    ModuleDecl::ImportFilter filter) const {
  // Bail out if we /only/ want ImplementationOnly imports; Clang modules never
  // have any of these.
  if (filter.containsOnly(ModuleDecl::ImportFilterKind::ImplementationOnly))
    return;

  if (filter.contains(ModuleDecl::ImportFilterKind::Private))
    if (auto stdlib = owner.getStdlibModule())
      imports.push_back({ModuleDecl::AccessPathTy(), stdlib});

  SmallVector<clang::Module *, 8> imported;
  if (!clangModule) {
    // This is the special "imported headers" module.
    if (filter.contains(ModuleDecl::ImportFilterKind::Public)) {
      imported.append(owner.ImportedHeaderExports.begin(),
                      owner.ImportedHeaderExports.end());
    }

  } else {
    clangModule->getExportedModules(imported);

    if (filter.contains(ModuleDecl::ImportFilterKind::Private)) {
      // Copy in any modules that are imported but not exported.
      llvm::SmallPtrSet<clang::Module *, 8> knownModules(imported.begin(),
                                                         imported.end());
      if (!filter.contains(ModuleDecl::ImportFilterKind::Public)) {
        // Remove the exported ones now that we're done with them.
        imported.clear();
      }
      llvm::copy_if(clangModule->Imports, std::back_inserter(imported),
                    [&](clang::Module *mod) {
                     return !knownModules.insert(mod).second;
                    });

      // FIXME: The parent module isn't exactly a private import, but it is
      // needed for link dependencies.
      if (clangModule->Parent)
        imported.push_back(clangModule->Parent);
    }
  }

  auto topLevelOverlay = getOverlayModule();
  for (auto importMod : imported) {
    auto wrapper = owner.getWrapperForModule(importMod);

    auto actualMod = wrapper->getOverlayModule();
    if (!actualMod) {
      // HACK: Deal with imports of submodules by importing the top-level module
      // as well.
      auto importTopLevel = importMod->getTopLevelModule();
      if (importTopLevel != importMod) {
        if (!clangModule || importTopLevel != clangModule->getTopLevelModule()){
          auto topLevelWrapper = owner.getWrapperForModule(importTopLevel);
          imports.push_back({ ModuleDecl::AccessPathTy(),
                              topLevelWrapper->getParentModule() });
        }
      }
      actualMod = wrapper->getParentModule();
    } else if (actualMod == topLevelOverlay) {
      actualMod = wrapper->getParentModule();
    }

    assert(actualMod && "Missing imported overlay");
    imports.push_back({ModuleDecl::AccessPathTy(), actualMod});
  }
}

void ClangModuleUnit::getImportedModulesForLookup(
    SmallVectorImpl<ModuleDecl::ImportedModule> &imports) const {

  // Reuse our cached list of imports if we have one.
  if (importedModulesForLookup.hasValue()) {
    imports.append(importedModulesForLookup->begin(),
                   importedModulesForLookup->end());
    return;
  }

  size_t firstImport = imports.size();

  SmallVector<clang::Module *, 8> imported;
  const clang::Module *topLevel;
  ModuleDecl *topLevelOverlay = getOverlayModule();
  if (!clangModule) {
    // This is the special "imported headers" module.
    imported.append(owner.ImportedHeaderExports.begin(),
                    owner.ImportedHeaderExports.end());
    topLevel = nullptr;
  } else {
    clangModule->getExportedModules(imported);
    topLevel = clangModule->getTopLevelModule();
  }

  if (imported.empty()) {
    importedModulesForLookup = ArrayRef<ModuleDecl::ImportedModule>();
    return;
  }

  SmallPtrSet<clang::Module *, 32> seen{imported.begin(), imported.end()};
  SmallVector<clang::Module *, 8> tmpBuf;
  llvm::SmallSetVector<clang::Module *, 8> topLevelImported;

  // Get the transitive set of top-level imports. That is, if a particular
  // import is a top-level import, add it. Otherwise, keep searching.
  while (!imported.empty()) {
    clang::Module *next = imported.pop_back_val();

    // HACK: Deal with imports of submodules by importing the top-level module
    // as well, unless it's the top-level module we're currently in.
    clang::Module *nextTopLevel = next->getTopLevelModule();
    if (nextTopLevel != topLevel) {
      topLevelImported.insert(nextTopLevel);

      // Don't continue looking through submodules of modules that have
      // overlays. The overlay might shadow things.
      auto wrapper = owner.getWrapperForModule(nextTopLevel);
      if (wrapper->getOverlayModule())
        continue;
    }

    // Only look through the current module if it's not top-level.
    if (nextTopLevel == next)
      continue;

    next->getExportedModules(tmpBuf);
    for (clang::Module *nextImported : tmpBuf) {
      if (seen.insert(nextImported).second)
        imported.push_back(nextImported);
    }
    tmpBuf.clear();
  }

  for (auto importMod : topLevelImported) {
    auto wrapper = owner.getWrapperForModule(importMod);

    auto actualMod = wrapper->getOverlayModule();
    if (!actualMod || actualMod == topLevelOverlay)
      actualMod = wrapper->getParentModule();

    assert(actualMod && "Missing imported overlay");
    imports.push_back({ModuleDecl::AccessPathTy(), actualMod});
  }

  // Cache our results for use next time.
  auto importsToCache = llvm::makeArrayRef(imports).slice(firstImport);
  importedModulesForLookup = getASTContext().AllocateCopy(importsToCache);
}

void ClangImporter::getMangledName(raw_ostream &os,
                                   const clang::NamedDecl *clangDecl) const {
  if (!Impl.Mangler)
    Impl.Mangler.reset(Impl.getClangASTContext().createMangleContext());

  Impl.Mangler->mangleName(clangDecl, os);
}

// ---------------------------------------------------------------------------
// Swift lookup tables
// ---------------------------------------------------------------------------

SwiftLookupTable *ClangImporter::Implementation::findLookupTable(
                    const clang::Module *clangModule) {
  // If the Clang module is null, use the bridging header lookup table.
  if (!clangModule)
    return BridgingHeaderLookupTable.get();

  // Submodules share lookup tables with their parents.
  if (clangModule->isSubModule())
    return findLookupTable(clangModule->getTopLevelModule());

  // Look for a Clang module with this name.
  auto known = LookupTables.find(clangModule->Name);
  if (known == LookupTables.end()) return nullptr;

  return known->second.get();
}

bool ClangImporter::Implementation::forEachLookupTable(
       llvm::function_ref<bool(SwiftLookupTable &table)> fn) {
  // Visit the bridging header's lookup table.
  if (fn(*BridgingHeaderLookupTable)) return true;

  // Collect and sort the set of module names.
  SmallVector<StringRef, 4> moduleNames;
  for (const auto &entry : LookupTables) {
    moduleNames.push_back(entry.first);
  }
  llvm::array_pod_sort(moduleNames.begin(), moduleNames.end());

  // Visit the lookup tables.
  for (auto moduleName : moduleNames) {
    if (fn(*LookupTables[moduleName])) return true;
  }

  return false;
}

void ClangImporter::Implementation::lookupValue(
       SwiftLookupTable &table, DeclName name,
       VisibleDeclConsumer &consumer) {
  auto &clangCtx = getClangASTContext();
  auto clangTU = clangCtx.getTranslationUnitDecl();

  // For operators we have to look up static member functions in addition to the
  // top-level function lookup below.
  if (name.isOperator()) {
    for (auto entry : table.lookupMemberOperators(name.getBaseName())) {
      if (isVisibleClangEntry(entry)) {
        if (auto decl = dyn_cast<ValueDecl>(
                importDeclReal(entry->getMostRecentDecl(), CurrentVersion)))
          consumer.foundDecl(decl, DeclVisibilityKind::VisibleAtTopLevel);
      }
    }
  }

  for (auto entry : table.lookup(name.getBaseName(), clangTU)) {
    // If the entry is not visible, skip it.
    if (!isVisibleClangEntry(entry)) continue;

    ValueDecl *decl;
    // If it's a Clang declaration, try to import it.
    if (auto clangDecl = entry.dyn_cast<clang::NamedDecl *>()) {
      decl = cast_or_null<ValueDecl>(
          importDeclReal(clangDecl->getMostRecentDecl(), CurrentVersion));
      if (!decl) continue;
    } else if (!name.isSpecial()) {
      // Try to import a macro.
      if (auto modMacro = entry.dyn_cast<clang::ModuleMacro *>())
        decl = importMacro(name.getBaseIdentifier(), modMacro);
      else if (auto clangMacro = entry.dyn_cast<clang::MacroInfo *>())
        decl = importMacro(name.getBaseIdentifier(), clangMacro);
      else
        llvm_unreachable("new kind of lookup table entry");
      if (!decl) continue;
    } else {
      continue;
    }

    // If we found a declaration from the standard library, make sure
    // it does not show up in the lookup results for the imported
    // module.
    if (decl->getDeclContext()->isModuleScopeContext() &&
        decl->getModuleContext() == getStdlibModule())
      continue;

    // If the name matched, report this result.
    bool anyMatching = false;
    if (decl->getName().matchesRef(name) &&
        decl->getDeclContext()->isModuleScopeContext()) {
      consumer.foundDecl(decl, DeclVisibilityKind::VisibleAtTopLevel);
      anyMatching = true;
    }

    // If there is an alternate declaration and the name matches,
    // report this result.
    for (auto alternate : getAlternateDecls(decl)) {
      if (alternate->getName().matchesRef(name) &&
          alternate->getDeclContext()->isModuleScopeContext()) {
        consumer.foundDecl(alternate, DeclVisibilityKind::VisibleAtTopLevel);
        anyMatching = true;
      }
    }

    // If we have a declaration and nothing matched so far, try the names used
    // in other versions of Swift.
    if (!anyMatching) {
      if (auto clangDecl = entry.dyn_cast<clang::NamedDecl *>()) {
        const clang::NamedDecl *recentClangDecl =
            clangDecl->getMostRecentDecl();

        CurrentVersion.forEachOtherImportNameVersion(
            [&](ImportNameVersion nameVersion) {
          if (anyMatching)
            return;

          // Check to see if the name and context match what we expect.
          ImportedName newName = importFullName(recentClangDecl, nameVersion);
          if (!newName.getDeclName().matchesRef(name))
            return;

          const clang::DeclContext *clangDC =
              newName.getEffectiveContext().getAsDeclContext();
          if (!clangDC || !clangDC->isFileContext())
            return;

          // Then try to import the decl under the alternate name.
          auto alternateNamedDecl =
              cast_or_null<ValueDecl>(importDeclReal(recentClangDecl,
                                                     nameVersion));
          if (!alternateNamedDecl || alternateNamedDecl == decl)
            return;
          assert(alternateNamedDecl->getName().matchesRef(name) &&
                 "importFullName behaved differently from importDecl");
          if (alternateNamedDecl->getDeclContext()->isModuleScopeContext()) {
            consumer.foundDecl(alternateNamedDecl,
                               DeclVisibilityKind::VisibleAtTopLevel);
            anyMatching = true;
          }
        });
      }
    }
  }
}

void ClangImporter::Implementation::lookupVisibleDecls(
       SwiftLookupTable &table,
       VisibleDeclConsumer &consumer) {
  // Retrieve and sort all of the base names in this particular table.
  auto baseNames = table.allBaseNames();
  llvm::array_pod_sort(baseNames.begin(), baseNames.end());

  // Look for namespace-scope entities with each base name.
  for (auto baseName : baseNames) {
    lookupValue(table, baseName.toDeclBaseName(SwiftContext), consumer);
  }
}

void ClangImporter::Implementation::lookupObjCMembers(
       SwiftLookupTable &table,
       DeclName name,
       VisibleDeclConsumer &consumer) {
  for (auto clangDecl : table.lookupObjCMembers(name.getBaseName())) {
    // If the entry is not visible, skip it.
    if (!isVisibleClangEntry(clangDecl)) continue;

    forEachDistinctName(clangDecl,
                        [&](ImportedName importedName,
                            ImportNameVersion nameVersion) -> bool {
      // Import the declaration.
      auto decl =
          cast_or_null<ValueDecl>(importDeclReal(clangDecl, nameVersion));
      if (!decl)
        return false;

      // If the name we found matches, report the declaration.
      // FIXME: If we didn't need to check alternate decls here, we could avoid
      // importing the member at all by checking importedName ahead of time.
      if (decl->getName().matchesRef(name)) {
        consumer.foundDecl(decl, DeclVisibilityKind::DynamicLookup,
                           DynamicLookupInfo::AnyObject);
      }

      // Check for an alternate declaration; if its name matches,
      // report it.
      for (auto alternate : getAlternateDecls(decl)) {
        if (alternate->getName().matchesRef(name)) {
          consumer.foundDecl(alternate, DeclVisibilityKind::DynamicLookup,
                             DynamicLookupInfo::AnyObject);
        }
      }
      return true;
    });
  }
}

void ClangImporter::Implementation::lookupAllObjCMembers(
       SwiftLookupTable &table,
       VisibleDeclConsumer &consumer) {
  // Retrieve and sort all of the base names in this particular table.
  auto baseNames = table.allBaseNames();
  llvm::array_pod_sort(baseNames.begin(), baseNames.end());

  // Look for Objective-C members with each base name.
  for (auto baseName : baseNames) {
    lookupObjCMembers(table, baseName.toDeclBaseName(SwiftContext), consumer);
  }
}

TinyPtrVector<ValueDecl *>
ClangImporter::Implementation::loadNamedMembers(
    const IterableDeclContext *IDC, DeclBaseName N, uint64_t contextData) {

  auto *D = IDC->getDecl();
  auto *DC = D->getInnermostDeclContext();
  auto *CD = D->getClangDecl();
  auto *CDC = cast<clang::DeclContext>(CD);
  assert(CD && "loadNamedMembers on a Decl without a clangDecl");

  auto *nominal = DC->getSelfNominalTypeDecl();
  auto effectiveClangContext = getEffectiveClangContext(nominal);

  // There are 3 cases:
  //
  //  - The decl is from a bridging header, CMO is Some(nullptr)
  //    which denotes the __ObjC Swift module and its associated
  //    BridgingHeaderLookupTable.
  //
  //  - The decl is from a clang module, CMO is Some(M) for non-null
  //    M and we can use the table for that module.
  //
  //  - The decl is a forward declaration, CMO is None, which should
  //    never be the case if we got here (someone is asking for members).
  //
  // findLookupTable, below, handles the first two cases; we assert on the
  // third.

  auto CMO = getClangSubmoduleForDecl(CD);
  assert(CMO && "loadNamedMembers on a forward-declared Decl");

  auto table = findLookupTable(*CMO);
  assert(table && "clang module without lookup table");

  assert(isa<clang::ObjCContainerDecl>(CD) || isa<clang::NamespaceDecl>(CD));

  // Force the members of the entire inheritance hierarchy to be loaded and
  // deserialized before loading the named member of a class. This warms up
  // ClangImporter::Implementation::MembersForNominal, used for computing
  // property overrides.
  //
  // FIXME: If getOverriddenDecl() kicked off a request for imported decls,
  // we could postpone this until overrides are actually requested.
  if (auto *classDecl = dyn_cast<ClassDecl>(D))
    if (auto *superclassDecl = classDecl->getSuperclassDecl())
      (void) const_cast<ClassDecl *>(superclassDecl)->lookupDirect(N);

  TinyPtrVector<ValueDecl *> Members;
  for (auto entry : table->lookup(SerializedSwiftName(N),
                                  effectiveClangContext)) {
    if (!entry.is<clang::NamedDecl *>()) continue;
    auto member = entry.get<clang::NamedDecl *>();
    if (!isVisibleClangEntry(member)) continue;

    // Skip Decls from different clang::DeclContexts
    if (member->getDeclContext() != CDC) continue;

    SmallVector<Decl*, 4> tmp;
    insertMembersAndAlternates(member, tmp);
    for (auto *TD : tmp) {
      if (auto *V = dyn_cast<ValueDecl>(TD)) {
        // Skip ValueDecls if they import under different names.
        if (V->getBaseName() == N) {
          Members.push_back(V);
        }
      }

      // If the property's accessors have alternate decls, we might have
      // to import those too.
      if (auto *ASD = dyn_cast<AbstractStorageDecl>(TD)) {
        for (auto *AD : ASD->getAllAccessors()) {
          for (auto *D : getAlternateDecls(AD)) {
            if (D->getBaseName() == N)
              Members.push_back(D);
          }
        }
      }
    }
  }

  for (auto entry : table->lookupGlobalsAsMembers(SerializedSwiftName(N),
                                                  effectiveClangContext)) {
    if (!entry.is<clang::NamedDecl *>()) continue;
    auto member = entry.get<clang::NamedDecl *>();
    if (!isVisibleClangEntry(member)) continue;

    // Skip Decls from different clang::DeclContexts
    if (member->getDeclContext() != CDC) continue;

    SmallVector<Decl*, 4> tmp;
    insertMembersAndAlternates(member, tmp);
    for (auto *TD : tmp) {
      if (auto *V = dyn_cast<ValueDecl>(TD)) {
        // Skip ValueDecls if they import under different names.
        if (V->getBaseName() == N) {
          Members.push_back(V);
        }
      }
    }
  }

  if (N == DeclBaseName::createConstructor()) {
    if (auto *classDecl = dyn_cast<ClassDecl>(D)) {
      SmallVector<Decl *, 4> ctors;
      importInheritedConstructors(cast<clang::ObjCInterfaceDecl>(CD),
                                  classDecl, ctors);
      for (auto ctor : ctors)
        Members.push_back(cast<ValueDecl>(ctor));
    }
  }

  if (!isa<ProtocolDecl>(D)) {
    if (auto *OCD = dyn_cast<clang::ObjCContainerDecl>(CD)) {
      SmallVector<Decl *, 1> newMembers;
      importMirroredProtocolMembers(OCD, DC, N, newMembers);
      for (auto member : newMembers)
          Members.push_back(cast<ValueDecl>(member));
    }
  }

  return Members;
}


EffectiveClangContext ClangImporter::Implementation::getEffectiveClangContext(
    const NominalTypeDecl *nominal) {
  // If we have a Clang declaration, look at it to determine the
  // effective Clang context.
  if (auto constClangDecl = nominal->getClangDecl()) {
    auto clangDecl = const_cast<clang::Decl *>(constClangDecl);
    if (auto dc = dyn_cast<clang::DeclContext>(clangDecl))
      return EffectiveClangContext(dc);
    if (auto typedefName = dyn_cast<clang::TypedefNameDecl>(clangDecl))
      return EffectiveClangContext(typedefName);

    return EffectiveClangContext();
  }

  // If it's an @objc entity, go look for it.
  // Note that we're stepping lightly here to avoid computing isObjC()
  // too early.
  if (isa<ClassDecl>(nominal) &&
      (nominal->getAttrs().hasAttribute<ObjCAttr>() ||
       (!nominal->getParentSourceFile() && nominal->isObjC()))) {
    // Map the name. If we can't represent the Swift name in Clang.
    Identifier name = nominal->getName();
    if (auto objcAttr = nominal->getAttrs().getAttribute<ObjCAttr>()) {
      if (auto objcName = objcAttr->getName()) {
        if (objcName->getNumArgs() == 0) {
          // This is an error if not 0, but it should be caught later.
          name = objcName->getSimpleName();
        }
      }
    }
    auto clangName = exportName(name);
    if (!clangName)
      return EffectiveClangContext();

    // Perform name lookup into the global scope.
    auto &sema = Instance->getSema();
    clang::LookupResult lookupResult(sema, clangName,
                                     clang::SourceLocation(),
                                     clang::Sema::LookupOrdinaryName);
    if (sema.LookupName(lookupResult, /*Scope=*/nullptr)) {
      // FIXME: Filter based on access path? C++ access control?
      for (auto clangDecl : lookupResult) {
        if (auto objcClass = dyn_cast<clang::ObjCInterfaceDecl>(clangDecl))
          return EffectiveClangContext(objcClass);

        /// FIXME: Other type declarations should also be okay?
      }
    }

    // For source compatibility reasons, fall back to the Swift name.
    //
    // This is how people worked around not being able to import-as-member onto
    // Swift types by their ObjC name before the above code to handle ObjCAttr
    // was added.
    if (name != nominal->getName())
      clangName = exportName(nominal->getName());

    lookupResult.clear();
    lookupResult.setLookupName(clangName);
    // FIXME: This loop is duplicated from above, but doesn't obviously factor
    // out in a nice way.
    if (sema.LookupName(lookupResult, /*Scope=*/nullptr)) {
      // FIXME: Filter based on access path? C++ access control?
      for (auto clangDecl : lookupResult) {
        if (auto objcClass = dyn_cast<clang::ObjCInterfaceDecl>(clangDecl))
          return EffectiveClangContext(objcClass);

        /// FIXME: Other type declarations should also be okay?
      }
    }
  }

  return EffectiveClangContext();
}

void ClangImporter::dumpSwiftLookupTables() {
  Impl.dumpSwiftLookupTables();
}

void ClangImporter::Implementation::dumpSwiftLookupTables() {
  // Sort the module names so we can print in a deterministic order.
  SmallVector<StringRef, 4> moduleNames;
  for (const auto &lookupTable : LookupTables) {
    moduleNames.push_back(lookupTable.first);
  }
  array_pod_sort(moduleNames.begin(), moduleNames.end());

  // Print out the lookup tables for the various modules.
  for (auto moduleName : moduleNames) {
    llvm::errs() << "<<" << moduleName << " lookup table>>\n";
    LookupTables[moduleName]->deserializeAll();
    LookupTables[moduleName]->dump(llvm::errs());
  }

  llvm::errs() << "<<Bridging header lookup table>>\n";
  BridgingHeaderLookupTable->dump(llvm::errs());
}

DeclName ClangImporter::
importName(const clang::NamedDecl *D,
           clang::DeclarationName preferredName) {
  return Impl.importFullName(D, Impl.CurrentVersion, preferredName).
    getDeclName();
}

bool ClangImporter::isInOverlayModuleForImportedModule(
                                               const DeclContext *overlayDC,
                                               const DeclContext *importedDC) {
  overlayDC = overlayDC->getModuleScopeContext();
  importedDC = importedDC->getModuleScopeContext();

  auto importedClangModuleUnit = dyn_cast<ClangModuleUnit>(importedDC);
  if (!importedClangModuleUnit || !importedClangModuleUnit->getClangModule())
    return false;

  auto overlayModule = overlayDC->getParentModule();
  if (overlayModule == importedClangModuleUnit->getOverlayModule())
    return true;

  // Is this a private module that's re-exported to the public (overlay) name?
  auto clangModule =
  importedClangModuleUnit->getClangModule()->getTopLevelModule();
  return !clangModule->ExportAsModule.empty() &&
    clangModule->ExportAsModule == overlayModule->getName().str();
}

/// Extract the specified-or-defaulted -module-cache-path that winds up in
/// the clang importer, for reuse as the .swiftmodule cache path when
/// building a ModuleInterfaceLoader.
std::string
swift::getModuleCachePathFromClang(const clang::CompilerInstance &Clang) {
  if (!Clang.hasPreprocessor())
    return "";
  std::string SpecificModuleCachePath =
      Clang.getPreprocessor().getHeaderSearchInfo().getModuleCachePath().str();

  // The returned-from-clang module cache path includes a suffix directory
  // that is specific to the clang version and invocation; we want the
  // directory above that.
  return llvm::sys::path::parent_path(SpecificModuleCachePath).str();
}
<|MERGE_RESOLUTION|>--- conflicted
+++ resolved
@@ -2904,16 +2904,6 @@
 bool ClangImporter::Implementation::isVisibleClangEntry(
     const clang::NamedDecl *clangDecl) {
   // For a declaration, check whether the declaration is hidden.
-<<<<<<< HEAD
-  auto &clangSema = Instance->getSema();
-  if (clangSema.isVisible(clangDecl))
-    return true;
-
-  // Is any redeclaration visible?
-  for (auto redecl : clangDecl->redecls())
-    if (clangSema.isVisible(cast<clang::NamedDecl>(redecl)))
-      return true;
-=======
   clang::Sema &clangSema = getClangSema();
   if (clangSema.isVisible(clangDecl)) return true;
 
@@ -2921,7 +2911,6 @@
   for (auto redecl : clangDecl->redecls()) {
     if (clangSema.isVisible(cast<clang::NamedDecl>(redecl))) return true;
   }
->>>>>>> 29a3d08c
 
   return false;
 }
@@ -4045,4 +4034,4 @@
   // that is specific to the clang version and invocation; we want the
   // directory above that.
   return llvm::sys::path::parent_path(SpecificModuleCachePath).str();
-}
+}