--- conflicted
+++ resolved
@@ -852,20 +852,6 @@
     ImportResult Visit##KIND##Type(const clang::KIND##Type *type) {            \
       return Visit(type->desugar());                                           \
     }
-<<<<<<< HEAD
-    SUGAR_TYPE(TypeOfExpr)
-    SUGAR_TYPE(TypeOf)
-    SUGAR_TYPE(Decltype)
-    SUGAR_TYPE(UnaryTransform)
-    SUGAR_TYPE(Elaborated)
-    SUGAR_TYPE(SubstTemplateTypeParm)
-    SUGAR_TYPE(TemplateSpecialization)
-    SUGAR_TYPE(Auto)
-    SUGAR_TYPE(DeducedTemplateSpecialization)
-    SUGAR_TYPE(Adjusted)
-    SUGAR_TYPE(Attributed)
-=======
->>>>>>> 12d11471
     SUGAR_TYPE(MacroQualified)
     SUGAR_TYPE(Attributed)
     SUGAR_TYPE(Adjusted)
