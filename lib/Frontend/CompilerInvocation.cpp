//===--- CompilerInvocation.cpp - CompilerInvocation methods --------------===//
//
// This source file is part of the Swift.org open source project
//
// Copyright (c) 2014 - 2017 Apple Inc. and the Swift project authors
// Licensed under Apache License v2.0 with Runtime Library Exception
//
// See https://swift.org/LICENSE.txt for license information
// See https://swift.org/CONTRIBUTORS.txt for the list of Swift project authors
//
//===----------------------------------------------------------------------===//

#include "swift/Frontend/Frontend.h"

#if __APPLE__
# include "AppleHostVersionDetection.h"
#endif

#include "swift/Strings.h"
#include "swift/AST/DiagnosticsFrontend.h"
#include "swift/Basic/Platform.h"
#include "swift/Option/Options.h"
#include "swift/Option/SanitizerOptions.h"
#include "llvm/ADT/STLExtras.h"
#include "llvm/ADT/Triple.h"
#include "llvm/Option/Arg.h"
#include "llvm/Option/ArgList.h"
#include "llvm/Option/Option.h"
#include "llvm/Support/FileSystem.h"
#include "llvm/Support/LineIterator.h"
#include "llvm/Support/Path.h"

using namespace swift;
using namespace llvm::opt;

swift::CompilerInvocation::CompilerInvocation() {
  setTargetTriple(llvm::sys::getDefaultTargetTriple());
}

void CompilerInvocation::setMainExecutablePath(StringRef Path) {
  llvm::SmallString<128> LibPath(Path);
  llvm::sys::path::remove_filename(LibPath); // Remove /swift
  llvm::sys::path::remove_filename(LibPath); // Remove /bin
  llvm::sys::path::append(LibPath, "lib", "swift");
  setRuntimeResourcePath(LibPath.str());
}

static void updateRuntimeLibraryPath(SearchPathOptions &SearchPathOpts,
                                     llvm::Triple &Triple) {
  llvm::SmallString<128> LibPath(SearchPathOpts.RuntimeResourcePath);

  llvm::sys::path::append(LibPath, getPlatformNameForTriple(Triple));
  SearchPathOpts.RuntimeLibraryPath = LibPath.str();

  llvm::sys::path::append(LibPath, swift::getMajorArchitectureName(Triple));
  SearchPathOpts.RuntimeLibraryImportPath = LibPath.str();
}

void CompilerInvocation::setRuntimeResourcePath(StringRef Path) {
  SearchPathOpts.RuntimeResourcePath = Path;
  updateRuntimeLibraryPath(SearchPathOpts, LangOpts.Target);
}

void CompilerInvocation::setTargetTriple(StringRef Triple) {
  LangOpts.setTarget(llvm::Triple(Triple));
  updateRuntimeLibraryPath(SearchPathOpts, LangOpts.Target);
}

SourceFileKind CompilerInvocation::getSourceFileKind() const {
  switch (getInputKind()) {
  case InputFileKind::IFK_Swift:
    return SourceFileKind::Main;
  case InputFileKind::IFK_Swift_Library:
    return SourceFileKind::Library;
  case InputFileKind::IFK_Swift_REPL:
    return SourceFileKind::REPL;
  case InputFileKind::IFK_SIL:
    return SourceFileKind::SIL;
  case InputFileKind::IFK_None:
  case InputFileKind::IFK_LLVM_IR:
    llvm_unreachable("Trying to convert from unsupported InputFileKind");
  }

  llvm_unreachable("Unhandled InputFileKind in switch.");
}

// This is a separate function so that it shows up in stack traces.
LLVM_ATTRIBUTE_NOINLINE
static void debugFailWithAssertion() {
  // This assertion should always fail, per the user's request, and should
  // not be converted to llvm_unreachable.
  assert(0 && "This is an assertion!");
}

// This is a separate function so that it shows up in stack traces.
LLVM_ATTRIBUTE_NOINLINE
static void debugFailWithCrash() {
  LLVM_BUILTIN_TRAP;
}

/// Try to read a file list file.
///
/// Returns false on error.
static bool readFileList(DiagnosticEngine &diags,
                         std::vector<std::string> &inputFiles,
                         const llvm::opt::Arg *filelistPath,
                         const llvm::opt::Arg *primaryFileArg = nullptr,
                         unsigned *primaryFileIndex = nullptr) {
  assert((primaryFileArg == nullptr) || (primaryFileIndex != nullptr) &&
         "did not provide argument for primary file index");

  llvm::ErrorOr<std::unique_ptr<llvm::MemoryBuffer>> buffer =
      llvm::MemoryBuffer::getFile(filelistPath->getValue());
  if (!buffer) {
    diags.diagnose(SourceLoc(), diag::cannot_open_file,
                   filelistPath->getValue(), buffer.getError().message());
    return false;
  }

  bool foundPrimaryFile = false;
  if (primaryFileIndex) *primaryFileIndex = 0;

  for (StringRef line : make_range(llvm::line_iterator(*buffer.get()), {})) {
    inputFiles.push_back(line);

    if (foundPrimaryFile || primaryFileArg == nullptr)
      continue;
    if (line == primaryFileArg->getValue())
      foundPrimaryFile = true;
    else
      ++*primaryFileIndex;
  }

  if (primaryFileArg && !foundPrimaryFile) {
    diags.diagnose(SourceLoc(), diag::error_primary_file_not_found,
                   primaryFileArg->getValue(), filelistPath->getValue());
    return false;
  }

  return true;
}

static bool ParseFrontendArgs(FrontendOptions &Opts, ArgList &Args,
                              DiagnosticEngine &Diags) {
  using namespace options;

  if (const Arg *A = Args.getLastArg(OPT_debug_crash_Group)) {
    Option Opt = A->getOption();
    if (Opt.matches(OPT_debug_assert_immediately)) {
      debugFailWithAssertion();
    } else if (Opt.matches(OPT_debug_crash_immediately)) {
      debugFailWithCrash();
    } else if (Opt.matches(OPT_debug_assert_after_parse)) {
      // Set in FrontendOptions
      Opts.CrashMode = FrontendOptions::DebugCrashMode::AssertAfterParse;
    } else if (Opt.matches(OPT_debug_crash_after_parse)) {
      // Set in FrontendOptions
      Opts.CrashMode = FrontendOptions::DebugCrashMode::CrashAfterParse;
    } else {
      llvm_unreachable("Unknown debug_crash_Group option!");
    }
  }

  if (const Arg *A = Args.getLastArg(OPT_dump_api_path)) {
    Opts.DumpAPIPath = A->getValue();
  }

  if (const Arg *A = Args.getLastArg(OPT_group_info_path)) {
    Opts.GroupInfoPath = A->getValue();
  }

  Opts.EmitVerboseSIL |= Args.hasArg(OPT_emit_verbose_sil);
  Opts.EmitSortedSIL |= Args.hasArg(OPT_emit_sorted_sil);

  Opts.DelayedFunctionBodyParsing |= Args.hasArg(OPT_delayed_function_body_parsing);
  Opts.EnableTesting |= Args.hasArg(OPT_enable_testing);
  Opts.EnableResilience |= Args.hasArg(OPT_enable_resilience);

  Opts.PrintStats |= Args.hasArg(OPT_print_stats);
  Opts.PrintClangStats |= Args.hasArg(OPT_print_clang_stats);
#if defined(NDEBUG) && !defined(LLVM_ENABLE_STATS)
  if (Opts.PrintStats || Opts.PrintClangStats)
    Diags.diagnose(SourceLoc(), diag::stats_disabled);
#endif

  Opts.DebugTimeFunctionBodies |= Args.hasArg(OPT_debug_time_function_bodies);
  Opts.DebugTimeExpressionTypeChecking |=
    Args.hasArg(OPT_debug_time_expression_type_checking);
  Opts.DebugTimeCompilation |= Args.hasArg(OPT_debug_time_compilation);
  if (const Arg *A = Args.getLastArg(OPT_stats_output_dir)) {
    Opts.StatsOutputDir = A->getValue();
  }

  Opts.ValidateTBDAgainstIR |= Args.hasArg(OPT_validate_tbd_against_ir);

  if (const Arg *A = Args.getLastArg(OPT_warn_long_function_bodies)) {
    unsigned attempt;
    if (StringRef(A->getValue()).getAsInteger(10, attempt)) {
      Diags.diagnose(SourceLoc(), diag::error_invalid_arg_value,
                     A->getAsString(Args), A->getValue());
    } else {
      Opts.WarnLongFunctionBodies = attempt;
    }
  }

  Opts.PlaygroundTransform |= Args.hasArg(OPT_playground);
  if (Args.hasArg(OPT_disable_playground_transform))
    Opts.PlaygroundTransform = false;
  Opts.PlaygroundHighPerformance |=
    Args.hasArg(OPT_playground_high_performance);

  // This can be enabled independently of the playground transform.
  Opts.PCMacro |= Args.hasArg(OPT_pc_macro);

  if (const Arg *A = Args.getLastArg(OPT_help, OPT_help_hidden)) {
    if (A->getOption().matches(OPT_help)) {
      Opts.PrintHelp = true;
    } else if (A->getOption().matches(OPT_help_hidden)) {
      Opts.PrintHelpHidden = true;
    } else {
      llvm_unreachable("Unknown help option parsed");
    }
  }

  if (const Arg *A = Args.getLastArg(OPT_filelist)) {
    const Arg *primaryFileArg = Args.getLastArg(OPT_primary_file);
    unsigned primaryFileIndex = 0;
    if (readFileList(Diags, Opts.InputFilenames, A,
                     primaryFileArg, &primaryFileIndex)) {
      if (primaryFileArg)
        Opts.PrimaryInput = SelectedInput(primaryFileIndex);
      assert(!Args.hasArg(OPT_INPUT) && "mixing -filelist with inputs");
    }
  } else {
    for (const Arg *A : Args.filtered(OPT_INPUT, OPT_primary_file)) {
      if (A->getOption().matches(OPT_INPUT)) {
        Opts.InputFilenames.push_back(A->getValue());
      } else if (A->getOption().matches(OPT_primary_file)) {
        Opts.PrimaryInput = SelectedInput(Opts.InputFilenames.size());
        Opts.InputFilenames.push_back(A->getValue());
      } else {
        llvm_unreachable("Unknown input-related argument!");
      }
    }
  }

  Opts.ParseStdlib |= Args.hasArg(OPT_parse_stdlib);

  // Determine what the user has asked the frontend to do.
  FrontendOptions::ActionType &Action = Opts.RequestedAction;
  if (const Arg *A = Args.getLastArg(OPT_modes_Group)) {
    Option Opt = A->getOption();
    if (Opt.matches(OPT_emit_object)) {
      Action = FrontendOptions::EmitObject;
    } else if (Opt.matches(OPT_emit_assembly)) {
      Action = FrontendOptions::EmitAssembly;
    } else if (Opt.matches(OPT_emit_ir)) {
      Action = FrontendOptions::EmitIR;
    } else if (Opt.matches(OPT_emit_bc)) {
      Action = FrontendOptions::EmitBC;
    } else if (Opt.matches(OPT_emit_sil)) {
      Action = FrontendOptions::EmitSIL;
    } else if (Opt.matches(OPT_emit_silgen)) {
      Action = FrontendOptions::EmitSILGen;
    } else if (Opt.matches(OPT_emit_sib)) {
      Action = FrontendOptions::EmitSIB;
    } else if (Opt.matches(OPT_emit_sibgen)) {
      Action = FrontendOptions::EmitSIBGen;
    } else if (Opt.matches(OPT_emit_pch)) {
      Action = FrontendOptions::EmitPCH;
    } else if (Opt.matches(OPT_emit_imported_modules)) {
      Action = FrontendOptions::EmitImportedModules;
    } else if (Opt.matches(OPT_emit_tbd)) {
      Action = FrontendOptions::EmitTBD;
    } else if (Opt.matches(OPT_parse)) {
      Action = FrontendOptions::Parse;
    } else if (Opt.matches(OPT_typecheck)) {
      Action = FrontendOptions::Typecheck;
    } else if (Opt.matches(OPT_dump_parse)) {
      Action = FrontendOptions::DumpParse;
    } else if (Opt.matches(OPT_dump_ast)) {
      Action = FrontendOptions::DumpAST;
    } else if (Opt.matches(OPT_dump_scope_maps)) {
      Action = FrontendOptions::DumpScopeMaps;

      StringRef value = A->getValue();
      if (value == "expanded") {
        // Note: fully expanded the scope map.
      } else {
        // Parse a comma-separated list of line:column for lookups to
        // perform (and dump the result of).
        SmallVector<StringRef, 4> locations;
        value.split(locations, ',');

        bool invalid = false;
        for (auto location : locations) {
          auto lineColumnStr = location.split(':');
          unsigned line, column;
          if (lineColumnStr.first.getAsInteger(10, line) ||
              lineColumnStr.second.getAsInteger(10, column)) {
            Diags.diagnose(SourceLoc(), diag::error_invalid_source_location_str,
                           location);
            invalid = true;
            continue;
          }

          Opts.DumpScopeMapLocations.push_back({line, column});
        }

        if (!invalid && Opts.DumpScopeMapLocations.empty())
          Diags.diagnose(SourceLoc(), diag::error_no_source_location_scope_map);
      }
    } else if (Opt.matches(OPT_dump_type_refinement_contexts)) {
      Action = FrontendOptions::DumpTypeRefinementContexts;
    } else if (Opt.matches(OPT_dump_interface_hash)) {
      Action = FrontendOptions::DumpInterfaceHash;
    } else if (Opt.matches(OPT_print_ast)) {
      Action = FrontendOptions::PrintAST;
    } else if (Opt.matches(OPT_repl) ||
               Opt.matches(OPT_deprecated_integrated_repl)) {
      Action = FrontendOptions::REPL;
    } else if (Opt.matches(OPT_interpret)) {
      Action = FrontendOptions::Immediate;
    } else {
      llvm_unreachable("Unhandled mode option");
    }
  } else {
    // We don't have a mode, so determine a default.
    if (Args.hasArg(OPT_emit_module, OPT_emit_module_path)) {
      // We've been told to emit a module, but have no other mode indicators.
      // As a result, put the frontend into EmitModuleOnly mode.
      // (Setting up module output will be handled below.)
      Action = FrontendOptions::EmitModuleOnly;
    }
  }

  if (Opts.RequestedAction == FrontendOptions::Immediate &&
      Opts.PrimaryInput.hasValue()) {
    Diags.diagnose(SourceLoc(), diag::error_immediate_mode_primary_file);
    return true;
  }

  bool TreatAsSIL = Args.hasArg(OPT_parse_sil);
  if (!TreatAsSIL && Opts.InputFilenames.size() == 1) {
    // If we have exactly one input filename, and its extension is "sil",
    // treat the input as SIL.
    StringRef Input(Opts.InputFilenames[0]);
    TreatAsSIL = llvm::sys::path::extension(Input).endswith(SIL_EXTENSION);
  } else if (!TreatAsSIL && Opts.PrimaryInput.hasValue() &&
             Opts.PrimaryInput->isFilename()) {
    // If we have a primary input and it's a filename with extension "sil",
    // treat the input as SIL.
    StringRef Input(Opts.InputFilenames[Opts.PrimaryInput->Index]);
    TreatAsSIL = llvm::sys::path::extension(Input).endswith(SIL_EXTENSION);
  }

  // If we have exactly one input filename, and its extension is "bc" or "ll",
  // treat the input as LLVM_IR.
  bool TreatAsLLVM = false;
  if (Opts.InputFilenames.size() == 1) {
    StringRef Input(Opts.InputFilenames[0]);
    TreatAsLLVM =
      llvm::sys::path::extension(Input).endswith(LLVM_BC_EXTENSION) ||
      llvm::sys::path::extension(Input).endswith(LLVM_IR_EXTENSION);
  }

  if (Opts.RequestedAction == FrontendOptions::REPL) {
    if (!Opts.InputFilenames.empty()) {
      Diags.diagnose(SourceLoc(), diag::error_repl_requires_no_input_files);
      return true;
    }
  } else if (TreatAsSIL && Opts.PrimaryInput.hasValue()) {
    // If we have the SIL as our primary input, we can waive the one file
    // requirement as long as all the other inputs are SIBs.
    if (Opts.PrimaryInput.hasValue()) {
      for (unsigned i = 0, e = Opts.InputFilenames.size(); i != e; ++i) {
        if (i == Opts.PrimaryInput->Index)
          continue;

        StringRef File(Opts.InputFilenames[i]);
        if (!llvm::sys::path::extension(File).endswith(SIB_EXTENSION)) {
          Diags.diagnose(SourceLoc(),
                         diag::error_mode_requires_one_sil_multi_sib);
          return true;
        }
      }
    }
  } else if (TreatAsSIL) {
    if (Opts.InputFilenames.size() != 1) {
      Diags.diagnose(SourceLoc(), diag::error_mode_requires_one_input_file);
      return true;
    }
  } else if (Opts.RequestedAction != FrontendOptions::NoneAction) {
    if (Opts.InputFilenames.empty()) {
      Diags.diagnose(SourceLoc(), diag::error_mode_requires_an_input_file);
      return true;
    }
  }

  if (Opts.RequestedAction == FrontendOptions::Immediate) {
    assert(!Opts.InputFilenames.empty());
    Opts.ImmediateArgv.push_back(Opts.InputFilenames[0]); // argv[0]
    if (const Arg *A = Args.getLastArg(OPT__DASH_DASH)) {
      for (unsigned i = 0, e = A->getNumValues(); i != e; ++i) {
        Opts.ImmediateArgv.push_back(A->getValue(i));
      }
    }
  }

  if (TreatAsSIL)
    Opts.InputKind = InputFileKind::IFK_SIL;
  else if (TreatAsLLVM)
    Opts.InputKind = InputFileKind::IFK_LLVM_IR;
  else if (Args.hasArg(OPT_parse_as_library))
    Opts.InputKind = InputFileKind::IFK_Swift_Library;
  else if (Action == FrontendOptions::REPL)
    Opts.InputKind = InputFileKind::IFK_Swift_REPL;
  else
    Opts.InputKind = InputFileKind::IFK_Swift;

  if (const Arg *A = Args.getLastArg(OPT_output_filelist)) {
    readFileList(Diags, Opts.OutputFilenames, A);
    assert(!Args.hasArg(OPT_o) && "don't use -o with -output-filelist");
  } else {
    Opts.OutputFilenames = Args.getAllArgValues(OPT_o);
  }

  bool UserSpecifiedModuleName = false;
  {
    const Arg *A = Args.getLastArg(OPT_module_name);
    StringRef ModuleName = Opts.ModuleName;
    if (A) {
      ModuleName = A->getValue();
      UserSpecifiedModuleName = true;
    } else if (ModuleName.empty()) {
      // The user did not specify a module name, so determine a default fallback
      // based on other options.

      // Note: this code path will only be taken when running the frontend
      // directly; the driver should always pass -module-name when invoking the
      // frontend.
      if (Opts.RequestedAction == FrontendOptions::REPL) {
        // Default to a module named "REPL" if we're in REPL mode.
        ModuleName = "REPL";
      } else if (!Opts.InputFilenames.empty()) {
        StringRef OutputFilename = Opts.getSingleOutputFilename();
        if (OutputFilename.empty() || OutputFilename == "-" ||
            llvm::sys::fs::is_directory(OutputFilename)) {
          ModuleName = Opts.InputFilenames[0];
        } else {
          ModuleName = OutputFilename;
        }

        ModuleName = llvm::sys::path::stem(ModuleName);
      }
    }

    if (!Lexer::isIdentifier(ModuleName) ||
        (ModuleName == STDLIB_NAME && !Opts.ParseStdlib)) {
      if (!Opts.actionHasOutput() ||
          (Opts.InputKind == InputFileKind::IFK_Swift &&
           Opts.InputFilenames.size() == 1)) {
        ModuleName = "main";
      } else {
        auto DID = (ModuleName == STDLIB_NAME) ? diag::error_stdlib_module_name
                                               : diag::error_bad_module_name;
        Diags.diagnose(SourceLoc(), DID, ModuleName, A == nullptr);
        ModuleName = "__bad__";
      }
    }

    Opts.ModuleName = ModuleName;
  }

  if (Opts.OutputFilenames.empty() ||
      llvm::sys::fs::is_directory(Opts.getSingleOutputFilename())) {
    // No output filename was specified, or an output directory was specified.
    // Determine the correct output filename.

    // Note: this should typically only be used when invoking the frontend
    // directly, as the driver will always pass -o with an appropriate filename
    // if output is required for the requested action.

    StringRef Suffix;
    switch (Opts.RequestedAction) {
    case FrontendOptions::NoneAction:
      break;

    case FrontendOptions::Parse:
    case FrontendOptions::Typecheck:
    case FrontendOptions::DumpParse:
    case FrontendOptions::DumpInterfaceHash:
    case FrontendOptions::DumpAST:
    case FrontendOptions::PrintAST:
    case FrontendOptions::DumpScopeMaps:
    case FrontendOptions::DumpTypeRefinementContexts:
      // Textual modes.
      Opts.setSingleOutputFilename("-");
      break;

    case FrontendOptions::EmitPCH:
      Suffix = PCH_EXTENSION;
      break;

    case FrontendOptions::EmitSILGen:
    case FrontendOptions::EmitSIL: {
      if (Opts.OutputFilenames.empty())
        Opts.setSingleOutputFilename("-");
      else
        Suffix = SIL_EXTENSION;
      break;
    }

    case FrontendOptions::EmitSIBGen:
    case FrontendOptions::EmitSIB:
      Suffix = SIB_EXTENSION;
      break;

    case FrontendOptions::EmitModuleOnly:
      Suffix = SERIALIZED_MODULE_EXTENSION;
      break;

    case FrontendOptions::Immediate:
    case FrontendOptions::REPL:
      // These modes have no frontend-generated output.
      Opts.OutputFilenames.clear();
      break;

    case FrontendOptions::EmitAssembly: {
      if (Opts.OutputFilenames.empty())
        Opts.setSingleOutputFilename("-");
      else
        Suffix = "s";
      break;
    }

    case FrontendOptions::EmitIR: {
      if (Opts.OutputFilenames.empty())
        Opts.setSingleOutputFilename("-");
      else
        Suffix = "ll";
      break;
    }

    case FrontendOptions::EmitBC: {
      Suffix = "bc";
      break;
    }

    case FrontendOptions::EmitObject:
      Suffix = "o";
      break;

    case FrontendOptions::EmitImportedModules:
      if (Opts.OutputFilenames.empty())
        Opts.setSingleOutputFilename("-");
      else
        Suffix = "importedmodules";
      break;

    case FrontendOptions::EmitTBD:
      if (Opts.OutputFilenames.empty())
        Opts.setSingleOutputFilename("-");
      else
        Suffix = "tbd";
      break;
    }

    if (!Suffix.empty()) {
      // We need to deduce a file name.

      // First, if we're reading from stdin and we don't have a directory,
      // output to stdout.
      if (Opts.InputFilenames.size() == 1 && Opts.InputFilenames[0] == "-" &&
          Opts.OutputFilenames.empty())
        Opts.setSingleOutputFilename("-");
      else {
        // We have a suffix, so determine an appropriate name.
        llvm::SmallString<128> Path(Opts.getSingleOutputFilename());

        StringRef BaseName;
        if (Opts.PrimaryInput.hasValue() && Opts.PrimaryInput->isFilename()) {
          unsigned Index = Opts.PrimaryInput->Index;
          BaseName = llvm::sys::path::stem(Opts.InputFilenames[Index]);
        } else if (!UserSpecifiedModuleName &&
                   Opts.InputFilenames.size() == 1) {
          BaseName = llvm::sys::path::stem(Opts.InputFilenames[0]);
        } else {
          BaseName = Opts.ModuleName;
        }

        llvm::sys::path::append(Path, BaseName);
        llvm::sys::path::replace_extension(Path, Suffix);

        Opts.setSingleOutputFilename(Path.str());
      }
    }

    if (Opts.OutputFilenames.empty()) {
      if (Opts.RequestedAction != FrontendOptions::REPL &&
          Opts.RequestedAction != FrontendOptions::Immediate &&
          Opts.RequestedAction != FrontendOptions::NoneAction) {
        Diags.diagnose(SourceLoc(), diag::error_no_output_filename_specified);
        return true;
      }
    } else if (Opts.getSingleOutputFilename() != "-" &&
        llvm::sys::fs::is_directory(Opts.getSingleOutputFilename())) {
      Diags.diagnose(SourceLoc(), diag::error_implicit_output_file_is_directory,
                     Opts.getSingleOutputFilename());
      return true;
    }
  }

  auto determineOutputFilename = [&](std::string &output,
                                     OptSpecifier optWithoutPath,
                                     OptSpecifier optWithPath,
                                     const char *extension,
                                     bool useMainOutput) {
    if (const Arg *A = Args.getLastArg(optWithPath)) {
      Args.ClaimAllArgs(optWithoutPath);
      output = A->getValue();
      return;
    }

    if (!Args.hasArg(optWithoutPath))
      return;

    if (useMainOutput && !Opts.OutputFilenames.empty()) {
      output = Opts.getSingleOutputFilename();
      return;
    }

    if (!output.empty())
      return;

    StringRef OriginalPath;
    if (!Opts.OutputFilenames.empty() && Opts.getSingleOutputFilename() != "-")
      // Put the serialized diagnostics file next to the output file.
      OriginalPath = Opts.getSingleOutputFilename();
    else if (Opts.PrimaryInput.hasValue() && Opts.PrimaryInput->isFilename())
      // We have a primary input, so use that as the basis for the name of the
      // serialized diagnostics file.
      OriginalPath = llvm::sys::path::filename(
        Opts.InputFilenames[Opts.PrimaryInput->Index]);
    else
      // We don't have any better indication of name, so fall back on the
      // module name.
      OriginalPath = Opts.ModuleName;

    llvm::SmallString<128> Path(OriginalPath);
    llvm::sys::path::replace_extension(Path, extension);
    output = Path.str();
  };

  determineOutputFilename(Opts.DependenciesFilePath,
                          OPT_emit_dependencies,
                          OPT_emit_dependencies_path,
                          "d", false);
  determineOutputFilename(Opts.ReferenceDependenciesFilePath,
                          OPT_emit_reference_dependencies,
                          OPT_emit_reference_dependencies_path,
                          "swiftdeps", false);
  determineOutputFilename(Opts.SerializedDiagnosticsPath,
                          OPT_serialize_diagnostics,
                          OPT_serialize_diagnostics_path,
                          "dia", false);
  determineOutputFilename(Opts.ObjCHeaderOutputPath,
                          OPT_emit_objc_header,
                          OPT_emit_objc_header_path,
                          "h", false);
  determineOutputFilename(Opts.LoadedModuleTracePath,
                          OPT_emit_loaded_module_trace,
                          OPT_emit_loaded_module_trace_path,
                          "trace.json", false);

  if (const Arg *A = Args.getLastArg(OPT_emit_fixits_path)) {
    Opts.FixitsOutputPath = A->getValue();
  }

  bool IsSIB =
    Opts.RequestedAction == FrontendOptions::EmitSIB ||
    Opts.RequestedAction == FrontendOptions::EmitSIBGen;
  bool canUseMainOutputForModule =
    Opts.RequestedAction == FrontendOptions::EmitModuleOnly || IsSIB;
  auto ext = IsSIB ? SIB_EXTENSION : SERIALIZED_MODULE_EXTENSION;
  auto sibOpt = Opts.RequestedAction == FrontendOptions::EmitSIB ?
    OPT_emit_sib : OPT_emit_sibgen;
  determineOutputFilename(Opts.ModuleOutputPath,
                          IsSIB ? sibOpt : OPT_emit_module,
                          OPT_emit_module_path,
                          ext,
                          canUseMainOutputForModule);

  determineOutputFilename(Opts.ModuleDocOutputPath,
                          OPT_emit_module_doc,
                          OPT_emit_module_doc_path,
                          SERIALIZED_MODULE_DOC_EXTENSION,
                          false);

  if (!Opts.DependenciesFilePath.empty()) {
    switch (Opts.RequestedAction) {
    case FrontendOptions::NoneAction:
    case FrontendOptions::DumpParse:
    case FrontendOptions::DumpInterfaceHash:
    case FrontendOptions::DumpAST:
    case FrontendOptions::PrintAST:
    case FrontendOptions::DumpScopeMaps:
    case FrontendOptions::DumpTypeRefinementContexts:
    case FrontendOptions::Immediate:
    case FrontendOptions::REPL:
      Diags.diagnose(SourceLoc(), diag::error_mode_cannot_emit_dependencies);
      return true;
    case FrontendOptions::Parse:
    case FrontendOptions::Typecheck:
    case FrontendOptions::EmitModuleOnly:
    case FrontendOptions::EmitPCH:
    case FrontendOptions::EmitSILGen:
    case FrontendOptions::EmitSIL:
    case FrontendOptions::EmitSIBGen:
    case FrontendOptions::EmitSIB:
    case FrontendOptions::EmitIR:
    case FrontendOptions::EmitBC:
    case FrontendOptions::EmitAssembly:
    case FrontendOptions::EmitObject:
    case FrontendOptions::EmitImportedModules:
    case FrontendOptions::EmitTBD:
      break;
    }
  }

  if (!Opts.ObjCHeaderOutputPath.empty()) {
    switch (Opts.RequestedAction) {
    case FrontendOptions::NoneAction:
    case FrontendOptions::DumpParse:
    case FrontendOptions::DumpInterfaceHash:
    case FrontendOptions::DumpAST:
    case FrontendOptions::PrintAST:
    case FrontendOptions::EmitPCH:
    case FrontendOptions::DumpScopeMaps:
    case FrontendOptions::DumpTypeRefinementContexts:
    case FrontendOptions::Immediate:
    case FrontendOptions::REPL:
      Diags.diagnose(SourceLoc(), diag::error_mode_cannot_emit_header);
      return true;
    case FrontendOptions::Parse:
    case FrontendOptions::Typecheck:
    case FrontendOptions::EmitModuleOnly:
    case FrontendOptions::EmitSILGen:
    case FrontendOptions::EmitSIL:
    case FrontendOptions::EmitSIBGen:
    case FrontendOptions::EmitSIB:
    case FrontendOptions::EmitIR:
    case FrontendOptions::EmitBC:
    case FrontendOptions::EmitAssembly:
    case FrontendOptions::EmitObject:
    case FrontendOptions::EmitImportedModules:
    case FrontendOptions::EmitTBD:
      break;
    }
  }

  if (!Opts.LoadedModuleTracePath.empty()) {
    switch (Opts.RequestedAction) {
    case FrontendOptions::NoneAction:
    case FrontendOptions::Parse:
    case FrontendOptions::DumpParse:
    case FrontendOptions::DumpInterfaceHash:
    case FrontendOptions::DumpAST:
    case FrontendOptions::PrintAST:
    case FrontendOptions::DumpScopeMaps:
    case FrontendOptions::DumpTypeRefinementContexts:
    case FrontendOptions::Immediate:
    case FrontendOptions::REPL:
      Diags.diagnose(SourceLoc(),
                     diag::error_mode_cannot_emit_loaded_module_trace);
      return true;
    case FrontendOptions::Typecheck:
    case FrontendOptions::EmitModuleOnly:
    case FrontendOptions::EmitPCH:
    case FrontendOptions::EmitSILGen:
    case FrontendOptions::EmitSIL:
    case FrontendOptions::EmitSIBGen:
    case FrontendOptions::EmitSIB:
    case FrontendOptions::EmitIR:
    case FrontendOptions::EmitBC:
    case FrontendOptions::EmitAssembly:
    case FrontendOptions::EmitObject:
    case FrontendOptions::EmitImportedModules:
    case FrontendOptions::EmitTBD:
      break;
    }
  }

  if (!Opts.ModuleOutputPath.empty() ||
      !Opts.ModuleDocOutputPath.empty()) {
    switch (Opts.RequestedAction) {
    case FrontendOptions::NoneAction:
    case FrontendOptions::Parse:
    case FrontendOptions::Typecheck:
    case FrontendOptions::DumpParse:
    case FrontendOptions::DumpInterfaceHash:
    case FrontendOptions::DumpAST:
    case FrontendOptions::PrintAST:
    case FrontendOptions::EmitPCH:
    case FrontendOptions::DumpScopeMaps:
    case FrontendOptions::DumpTypeRefinementContexts:
    case FrontendOptions::EmitSILGen:
    case FrontendOptions::Immediate:
    case FrontendOptions::REPL:
      if (!Opts.ModuleOutputPath.empty())
        Diags.diagnose(SourceLoc(), diag::error_mode_cannot_emit_module);
      else
        Diags.diagnose(SourceLoc(), diag::error_mode_cannot_emit_module_doc);
      return true;
    case FrontendOptions::EmitModuleOnly:
    case FrontendOptions::EmitSIL:
    case FrontendOptions::EmitSIBGen:
    case FrontendOptions::EmitSIB:
    case FrontendOptions::EmitIR:
    case FrontendOptions::EmitBC:
    case FrontendOptions::EmitAssembly:
    case FrontendOptions::EmitObject:
    case FrontendOptions::EmitImportedModules:
    case FrontendOptions::EmitTBD:
      break;
    }
  }

  if (const Arg *A = Args.getLastArg(OPT_module_link_name)) {
    Opts.ModuleLinkName = A->getValue();
  }

  Opts.AlwaysSerializeDebuggingOptions |=
      Args.hasArg(OPT_serialize_debugging_options);
  Opts.EnableSourceImport |= Args.hasArg(OPT_enable_source_import);
  Opts.ImportUnderlyingModule |= Args.hasArg(OPT_import_underlying_module);
  Opts.SILSerializeAll |= Args.hasArg(OPT_sil_serialize_all);
  Opts.EnableSerializationNestedTypeLookupTable &=
      !Args.hasArg(OPT_disable_serialization_nested_type_lookup_table);

  if (const Arg *A = Args.getLastArgNoClaim(OPT_import_objc_header)) {
    Opts.ImplicitObjCHeaderPath = A->getValue();
    Opts.SerializeBridgingHeader |=
      !Opts.PrimaryInput && !Opts.ModuleOutputPath.empty();
  }

  for (const Arg *A : Args.filtered(OPT_import_module)) {
    Opts.ImplicitImportModuleNames.push_back(A->getValue());
  }

  for (const Arg *A : Args.filtered(OPT_Xllvm)) {
    Opts.LLVMArgs.push_back(A->getValue());
  }

  return false;
}

static void diagnoseSwiftVersion(Optional<version::Version> &vers, Arg *verArg,
                                 ArgList &Args, DiagnosticEngine &diags) {
  // General invalid version error
  diags.diagnose(SourceLoc(), diag::error_invalid_arg_value,
                 verArg->getAsString(Args), verArg->getValue());

  // Check for an unneeded minor version, otherwise just list valid versions
  if (vers.hasValue() && !vers.getValue().empty() &&
      vers.getValue().asMajorVersion().getEffectiveLanguageVersion()) {
    diags.diagnose(SourceLoc(), diag::note_swift_version_major,
                   vers.getValue()[0]);
  } else {
    // Note valid versions instead
    auto validVers = version::Version::getValidEffectiveVersions();
    auto versStr =
        "'" + llvm::join(validVers.begin(), validVers.end(), "', '") + "'";
    diags.diagnose(SourceLoc(), diag::note_valid_swift_versions, versStr);
  }
}

static bool ParseLangArgs(LangOptions &Opts, ArgList &Args,
                          DiagnosticEngine &Diags,
                          const FrontendOptions &FrontendOpts) {
  using namespace options;

  /// FIXME: Remove this flag when void subscripts are implemented.
  /// This is used to guard preemptive testing for the fix-it.
  if (Args.hasArg(OPT_fix_string_substring_conversion)) {
    Opts.FixStringToSubstringConversions = true;
  }

  if (auto A = Args.getLastArg(OPT_swift_version)) {
    auto vers = version::Version::parseVersionString(
      A->getValue(), SourceLoc(), &Diags);
    bool isValid = false;
    if (vers.hasValue()) {
      if (auto effectiveVers = vers.getValue().getEffectiveLanguageVersion()) {
        Opts.EffectiveLanguageVersion = effectiveVers.getValue();
        isValid = true;
      }
    }
    if (!isValid)
      diagnoseSwiftVersion(vers, A, Args, Diags);
  }

  Opts.AttachCommentsToDecls |= Args.hasArg(OPT_dump_api_path);

  Opts.UseMalloc |= Args.hasArg(OPT_use_malloc);

  Opts.DiagnosticsEditorMode |= Args.hasArg(OPT_diagnostics_editor_mode,
                                            OPT_serialize_diagnostics_path);

  Opts.EnableExperimentalPropertyBehaviors |=
    Args.hasArg(OPT_enable_experimental_property_behaviors);

  Opts.EnableExperimentalKeyPaths |=
    Args.hasArg(OPT_enable_experimental_keypaths);

  Opts.EnableClassResilience |=
    Args.hasArg(OPT_enable_class_resilience);

  if (auto A = Args.getLastArg(OPT_enable_deserialization_recovery,
                               OPT_disable_deserialization_recovery)) {
    Opts.EnableDeserializationRecovery
      = A->getOption().matches(OPT_enable_deserialization_recovery);
  }

  Opts.DisableAvailabilityChecking |=
      Args.hasArg(OPT_disable_availability_checking);

  Opts.DisableTsanInoutInstrumentation |=
      Args.hasArg(OPT_disable_tsan_inout_instrumentation);

  if (FrontendOpts.InputKind == InputFileKind::IFK_SIL)
    Opts.DisableAvailabilityChecking = true;
  
  if (auto A = Args.getLastArg(OPT_enable_access_control,
                               OPT_disable_access_control)) {
    Opts.EnableAccessControl
      = A->getOption().matches(OPT_enable_access_control);
  }

  Opts.DisableTypoCorrection |= Args.hasArg(OPT_disable_typo_correction);

  Opts.CodeCompleteInitsInPostfixExpr |=
      Args.hasArg(OPT_code_complete_inits_in_postfix_expr);

  if (auto A = Args.getLastArg(OPT_enable_target_os_checking,
                               OPT_disable_target_os_checking)) {
    Opts.EnableTargetOSChecking
      = A->getOption().matches(OPT_enable_target_os_checking);
  }
  
  Opts.EnableASTScopeLookup |= Args.hasArg(OPT_enable_astscope_lookup);
  Opts.DebugConstraintSolver |= Args.hasArg(OPT_debug_constraints);
  Opts.EnableConstraintPropagation |= Args.hasArg(OPT_propagate_constraints);
  Opts.IterativeTypeChecker |= Args.hasArg(OPT_iterative_type_checker);
  Opts.DebugGenericSignatures |= Args.hasArg(OPT_debug_generic_signatures);

  Opts.DebuggerSupport |= Args.hasArg(OPT_debugger_support);
  if (Opts.DebuggerSupport)
    Opts.EnableDollarIdentifiers = true;
  Opts.Playground |= Args.hasArg(OPT_playground);
  Opts.InferImportAsMember |= Args.hasArg(OPT_enable_infer_import_as_member);

  Opts.EnableThrowWithoutTry |= Args.hasArg(OPT_enable_throw_without_try);

  if (auto A = Args.getLastArg(OPT_enable_objc_attr_requires_foundation_module,
                               OPT_disable_objc_attr_requires_foundation_module)) {
    Opts.EnableObjCAttrRequiresFoundation
      = A->getOption().matches(OPT_enable_objc_attr_requires_foundation_module);
  }

  if (auto A = Args.getLastArg(OPT_enable_testable_attr_requires_testable_module,
                               OPT_disable_testable_attr_requires_testable_module)) {
    Opts.EnableTestableAttrRequiresTestableModule
      = A->getOption().matches(OPT_enable_testable_attr_requires_testable_module);
  }

  if (const Arg *A = Args.getLastArg(OPT_debug_constraints_attempt)) {
    unsigned attempt;
    if (StringRef(A->getValue()).getAsInteger(10, attempt)) {
      Diags.diagnose(SourceLoc(), diag::error_invalid_arg_value,
                     A->getAsString(Args), A->getValue());
      return true;
    }

    Opts.DebugConstraintSolverAttempt = attempt;
  }
  
  if (const Arg *A = Args.getLastArg(OPT_debug_forbid_typecheck_prefix)) {
    Opts.DebugForbidTypecheckPrefix = A->getValue();
  }

  if (const Arg *A = Args.getLastArg(OPT_solver_memory_threshold)) {
    unsigned threshold;
    if (StringRef(A->getValue()).getAsInteger(10, threshold)) {
      Diags.diagnose(SourceLoc(), diag::error_invalid_arg_value,
                     A->getAsString(Args), A->getValue());
      return true;
    }
    
    Opts.SolverMemoryThreshold = threshold;
  }

  if (const Arg *A = Args.getLastArg(OPT_value_recursion_threshold)) {
    unsigned threshold;
    if (StringRef(A->getValue()).getAsInteger(10, threshold)) {
      Diags.diagnose(SourceLoc(), diag::error_invalid_arg_value,
                     A->getAsString(Args), A->getValue());
      return true;
    }

    Opts.MaxCircularityDepth = threshold;
  }
  
  for (const Arg *A : Args.filtered(OPT_D)) {
    Opts.addCustomConditionalCompilationFlag(A->getValue());
  }

  Opts.EnableAppExtensionRestrictions |= Args.hasArg(OPT_enable_app_extension);

  Opts.EnableSwift3ObjCInference =
    Args.hasFlag(OPT_enable_swift3_objc_inference,
                 OPT_disable_swift3_objc_inference,
                 Opts.isSwiftVersion3());

  if (Opts.EnableSwift3ObjCInference) {
    if (const Arg *A = Args.getLastArg(
                                   OPT_warn_swift3_objc_inference_minimal,
                                   OPT_warn_swift3_objc_inference_complete)) {
      if (A->getOption().getID() == OPT_warn_swift3_objc_inference_minimal)
        Opts.WarnSwift3ObjCInference = Swift3ObjCInferenceWarnings::Minimal;
      else
        Opts.WarnSwift3ObjCInference = Swift3ObjCInferenceWarnings::Complete;
    }
  }

  llvm::Triple Target = Opts.Target;
  StringRef TargetArg;
  if (const Arg *A = Args.getLastArg(OPT_target)) {
    Target = llvm::Triple(A->getValue());
    TargetArg = A->getValue();
  }
#if __APPLE__
  else if (FrontendOpts.actionIsImmediate()) {
    clang::VersionTuple currentOSVersion = inferAppleHostOSVersion();
    if (currentOSVersion.getMajor() != 0) {
      llvm::Triple::OSType currentOS = Target.getOS();
      if (currentOS == llvm::Triple::Darwin)
        currentOS = llvm::Triple::MacOSX;

      SmallString<16> newOSBuf;
      llvm::raw_svector_ostream newOS(newOSBuf);
      newOS << llvm::Triple::getOSTypeName(currentOS) << currentOSVersion;
      Target.setOSName(newOS.str());
    }
  }
#endif

  Opts.EnableObjCInterop = Target.isOSDarwin();
  if (auto A = Args.getLastArg(OPT_enable_objc_interop,
                               OPT_disable_objc_interop)) {
    Opts.EnableObjCInterop
      = A->getOption().matches(OPT_enable_objc_interop);
  }

  Opts.EnableSILOpaqueValues |= Args.hasArg(OPT_enable_sil_opaque_values);

  // Must be processed after any other language options that could affect
  // platform conditions.
  bool UnsupportedOS, UnsupportedArch;
  std::tie(UnsupportedOS, UnsupportedArch) = Opts.setTarget(Target);

  SmallVector<StringRef, 3> TargetComponents;
  TargetArg.split(TargetComponents, "-");

  if (UnsupportedArch) {
    auto TargetArgArch = TargetComponents.size() ? TargetComponents[0] : "";
    Diags.diagnose(SourceLoc(), diag::error_unsupported_target_arch, TargetArgArch);
  }

  if (UnsupportedOS) {
    auto TargetArgOS = TargetComponents.size() > 2 ? TargetComponents[2] : "";
    Diags.diagnose(SourceLoc(), diag::error_unsupported_target_os, TargetArgOS);
  }

  return UnsupportedOS || UnsupportedArch;
}

static bool ParseClangImporterArgs(ClangImporterOptions &Opts,
                                   ArgList &Args,
                                   DiagnosticEngine &Diags,
                                   StringRef workingDirectory) {
  using namespace options;

  if (const Arg *A = Args.getLastArg(OPT_module_cache_path)) {
    Opts.ModuleCachePath = A->getValue();
  }

  if (const Arg *A = Args.getLastArg(OPT_target_cpu))
    Opts.TargetCPU = A->getValue();

  for (const Arg *A : Args.filtered(OPT_Xcc)) {
    Opts.ExtraArgs.push_back(A->getValue());
  }

  if (!workingDirectory.empty()) {
    // Provide a working directory to Clang as well if there are any -Xcc
    // options, in case some of them are search-related. But do it at the
    // beginning, so that an explicit -Xcc -working-directory will win.
    Opts.ExtraArgs.insert(Opts.ExtraArgs.begin(), {
      "-working-directory", workingDirectory
    });
  }

  Opts.InferImportAsMember |= Args.hasArg(OPT_enable_infer_import_as_member);
  Opts.DumpClangDiagnostics |= Args.hasArg(OPT_dump_clang_diagnostics);

  if (Args.hasArg(OPT_embed_bitcode))
    Opts.Mode = ClangImporterOptions::Modes::EmbedBitcode;
  if (auto *A = Args.getLastArg(OPT_import_objc_header))
    Opts.BridgingHeader = A->getValue();
  Opts.DisableSwiftBridgeAttr |= Args.hasArg(OPT_disable_swift_bridge_attr);

  Opts.DisableModulesValidateSystemHeaders |= Args.hasArg(OPT_disable_modules_validate_system_headers);

  Opts.DisableAdapterModules |= Args.hasArg(OPT_emit_imported_modules);

  if (const Arg *A = Args.getLastArg(OPT_pch_output_dir)) {
    Opts.PrecompiledHeaderOutputDir = A->getValue();
  }

  return false;
}

static bool ParseSearchPathArgs(SearchPathOptions &Opts,
                                ArgList &Args,
                                DiagnosticEngine &Diags,
                                StringRef workingDirectory) {
  using namespace options;
  namespace path = llvm::sys::path;

  auto resolveSearchPath =
      [workingDirectory](StringRef searchPath) -> std::string {
    if (workingDirectory.empty() || path::is_absolute(searchPath))
      return searchPath;
    SmallString<64> fullPath{workingDirectory};
    path::append(fullPath, searchPath);
    return fullPath.str();
  };

  for (const Arg *A : Args.filtered(OPT_I)) {
    Opts.ImportSearchPaths.push_back(resolveSearchPath(A->getValue()));
  }

  for (const Arg *A : Args.filtered(OPT_F, OPT_Fsystem)) {
    Opts.FrameworkSearchPaths.push_back({resolveSearchPath(A->getValue()),
                           /*isSystem=*/A->getOption().getID() == OPT_Fsystem});
  }

  for (const Arg *A : Args.filtered(OPT_L)) {
    Opts.LibrarySearchPaths.push_back(resolveSearchPath(A->getValue()));
  }

  if (const Arg *A = Args.getLastArg(OPT_sdk))
    Opts.SDKPath = A->getValue();

  if (const Arg *A = Args.getLastArg(OPT_resource_dir))
    Opts.RuntimeResourcePath = A->getValue();

  Opts.SkipRuntimeLibraryImportPath |= Args.hasArg(OPT_nostdimport);

  // Opts.RuntimeIncludePath is set by calls to
  // setRuntimeIncludePath() or setMainExecutablePath().
  // Opts.RuntimeImportPath is set by calls to
  // setRuntimeIncludePath() or setMainExecutablePath() and 
  // updated by calls to setTargetTriple() or parseArgs().
  // Assumes exactly one of setMainExecutablePath() or setRuntimeIncludePath() 
  // is called before setTargetTriple() and parseArgs().
  // TODO: improve the handling of RuntimeIncludePath.

  return false;
}

static bool ParseDiagnosticArgs(DiagnosticOptions &Opts, ArgList &Args,
                                DiagnosticEngine &Diags) {
  using namespace options;

  if (Args.hasArg(OPT_verify))
    Opts.VerifyMode = DiagnosticOptions::Verify;
  if (Args.hasArg(OPT_verify_apply_fixes))
    Opts.VerifyMode = DiagnosticOptions::VerifyAndApplyFixes;
  Opts.VerifyIgnoreUnknown |= Args.hasArg(OPT_verify_ignore_unknown);
  Opts.SkipDiagnosticPasses |= Args.hasArg(OPT_disable_diagnostic_passes);
  Opts.ShowDiagnosticsAfterFatalError |=
    Args.hasArg(OPT_show_diagnostics_after_fatal);
  Opts.UseColor |= Args.hasArg(OPT_color_diagnostics);
  Opts.FixitCodeForAllDiagnostics |= Args.hasArg(OPT_fixit_all);
  Opts.SuppressWarnings |= Args.hasArg(OPT_suppress_warnings);
  Opts.WarningsAsErrors |= Args.hasArg(OPT_warnings_as_errors);

  assert(!(Opts.WarningsAsErrors && Opts.SuppressWarnings) &&
         "conflicting arguments; should have been caught by driver");

  return false;
}

// Lifted from the clang driver.
static void PrintArg(raw_ostream &OS, const char *Arg, bool Quote) {
  const bool Escape = std::strpbrk(Arg, "\"\\$ ");

  if (!Quote && !Escape) {
    OS << Arg;
    return;
  }

  // Quote and escape. This isn't really complete, but good enough.
  OS << '"';
  while (const char c = *Arg++) {
    if (c == '"' || c == '\\' || c == '$')
      OS << '\\';
    OS << c;
  }
  OS << '"';
}

/// Parse -enforce-exclusivity=... options
void parseExclusivityEnforcementOptions(const llvm::opt::Arg *A,
                                        SILOptions &Opts,
                                        DiagnosticEngine &Diags) {
  StringRef Argument = A->getValue();
  if (Argument == "unchecked") {
    // This option is analogous to the -Ounchecked optimization setting.
    // It will disable dynamic checking but still diagnose statically.
    Opts.EnforceExclusivityStatic = true;
    Opts.EnforceExclusivityDynamic = false;
  } else if (Argument == "checked") {
    Opts.EnforceExclusivityStatic = true;
    Opts.EnforceExclusivityDynamic = true;
  } else if (Argument == "dynamic-only") {
    // This option is intended for staging purposes. The intent is that
    // it will eventually be removed.
    Opts.EnforceExclusivityStatic = false;
    Opts.EnforceExclusivityDynamic = true;
  } else if (Argument == "none") {
    // This option is for staging purposes.
    Opts.EnforceExclusivityStatic = false;
    Opts.EnforceExclusivityDynamic = false;
  } else {
    Diags.diagnose(SourceLoc(), diag::error_unsupported_option_argument,
        A->getOption().getPrefixedName(), A->getValue());
  }
  if (Opts.Optimization > SILOptions::SILOptMode::None
      && Opts.EnforceExclusivityDynamic) {
    Diags.diagnose(SourceLoc(),
                   diag::warning_argument_not_supported_with_optimization,
                   A->getOption().getPrefixedName() + A->getValue());
  }
}

static bool ParseSILArgs(SILOptions &Opts, ArgList &Args,
                         IRGenOptions &IRGenOpts,
                         FrontendOptions &FEOpts,
                         DiagnosticEngine &Diags,
                         const llvm::Triple &Triple) {
  using namespace options;

  if (const Arg *A = Args.getLastArg(OPT_sil_inline_threshold)) {
    if (StringRef(A->getValue()).getAsInteger(10, Opts.InlineThreshold)) {
      Diags.diagnose(SourceLoc(), diag::error_invalid_arg_value,
                     A->getAsString(Args), A->getValue());
      return true;
    }
  }
  if (const Arg *A = Args.getLastArg(OPT_num_threads)) {
    if (StringRef(A->getValue()).getAsInteger(10, Opts.NumThreads)) {
      Diags.diagnose(SourceLoc(), diag::error_invalid_arg_value,
                     A->getAsString(Args), A->getValue());
      return true;
    }
  }
  
  if (const Arg *A = Args.getLastArg(OPT_disable_sil_linking,
                                     OPT_sil_link_all)) {
    if (A->getOption().matches(OPT_disable_sil_linking))
      Opts.LinkMode = SILOptions::LinkNone;
    else if (A->getOption().matches(OPT_sil_link_all))
      Opts.LinkMode = SILOptions::LinkAll;
    else
      llvm_unreachable("Unknown SIL linking option!");
  }

  if (Args.hasArg(OPT_sil_merge_partial_modules))
    Opts.MergePartialModules = true;

  // Parse the optimization level.
  if (const Arg *A = Args.getLastArg(OPT_O_Group)) {
    if (A->getOption().matches(OPT_Onone)) {
      IRGenOpts.Optimize = false;
      Opts.Optimization = SILOptions::SILOptMode::None;
    } else if (A->getOption().matches(OPT_Ounchecked)) {
      // Turn on optimizations and remove all runtime checks.
      IRGenOpts.Optimize = true;
      Opts.Optimization = SILOptions::SILOptMode::OptimizeUnchecked;
      // Removal of cond_fail (overflow on binary operations).
      Opts.RemoveRuntimeAsserts = true;
      Opts.AssertConfig = SILOptions::Unchecked;
    } else if (A->getOption().matches(OPT_Oplayground)) {
      // For now -Oplayground is equivalent to -Onone.
      IRGenOpts.Optimize = false;
      Opts.Optimization = SILOptions::SILOptMode::None;
    } else {
      assert(A->getOption().matches(OPT_O));
      IRGenOpts.Optimize = true;
      Opts.Optimization = SILOptions::SILOptMode::Optimize;
    }
  }

  if (Args.getLastArg(OPT_AssumeSingleThreaded)) {
    Opts.AssumeSingleThreaded = true;
  }

  // Parse the assert configuration identifier.
  if (const Arg *A = Args.getLastArg(OPT_AssertConfig)) {
    StringRef Configuration = A->getValue();
    if (Configuration == "DisableReplacement") {
      Opts.AssertConfig = SILOptions::DisableReplacement;
    } else if (Configuration == "Debug") {
      Opts.AssertConfig = SILOptions::Debug;
    } else if (Configuration == "Release") {
      Opts.AssertConfig = SILOptions::Release;
    } else if (Configuration == "Unchecked") {
      Opts.AssertConfig = SILOptions::Unchecked;
    } else {
      Diags.diagnose(SourceLoc(), diag::error_invalid_arg_value,
                     A->getAsString(Args), A->getValue());
      return true;
    }
  } else if (FEOpts.ParseStdlib) {
    // Disable assertion configuration replacement when we build the standard
    // library.
    Opts.AssertConfig = SILOptions::DisableReplacement;
  } else if (Opts.AssertConfig == SILOptions::Debug) {
    // Set the assert configuration according to the optimization level if it
    // has not been set by the -Ounchecked flag.
    Opts.AssertConfig =
        IRGenOpts.Optimize ? SILOptions::Release : SILOptions::Debug;
  }

  // -Ounchecked might also set removal of runtime asserts (cond_fail).
  Opts.RemoveRuntimeAsserts |= Args.hasArg(OPT_remove_runtime_asserts);

  Opts.EnableARCOptimizations |= !Args.hasArg(OPT_disable_arc_opts);
  Opts.DisableSILPerfOptimizations |= Args.hasArg(OPT_disable_sil_perf_optzns);
  Opts.VerifyAll |= Args.hasArg(OPT_sil_verify_all);
  Opts.DebugSerialization |= Args.hasArg(OPT_sil_debug_serialization);
  Opts.EmitVerboseSIL |= Args.hasArg(OPT_emit_verbose_sil);
  Opts.PrintInstCounts |= Args.hasArg(OPT_print_inst_counts);
  if (const Arg *A = Args.getLastArg(OPT_external_pass_pipeline_filename))
    Opts.ExternalPassPipelineFilename = A->getValue();

  Opts.GenerateProfile |= Args.hasArg(OPT_profile_generate);
  Opts.EmitProfileCoverageMapping |= Args.hasArg(OPT_profile_coverage_mapping);
  Opts.EnableGuaranteedClosureContexts |=
    Args.hasArg(OPT_enable_guaranteed_closure_contexts);
  Opts.DisableSILPartialApply |=
    Args.hasArg(OPT_disable_sil_partial_apply);
  Opts.EnableSILOwnership |= Args.hasArg(OPT_enable_sil_ownership);
  Opts.AssumeUnqualifiedOwnershipWhenParsing
    |= Args.hasArg(OPT_assume_parsing_unqualified_ownership_sil);
  Opts.EnableMandatorySemanticARCOpts |=
      !Args.hasArg(OPT_disable_mandatory_semantic_arc_opts);
  Opts.SuppressStaticExclusivitySwap |=
      Args.hasArg(OPT_suppress_static_exclusivity_swap);

  if (Args.hasArg(OPT_debug_on_sil)) {
    // Derive the name of the SIL file for debugging from
    // the regular outputfile.
    StringRef BaseName = FEOpts.getSingleOutputFilename();
    // If there are no or multiple outputfiles, derive the name
    // from the module name.
    if (BaseName.empty())
      BaseName = FEOpts.ModuleName;
    Opts.SILOutputFileNameForDebugging = BaseName.str();
  }

  if (const Arg *A = Args.getLastArg(options::OPT_sanitize_EQ)) {
    Opts.Sanitize = parseSanitizerArgValues(A, Triple, Diags);
    IRGenOpts.Sanitize = Opts.Sanitize;
  }

  if (const Arg *A = Args.getLastArg(options::OPT_enforce_exclusivity_EQ)) {
    parseExclusivityEnforcementOptions(A, Opts, Diags);
  }

  /// Should we use the copy-on-write implementation of opaque existentials.
  /// FIXME: Use during bootstraping this feature. Remove later.
  Opts.UseCOWExistentials |= Args.hasArg(OPT_enable_cow_existentials);

  return false;
}

void CompilerInvocation::buildDWARFDebugFlags(std::string &Output,
                                              const ArrayRef<const char*> &Args,
                                              StringRef SDKPath,
                                              StringRef ResourceDir) {
  llvm::raw_string_ostream OS(Output);
  interleave(Args,
             [&](const char *Argument) { PrintArg(OS, Argument, false); },
             [&] { OS << " "; });

  // Inject the SDK path and resource dir if they are nonempty and missing.
  bool haveSDKPath = SDKPath.empty();
  bool haveResourceDir = ResourceDir.empty();
  for (auto A : Args) {
    StringRef Arg(A);
    // FIXME: this should distinguish between key and value.
    if (!haveSDKPath && Arg.equals("-sdk"))
      haveSDKPath = true;
    if (!haveResourceDir && Arg.equals("-resource-dir"))
      haveResourceDir = true;
  }
  if (!haveSDKPath) {
    OS << " -sdk ";
    PrintArg(OS, SDKPath.data(), false);
  }
  if (!haveResourceDir) {
    OS << " -resource-dir ";
    PrintArg(OS, ResourceDir.data(), false);
  }
}

static bool ParseIRGenArgs(IRGenOptions &Opts, ArgList &Args,
                           DiagnosticEngine &Diags,
                           const FrontendOptions &FrontendOpts,
                           const SILOptions &SILOpts,
                           StringRef SDKPath,
                           StringRef ResourceDir,
                           const llvm::Triple &Triple) {
  using namespace options;

  if (!SILOpts.SILOutputFileNameForDebugging.empty()) {
      Opts.DebugInfoKind = IRGenDebugInfoKind::LineTables;
  } else if (const Arg *A = Args.getLastArg(OPT_g_Group)) {
    if (A->getOption().matches(OPT_g))
      Opts.DebugInfoKind = IRGenDebugInfoKind::Normal;
    else if (A->getOption().matches(options::OPT_gline_tables_only))
      Opts.DebugInfoKind = IRGenDebugInfoKind::LineTables;
    else if (A->getOption().matches(options::OPT_gdwarf_types))
      Opts.DebugInfoKind = IRGenDebugInfoKind::DwarfTypes;
    else
      assert(A->getOption().matches(options::OPT_gnone) &&
             "unknown -g<kind> option");

    if (Opts.DebugInfoKind > IRGenDebugInfoKind::LineTables) {
      ArgStringList RenderedArgs;
      for (auto A : Args)
        A->render(Args, RenderedArgs);
      CompilerInvocation::buildDWARFDebugFlags(Opts.DWARFDebugFlags,
                                               RenderedArgs, SDKPath,
                                               ResourceDir);
      // TODO: Should we support -fdebug-compilation-dir?
      llvm::SmallString<256> cwd;
      llvm::sys::fs::current_path(cwd);
      Opts.DebugCompilationDir = cwd.str();
    }
  }

<<<<<<< HEAD
  for (const Arg *A : Args.filtered(OPT_l, OPT_framework)) {
=======
  for (const Arg *A : make_range(Args.filtered_begin(OPT_Xcc),
                                 Args.filtered_end())) {
    StringRef Opt = A->getValue();
    if (Opt.startswith("-D") || Opt.startswith("-U"))
      Opts.ClangDefines.push_back(Opt);
  }


  for (const Arg *A : make_range(Args.filtered_begin(OPT_l, OPT_framework),
                                 Args.filtered_end())) {
>>>>>>> 95b6af3a
    LibraryKind Kind;
    if (A->getOption().matches(OPT_l)) {
      Kind = LibraryKind::Library;
    } else if (A->getOption().matches(OPT_framework)) {
      Kind = LibraryKind::Framework;
    } else {
      llvm_unreachable("Unknown LinkLibrary option kind");
    }

    Opts.LinkLibraries.push_back(LinkLibrary(A->getValue(), Kind));
  }

  if (auto valueNames = Args.getLastArg(OPT_disable_llvm_value_names,
                                        OPT_enable_llvm_value_names)) {
    Opts.HasValueNamesSetting = true;
    Opts.ValueNames =
      valueNames->getOption().matches(OPT_enable_llvm_value_names);
  }

  Opts.DisableLLVMOptzns |= Args.hasArg(OPT_disable_llvm_optzns);
  Opts.DisableLLVMARCOpts |= Args.hasArg(OPT_disable_llvm_arc_opts);
  Opts.DisableLLVMSLPVectorizer |= Args.hasArg(OPT_disable_llvm_slp_vectorizer);
  if (Args.hasArg(OPT_disable_llvm_verify))
    Opts.Verify = false;

  Opts.EmitStackPromotionChecks |= Args.hasArg(OPT_stack_promotion_checks);
  if (const Arg *A = Args.getLastArg(OPT_stack_promotion_limit)) {
    unsigned limit;
    if (StringRef(A->getValue()).getAsInteger(10, limit)) {
      Diags.diagnose(SourceLoc(), diag::error_invalid_arg_value,
                     A->getAsString(Args), A->getValue());
      return true;
    }
    Opts.StackPromotionSizeLimit = limit;
  }

  if (Args.hasArg(OPT_autolink_force_load))
    Opts.ForceLoadSymbolName = Args.getLastArgValue(OPT_module_link_name);

  // TODO: investigate whether these should be removed, in favor of definitions
  // in other classes.
  if (!SILOpts.SILOutputFileNameForDebugging.empty()) {
    Opts.MainInputFilename = SILOpts.SILOutputFileNameForDebugging;
  } else if (FrontendOpts.PrimaryInput && FrontendOpts.PrimaryInput->isFilename()) {
    unsigned Index = FrontendOpts.PrimaryInput->Index;
    Opts.MainInputFilename = FrontendOpts.InputFilenames[Index];
  } else if (FrontendOpts.InputFilenames.size() == 1) {
    Opts.MainInputFilename = FrontendOpts.InputFilenames.front();
  }
  Opts.OutputFilenames = FrontendOpts.OutputFilenames;
  Opts.ModuleName = FrontendOpts.ModuleName;

  if (Args.hasArg(OPT_use_jit))
    Opts.UseJIT = true;
  
  for (const Arg *A : Args.filtered(OPT_verify_type_layout)) {
    Opts.VerifyTypeLayoutNames.push_back(A->getValue());
  }

  for (const Arg *A : Args.filtered(OPT_disable_autolink_framework)) {
    Opts.DisableAutolinkFrameworks.push_back(A->getValue());
  }

  Opts.GenerateProfile |= Args.hasArg(OPT_profile_generate);
  Opts.PrintInlineTree |= Args.hasArg(OPT_print_llvm_inline_tree);

  Opts.UseSwiftCall = Args.hasArg(OPT_enable_swiftcall);

  // This is set to true by default.
  Opts.UseIncrementalLLVMCodeGen &=
    !Args.hasArg(OPT_disable_incremental_llvm_codegeneration);

  if (Args.hasArg(OPT_embed_bitcode))
    Opts.EmbedMode = IRGenEmbedMode::EmbedBitcode;
  else if (Args.hasArg(OPT_embed_bitcode_marker))
    Opts.EmbedMode = IRGenEmbedMode::EmbedMarker;

  if (Opts.EmbedMode == IRGenEmbedMode::EmbedBitcode) {
    // Keep track of backend options so we can embed them in a separate data
    // section and use them when building from the bitcode. This can be removed
    // when all the backend options are recorded in the IR.
    for (const Arg *A : Args) {
      // Do not encode output and input.
      if (A->getOption().getID() == options::OPT_o ||
          A->getOption().getID() == options::OPT_INPUT ||
          A->getOption().getID() == options::OPT_primary_file ||
          A->getOption().getID() == options::OPT_embed_bitcode)
        continue;
      ArgStringList ASL;
      A->render(Args, ASL);
      for (ArgStringList::iterator it = ASL.begin(), ie = ASL.end();
          it != ie; ++ it) {
        StringRef ArgStr(*it);
        Opts.CmdArgs.insert(Opts.CmdArgs.end(), ArgStr.begin(), ArgStr.end());
        // using \00 to terminate to avoid problem decoding.
        Opts.CmdArgs.push_back('\0');
      }
    }
  }

  if (const Arg *A = Args.getLastArg(options::OPT_sanitize_coverage_EQ)) {
    Opts.SanitizeCoverage =
        parseSanitizerCoverageArgValue(A, Triple, Diags, Opts.Sanitize);
  }

  if (Args.hasArg(OPT_disable_reflection_metadata)) {
    Opts.EnableReflectionMetadata = false;
    Opts.EnableReflectionNames = false;
  }

  if (Args.hasArg(OPT_disable_reflection_names)) {
    Opts.EnableReflectionNames = false;
  }

  for (const auto &Lib : Args.getAllArgValues(options::OPT_autolink_library))
    Opts.LinkLibraries.push_back(LinkLibrary(Lib, LibraryKind::Library));

  return false;
}

bool ParseMigratorArgs(MigratorOptions &Opts, llvm::Triple &Triple,
                       StringRef ResourcePath, ArgList &Args,
                       DiagnosticEngine &Diags) {
  using namespace options;

  Opts.KeepObjcVisibility |= Args.hasArg(OPT_migrate_keep_objc_visibility);
  Opts.DumpUsr = Args.hasArg(OPT_dump_usr);

  if (Args.hasArg(OPT_disable_migrator_fixits)) {
    Opts.EnableMigratorFixits = false;
  }

  if (auto RemapFilePath = Args.getLastArg(OPT_emit_remap_file_path)) {
    Opts.EmitRemapFilePath = RemapFilePath->getValue();
  }

  if (auto MigratedFilePath = Args.getLastArg(OPT_emit_migrated_file_path)) {
    Opts.EmitMigratedFilePath = MigratedFilePath->getValue();
  }

  if (auto Dumpster = Args.getLastArg(OPT_dump_migration_states_dir)) {
    Opts.DumpMigrationStatesDir = Dumpster->getValue();
  }

  if (auto DataPath = Args.getLastArg(OPT_api_diff_data_file)) {
    Opts.APIDigesterDataStorePaths.push_back(DataPath->getValue());
  } else {
    bool Supported = true;
    llvm::SmallString<128> dataPath(ResourcePath);
    llvm::sys::path::append(dataPath, "migrator");
    if (Triple.isMacOSX())
      llvm::sys::path::append(dataPath, "macos.json");
    else if (Triple.isiOS())
      llvm::sys::path::append(dataPath, "ios.json");
    else if (Triple.isTvOS())
      llvm::sys::path::append(dataPath, "tvos.json");
    else if (Triple.isWatchOS())
      llvm::sys::path::append(dataPath, "watchos.json");
    else
      Supported = false;
    if (Supported) {
      llvm::SmallString<128> authoredDataPath(ResourcePath);
      llvm::sys::path::append(authoredDataPath, "migrator");
      llvm::sys::path::append(authoredDataPath, "overlay.json");
      // Add authored list first to take higher priority.
      Opts.APIDigesterDataStorePaths.push_back(authoredDataPath.str());
      Opts.APIDigesterDataStorePaths.push_back(dataPath.str());
    }
  }

  return false;
}

bool CompilerInvocation::parseArgs(ArrayRef<const char *> Args,
                                   DiagnosticEngine &Diags,
                                   StringRef workingDirectory) {
  using namespace options;

  if (Args.empty())
    return false;

  // Parse frontend command line options using Swift's option table.
  unsigned MissingIndex;
  unsigned MissingCount;
  std::unique_ptr<llvm::opt::OptTable> Table = createSwiftOptTable();
  llvm::opt::InputArgList ParsedArgs =
      Table->ParseArgs(Args, MissingIndex, MissingCount, FrontendOption);
  if (MissingCount) {
    Diags.diagnose(SourceLoc(), diag::error_missing_arg_value,
                   ParsedArgs.getArgString(MissingIndex), MissingCount);
    return true;
  }

  if (ParsedArgs.hasArg(OPT_UNKNOWN)) {
    for (const Arg *A : ParsedArgs.filtered(OPT_UNKNOWN)) {
      Diags.diagnose(SourceLoc(), diag::error_unknown_arg,
                     A->getAsString(ParsedArgs));
    }
    return true;
  }

  if (ParseFrontendArgs(FrontendOpts, ParsedArgs, Diags)) {
    return true;
  }

  if (ParseLangArgs(LangOpts, ParsedArgs, Diags, FrontendOpts)) {
    return true;
  }

  if (ParseClangImporterArgs(ClangImporterOpts, ParsedArgs, Diags,
                             workingDirectory)) {
    return true;
  }

  if (ParseSearchPathArgs(SearchPathOpts, ParsedArgs, Diags,
                          workingDirectory)) {
    return true;
  }

  if (ParseSILArgs(SILOpts, ParsedArgs, IRGenOpts, FrontendOpts, Diags,
                   LangOpts.Target)) {
    return true;
  }

  if (ParseIRGenArgs(IRGenOpts, ParsedArgs, Diags, FrontendOpts, SILOpts,
                     getSDKPath(), SearchPathOpts.RuntimeResourcePath,
                     LangOpts.Target)) {
    return true;
  }

  if (ParseDiagnosticArgs(DiagnosticOpts, ParsedArgs, Diags)) {
    return true;
  }

  if (ParseMigratorArgs(MigratorOpts, LangOpts.Target,
                        SearchPathOpts.RuntimeResourcePath, ParsedArgs, Diags)) {
    return true;
  }

  updateRuntimeLibraryPath(SearchPathOpts, LangOpts.Target);

  return false;
}

serialization::Status
CompilerInvocation::loadFromSerializedAST(StringRef data) {
  serialization::ExtendedValidationInfo extendedInfo;
  serialization::ValidationInfo info =
      serialization::validateSerializedAST(data, &extendedInfo);

  if (info.status != serialization::Status::Valid)
    return info.status;

  setTargetTriple(info.targetTriple);
  if (!extendedInfo.getSDKPath().empty())
    setSDKPath(extendedInfo.getSDKPath());

  auto &extraClangArgs = getClangImporterOptions().ExtraArgs;
  extraClangArgs.insert(extraClangArgs.end(),
                        extendedInfo.getExtraClangImporterOptions().begin(),
                        extendedInfo.getExtraClangImporterOptions().end());
  return info.status;
}<|MERGE_RESOLUTION|>--- conflicted
+++ resolved
@@ -1464,20 +1464,13 @@
     }
   }
 
-<<<<<<< HEAD
-  for (const Arg *A : Args.filtered(OPT_l, OPT_framework)) {
-=======
-  for (const Arg *A : make_range(Args.filtered_begin(OPT_Xcc),
-                                 Args.filtered_end())) {
+  for (const Arg *A : Args.filtered(OPT_Xcc)) {
     StringRef Opt = A->getValue();
     if (Opt.startswith("-D") || Opt.startswith("-U"))
       Opts.ClangDefines.push_back(Opt);
   }
 
-
-  for (const Arg *A : make_range(Args.filtered_begin(OPT_l, OPT_framework),
-                                 Args.filtered_end())) {
->>>>>>> 95b6af3a
+  for (const Arg *A : Args.filtered(OPT_l, OPT_framework)) {
     LibraryKind Kind;
     if (A->getOption().matches(OPT_l)) {
       Kind = LibraryKind::Library;
