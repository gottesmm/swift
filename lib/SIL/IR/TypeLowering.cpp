//===--- TypeLowering.cpp - Type information for SILGen -------------------===//
//
// This source file is part of the Swift.org open source project
//
// Copyright (c) 2014 - 2017 Apple Inc. and the Swift project authors
// Licensed under Apache License v2.0 with Runtime Library Exception
//
// See https://swift.org/LICENSE.txt for license information
// See https://swift.org/CONTRIBUTORS.txt for the list of Swift project authors
//
//===----------------------------------------------------------------------===//

#define DEBUG_TYPE "libsil"

#include "swift/AST/AnyFunctionRef.h"
#include "swift/AST/ASTContext.h"
#include "swift/AST/CanTypeVisitor.h"
#include "swift/SIL/SILInstruction.h"
#include "swift/AST/Decl.h"
#include "swift/AST/DiagnosticEngine.h"
#include "swift/AST/DiagnosticsSIL.h"
#include "swift/AST/Expr.h"
#include "swift/AST/GenericEnvironment.h"
#include "swift/AST/LazyResolver.h"
#include "swift/AST/Module.h"
#include "swift/AST/NameLookup.h"
#include "swift/AST/ParameterList.h"
#include "swift/AST/Pattern.h"
#include "swift/AST/PrettyStackTrace.h"
#include "swift/AST/PropertyWrappers.h"
#include "swift/AST/TypeDifferenceVisitor.h"
#include "swift/AST/Types.h"
#include "swift/ClangImporter/ClangModule.h"
#include "swift/SIL/PrettyStackTrace.h"
#include "swift/SIL/SILArgument.h"
#include "swift/SIL/SILBuilder.h"
#include "swift/SIL/SILModule.h"
#include "swift/SIL/TypeLowering.h"
#include "clang/AST/Type.h"
#include "llvm/Support/Compiler.h"
#include "llvm/Support/Debug.h"

using namespace swift;
using namespace Lowering;

// Necessary to straightforwardly write SIL tests that exercise
// OpaqueValueTypeLowering (and MoveOnlyOpaqueValueTypeLowering): the tests can
// be written as though opaque values were enabled to begin but have since been
// lowered out of.
llvm::cl::opt<bool> TypeLoweringForceOpaqueValueLowering(
    "type-lowering-force-opaque-value-lowering", llvm::cl::init(false),
    llvm::cl::desc("Force TypeLowering to behave as if building with opaque "
                   "values enabled"));

namespace {
  /// A CRTP type visitor for deciding whether the metatype for a type
  /// is a singleton type, i.e. whether there can only ever be one
  /// such value.
  struct HasSingletonMetatype : CanTypeVisitor<HasSingletonMetatype, bool> {
    /// Class metatypes have non-trivial representation due to the
    /// possibility of subclassing.
    bool visitClassType(CanClassType type) {
      if (type->isForeignReferenceType())
        return true;
      return false;
    }
    bool visitBoundGenericClassType(CanBoundGenericClassType type) {
      return false;
    }
    bool visitDynamicSelfType(CanDynamicSelfType type) {
      return false;
    }

    /// Dependent types have non-trivial representation in case they
    /// instantiate to a class metatype.
    bool visitGenericTypeParamType(CanGenericTypeParamType type) {
      return false;
    }
    bool visitDependentMemberType(CanDependentMemberType type) {
      return false;
    }
    
    /// Archetype metatypes have non-trivial representation in case
    /// they instantiate to a class metatype.
    bool visitArchetypeType(CanArchetypeType type) {
      return false;
    }
    
    /// All levels of class metatypes support subtyping.
    bool visitMetatypeType(CanMetatypeType type) {
      return visit(type.getInstanceType());
    }

    /// Everything else is trivial.  Note that ordinary metatypes of
    /// existential types are still singleton.
    bool visitType(CanType type) {
      return true;
    }
  };
} // end anonymous namespace

/// Does the metatype for the given type have a known-singleton
/// representation?
static bool hasSingletonMetatype(CanType instanceType) {
  return HasSingletonMetatype().visit(instanceType);
}

CaptureKind TypeConverter::getDeclCaptureKind(CapturedValue capture,
                                              TypeExpansionContext expansion) {
  auto decl = capture.getDecl();
  auto *var = cast<VarDecl>(decl);
  assert(var->hasStorage() &&
         "should not have attempted to directly capture this variable");

  // If this is a non-address-only stored 'let' constant, we can capture it by
  // value.  If it is address-only or noncopyable, then we can't load it, so
  // capture it by its address (like a var) instead.
  if (!var->supportsMutation()) {
      auto &lowering = getTypeLowering(
          var->getType(),
          TypeExpansionContext::noOpaqueTypeArchetypesSubstitution(
              expansion.getResilienceExpansion()));
<<<<<<< HEAD
      if (lowering.getLoweredType().isMoveOnlyType())
=======
      if (lowering.getLoweredType().isMoveOnly()
          && !capture.isNoEscape())
>>>>>>> 53f284d7
        return CaptureKind::Box;
      if (!lowering.isAddressOnly())
        return CaptureKind::Constant;
  }

  // In-out parameters are captured by address.
  if (auto *param = dyn_cast<ParamDecl>(var)) {
    if (param->isInOut())
      return CaptureKind::StorageAddress;
  }

  // Reference storage types can appear in a capture list, which means
  // we might allocate boxes to store the captures. However, those boxes
  // have the same lifetime as the closure itself, so we must capture
  // the box itself and not the payload, even if the closure is noescape,
  // otherwise they will be destroyed when the closure is formed.
  if (var->getType()->is<ReferenceStorageType>()) {
    return CaptureKind::Box;
  }

  // For 'let' constants
  if (!var->supportsMutation()) {
    auto &lowering = getTypeLowering(
        var->getType(),
        TypeExpansionContext::noOpaqueTypeArchetypesSubstitution(
            expansion.getResilienceExpansion()));
    assert(lowering.isAddressOnly());
    return CaptureKind::Immutable;
  }

  // If we're capturing into a non-escaping closure, we can generally just
  // capture the address of the value as no-escape.
  return (capture.isNoEscape()
          ? CaptureKind::StorageAddress
          : CaptureKind::Box);
}

using RecursiveProperties = TypeLowering::RecursiveProperties;

static RecursiveProperties
classifyType(AbstractionPattern origType, CanType type,
             TypeConverter &TC, TypeExpansionContext expansion);

namespace {
  /// A CRTP helper class for doing things that depends on type
  /// classification.
  template <class Impl, class RetTy>
  class TypeClassifierBase
    : public CanTypeVisitor<Impl, RetTy, AbstractionPattern, IsTypeExpansionSensitive_t>
  {
    Impl &asImpl() { return *static_cast<Impl*>(this); }
  protected:
    TypeConverter &TC;
    TypeExpansionContext Expansion;
    TypeClassifierBase(TypeConverter &TC, TypeExpansionContext Expansion)
      : TC(TC), Expansion(Expansion) {}

  public:
    // The subclass should implement:
    //   // Trivial, fixed-layout, and non-address-only.
    //   RetTy handleTrivial(CanType);
    //   RetTy handleTrivial(CanType, RecursiveProperties properties);
    //   // A reference type.
    //   RetTy handleReference(CanType);
    //   RetTy handleReference(CanType, RecursiveProperties properties);
    //   // Non-trivial, move only, loadable
    //   RetTy handleMoveOnlyReference(CanType, RecursiveProperties properties);
    //   // Non-trivial, move only, address only
    //   RetTy handleMoveOnlyAddressOnly(CanType, RecursiveProperties
    //   properties);
    //   // Non-trivial and address-only.
    //   RetTy handleAddressOnly(CanType, RecursiveProperties properties);
    // and, if it doesn't override handleTupleType,
    //   // An aggregate type that's non-trivial.
    //   RetTy handleNonTrivialAggregate(CanType, RecursiveProperties
    //   properties);
    //
    // Alternatively, it can just implement:
    //   RetTy handle(CanType, RecursiveProperties properties);

    /// Handle a trivial, fixed-size, loadable type.
    RetTy handleTrivial(CanType type, RecursiveProperties properties) {
      return asImpl().handle(type, properties);
    }

    RetTy handleAddressOnly(CanType type, RecursiveProperties properties) {
      return asImpl().handle(type, properties);
    }

    RetTy handleNonTrivialAggregate(CanType type,
                                    RecursiveProperties properties) {
      return asImpl().handle(type, properties);
    }

    RetTy handleTrivial(CanType type) {
      return asImpl().handleTrivial(type, RecursiveProperties::forTrivial());
    }

    RetTy handleReference(CanType type) {
      return handleReference(type, RecursiveProperties::forReference());
    }

    RetTy handleReference(CanType type, RecursiveProperties properties) {
      return asImpl().handle(type, properties);
    }

    RetTy handleMoveOnlyReference(CanType type,
                                  RecursiveProperties properties) {
      return asImpl().handle(type, properties);
    }

    RetTy handleMoveOnlyAddressOnly(CanType type,
                                    RecursiveProperties properties) {
      return asImpl().handle(type, properties);
    }

    RecursiveProperties
    mergeIsTypeExpansionSensitive(IsTypeExpansionSensitive_t isSensitive,
                                  RecursiveProperties props) {
      if (isSensitive == IsTypeExpansionSensitive)
        props.setTypeExpansionSensitive(isSensitive);
      return props;
    }

    RecursiveProperties applyLifetimeAnnotation(LifetimeAnnotation annotation,
                                                RecursiveProperties props) {
      switch (annotation) {
      case LifetimeAnnotation::None:
        break;
      case LifetimeAnnotation::Lexical:
        props.setLexical(IsLexical);
        break;
      case LifetimeAnnotation::EagerMove:
        props.setLexical(IsNotLexical);
        break;
      }
      return props;
    }

    RecursiveProperties
    getTrivialRecursiveProperties(IsTypeExpansionSensitive_t isSensitive) {
      return mergeIsTypeExpansionSensitive(isSensitive,
                                           RecursiveProperties::forTrivial());
    }

    RecursiveProperties
    getReferenceRecursiveProperties(IsTypeExpansionSensitive_t isSensitive) {
      return mergeIsTypeExpansionSensitive(isSensitive,
                                           RecursiveProperties::forReference());
    }

    RecursiveProperties
    getOpaqueRecursiveProperties(IsTypeExpansionSensitive_t isSensitive) {
      return mergeIsTypeExpansionSensitive(isSensitive,
                                           RecursiveProperties::forOpaque());
    }

#define IMPL(TYPE, LOWERING)                                                 \
    RetTy visit##TYPE##Type(Can##TYPE##Type type, AbstractionPattern orig,   \
                            IsTypeExpansionSensitive_t isSensitive) {        \
      return asImpl().handle##LOWERING(type,                                 \
                           get##LOWERING##RecursiveProperties(isSensitive)); \
    }

    IMPL(BuiltinInteger, Trivial)
    IMPL(BuiltinIntegerLiteral, Trivial)
    IMPL(BuiltinFloat, Trivial)
    IMPL(BuiltinRawUnsafeContinuation, Trivial)
    IMPL(BuiltinJob, Trivial)
    IMPL(BuiltinExecutor, Trivial)
    IMPL(BuiltinPackIndex, Trivial)
    IMPL(BuiltinNativeObject, Reference)
    IMPL(BuiltinBridgeObject, Reference)
    IMPL(BuiltinVector, Trivial)
    IMPL(SILToken, Trivial)
    IMPL(AnyMetatype, Trivial)
    IMPL(Module, Trivial)

#undef IMPL

    RetTy visitPackType(CanPackType type,
                        AbstractionPattern origType,
                        IsTypeExpansionSensitive_t isSensitive) {
      return asImpl().handleAddressOnly(type, {IsNotTrivial, IsFixedABI,
                                               IsAddressOnly, IsNotResilient,
                                               isSensitive,
                                               DoesNotHaveRawPointer,
                                               IsLexical});
    }

    RetTy visitSILPackType(CanSILPackType type,
                           AbstractionPattern origType,
                           IsTypeExpansionSensitive_t isSensitive) {
      return asImpl().handleAddressOnly(type, {IsNotTrivial, IsFixedABI,
                                               IsAddressOnly, IsNotResilient,
                                               isSensitive,
                                               DoesNotHaveRawPointer,
                                               IsLexical});
    }

    RetTy visitPackExpansionType(CanPackExpansionType type,
                                 AbstractionPattern origType,
                                 IsTypeExpansionSensitive_t isSensitive) {
      return asImpl().handleAddressOnly(type, {IsNotTrivial, IsFixedABI,
                                               IsAddressOnly, IsNotResilient,
                                               isSensitive,
                                               DoesNotHaveRawPointer,
                                               IsLexical});
    }

    RetTy visitBuiltinRawPointerType(CanBuiltinRawPointerType type,
                                     AbstractionPattern orig,
                                     IsTypeExpansionSensitive_t isSensitive) {
      RecursiveProperties props = mergeIsTypeExpansionSensitive(isSensitive,
                                          RecursiveProperties::forRawPointer());
      return asImpl().handleTrivial(type, props);
    }

    RetTy visitBuiltinUnsafeValueBufferType(
                                         CanBuiltinUnsafeValueBufferType type,
                                         AbstractionPattern origType,
                                         IsTypeExpansionSensitive_t isSensitive) {
      return asImpl().handleAddressOnly(type, {IsNotTrivial, IsFixedABI,
                                               IsAddressOnly, IsNotResilient,
                                               isSensitive,
                                               DoesNotHaveRawPointer,
                                               IsLexical});
    }

    RetTy visitBuiltinDefaultActorStorageType(
                                         CanBuiltinDefaultActorStorageType type,
                                         AbstractionPattern origType,
                                         IsTypeExpansionSensitive_t isSensitive) {
      return asImpl().handleAddressOnly(type, {IsNotTrivial, IsFixedABI,
                                               IsAddressOnly, IsNotResilient,
                                               isSensitive,
                                               DoesNotHaveRawPointer,
                                               IsLexical});
    }

    RetTy visitAnyFunctionType(CanAnyFunctionType type,
                               AbstractionPattern origType,
                               IsTypeExpansionSensitive_t isSensitive) {
      switch (type->getRepresentation()) {
      case AnyFunctionType::Representation::Swift:
      case AnyFunctionType::Representation::Block:
        return asImpl().handleReference(
            type, getReferenceRecursiveProperties(isSensitive));
      case AnyFunctionType::Representation::CFunctionPointer:
      case AnyFunctionType::Representation::Thin:
        return asImpl().handleTrivial(
            type, getTrivialRecursiveProperties(isSensitive));
      }
      llvm_unreachable("bad function representation");
    }
    
    RetTy visitSILFunctionType(CanSILFunctionType type,
                               AbstractionPattern origType,
                               IsTypeExpansionSensitive_t isSensitive) {
      // Handle `@differentiable` and `@differentiable(_linear)` functions.
      switch (type->getDifferentiabilityKind()) {
      // TODO: Ban `Normal` and `Forward` cases.
      case DifferentiabilityKind::Normal:
      case DifferentiabilityKind::Forward:
      case DifferentiabilityKind::Reverse:
        return asImpl().visitNormalDifferentiableSILFunctionType(
            type, mergeIsTypeExpansionSensitive(
                      isSensitive,
                      getNormalDifferentiableSILFunctionTypeRecursiveProperties(
                          type, origType)));
      case DifferentiabilityKind::Linear:
        return asImpl().visitLinearDifferentiableSILFunctionType(
            type, mergeIsTypeExpansionSensitive(
                      isSensitive,
                      getNormalDifferentiableSILFunctionTypeRecursiveProperties(
                          type, origType)));
      case DifferentiabilityKind::NonDifferentiable:
        break;
      }
      if (type->getExtInfo().hasContext()) {
        // Nonescaping closures ultimately become trivial, but we give them
        // ownership semantics to do borrow checking on their captures, so we
        // lower them as reference types. Passes will eliminate ownership
        // operations on them.
        //
        // TODO: Nonescaping closures should also be move-only to ensure we
        // eliminate copies.
        return asImpl().handleReference(
            type, getReferenceRecursiveProperties(isSensitive));
      }
      
      // Contextless function references are trivial types.
      return asImpl().handleTrivial(type,
                                    getTrivialRecursiveProperties(isSensitive));
    }

    RecursiveProperties
    getNormalDifferentiableSILFunctionTypeRecursiveProperties(
        CanSILFunctionType type, AbstractionPattern origType) {
      auto &M = TC.M;
      auto origTy = type->getWithoutDifferentiability();
      // Pass the original type of abstraction pattern to
      // `SILFunctionType:getAutoDiffDerivativeFunctionType` to get the
      // necessary generic requirements.
      auto origTypeOfAbstraction =
          origType.hasGenericSignature() ? origType.getType() : CanType();
      auto jvpTy = origTy->getAutoDiffDerivativeFunctionType(
          type->getDifferentiabilityParameterIndices(),
          type->getDifferentiabilityResultIndices(),
          AutoDiffDerivativeFunctionKind::JVP, TC,
          LookUpConformanceInModule(&M), CanGenericSignature(),
          false, origTypeOfAbstraction);
      auto vjpTy = origTy->getAutoDiffDerivativeFunctionType(
          type->getDifferentiabilityParameterIndices(),
          type->getDifferentiabilityResultIndices(),
          AutoDiffDerivativeFunctionKind::VJP, TC,
          LookUpConformanceInModule(&M), CanGenericSignature(),
          false, origTypeOfAbstraction);
      RecursiveProperties props;
      props.addSubobject(classifyType(origType, origTy, TC, Expansion));
      props.addSubobject(classifyType(origType, jvpTy, TC, Expansion));
      props.addSubobject(classifyType(origType, vjpTy, TC, Expansion));
      return props;
    }

    RecursiveProperties
    getLinearDifferentiableSILFunctionTypeRecursiveProperties(
        CanSILFunctionType type, AbstractionPattern origType) {
      auto &M = TC.M;
      auto origTy = type->getWithoutDifferentiability();
      auto transposeTy = origTy->getAutoDiffTransposeFunctionType(
          type->getDifferentiabilityParameterIndices(), TC,
          LookUpConformanceInModule(&M), origType.getGenericSignatureOrNull());
      RecursiveProperties props;
      props.addSubobject(classifyType(origType, origTy, TC, Expansion));
      props.addSubobject(classifyType(origType, transposeTy, TC, Expansion));
      return props;
    }

    RetTy visitNormalDifferentiableSILFunctionType(
        CanSILFunctionType type, RecursiveProperties props) {
      return handleAggregateByProperties(type, props);
    }

    RetTy visitLinearDifferentiableSILFunctionType(
        CanSILFunctionType type, RecursiveProperties props) {
      return handleAggregateByProperties(type, props);
    }

    RetTy visitLValueType(CanLValueType type,
                          AbstractionPattern origType,
                          IsTypeExpansionSensitive_t) {
      llvm_unreachable("shouldn't get an l-value type here");
    }
    RetTy visitInOutType(CanInOutType type,
                         AbstractionPattern origType,
                         IsTypeExpansionSensitive_t) {
      llvm_unreachable("shouldn't get an inout type here");
    }
    RetTy visitErrorType(CanErrorType type,
                         AbstractionPattern origType,
                         IsTypeExpansionSensitive_t isSensitive) {
      return asImpl().handleTrivial(type,
                                    getTrivialRecursiveProperties(isSensitive));
    }

    // Dependent types can be lowered according to their corresponding
    // abstraction pattern.

    RetTy visitAbstractTypeParamType(CanType type, AbstractionPattern origType,
                                     IsTypeExpansionSensitive_t isSensitive) {
      if (origType.isTypeParameterOrOpaqueArchetype() ||
          origType.isOpaqueFunctionOrOpaqueDerivativeFunction()) {
        if (origType.requiresClass()) {
          return asImpl().handleReference(
              type, getReferenceRecursiveProperties(isSensitive));
        } else {
          return asImpl().handleAddressOnly(
              type, getOpaqueRecursiveProperties(isSensitive));
        }
      } else {
        // If the abstraction pattern provides a concrete type, lower as that
        // type. This can occur if the abstraction pattern provides a more
        // constrained generic signature with more same-type constraints than
        // the original declaration whose type we're lowering.
        return asImpl().visit(origType.getType(), origType, isSensitive);
      }
    }

    RetTy visitGenericTypeParamType(CanGenericTypeParamType type,
                                    AbstractionPattern origType,
                                    IsTypeExpansionSensitive_t isSensitive) {
      return visitAbstractTypeParamType(type, origType, isSensitive);
    }

    RetTy visitDependentMemberType(CanDependentMemberType type,
                                   AbstractionPattern origType,
                                   IsTypeExpansionSensitive_t isSensitive) {
      return visitAbstractTypeParamType(type, origType, isSensitive);
    }

    Type getConcreteReferenceStorageReferent(Type type,
                                             AbstractionPattern origType) {
      if (type->isTypeParameter()) {
        auto genericSig = origType.getGenericSignature();
        if (auto concreteType = genericSig->getConcreteType(type))
          return concreteType;
        if (auto superclassType = genericSig->getSuperclassBound(type))
          return superclassType;
        assert(genericSig->requiresClass(type));
        return TC.Context.getAnyObjectType();
      }

      return type;
    }

#define NEVER_LOADABLE_CHECKED_REF_STORAGE(Name, ...) \
    RetTy visit##Name##StorageType(Can##Name##StorageType type, \
                                   AbstractionPattern origType, \
                                   IsTypeExpansionSensitive_t isSensitive) { \
      return asImpl().handleAddressOnly(type, {IsNotTrivial, \
                                               IsFixedABI, \
                                               IsAddressOnly, \
                                               IsNotResilient, \
                                               isSensitive, \
                                               DoesNotHaveRawPointer, \
                                               IsLexical}); \
    }
#define ALWAYS_LOADABLE_CHECKED_REF_STORAGE(Name, ...) \
    RetTy visit##Name##StorageType(Can##Name##StorageType type, \
                                   AbstractionPattern origType, \
                                   IsTypeExpansionSensitive_t isSensitive) { \
      return asImpl().handleReference(type, \
                                getReferenceRecursiveProperties(isSensitive)); \
    }
#define SOMETIMES_LOADABLE_CHECKED_REF_STORAGE(Name, ...) \
    RetTy visitLoadable##Name##StorageType(Can##Name##StorageType type, \
                                           AbstractionPattern origType, \
                                     IsTypeExpansionSensitive_t isSensitive) { \
      return asImpl().handleReference(type, \
                                getReferenceRecursiveProperties(isSensitive)); \
    } \
    RetTy visitAddressOnly##Name##StorageType(Can##Name##StorageType type, \
                                              AbstractionPattern origType, \
                                     IsTypeExpansionSensitive_t isSensitive) { \
      return asImpl().handleAddressOnly(type, {IsNotTrivial, \
                                               IsFixedABI, \
                                               IsAddressOnly, \
                                               IsNotResilient, \
                                               isSensitive, \
                                               DoesNotHaveRawPointer, \
                                               IsLexical}); \
    } \
    RetTy visit##Name##StorageType(Can##Name##StorageType type, \
                                   AbstractionPattern origType, \
                                   IsTypeExpansionSensitive_t isSensitive) { \
      auto referentType = \
        type->getReferentType()->lookThroughSingleOptionalType(); \
      auto concreteType = getConcreteReferenceStorageReferent(referentType, origType); \
      if (Name##StorageType::get(concreteType, TC.Context) \
            ->isLoadable(Expansion.getResilienceExpansion())) { \
        return asImpl().visitLoadable##Name##StorageType(type, origType, \
                                                         isSensitive); \
      } else { \
        return asImpl().visitAddressOnly##Name##StorageType(type, origType, \
                                                            isSensitive); \
      } \
    }
#define UNCHECKED_REF_STORAGE(Name, ...) \
    RetTy visit##Name##StorageType(Can##Name##StorageType type, \
                                   AbstractionPattern origType, \
                                   IsTypeExpansionSensitive_t isSensitive) { \
      return asImpl().handleTrivial(type, \
                                  getTrivialRecursiveProperties(isSensitive)); \
    }
#include "swift/AST/ReferenceStorage.def"

    RetTy visitOpaqueTypeArchetypeType(CanOpaqueTypeArchetypeType ty,
                                       AbstractionPattern origType, \
                                       IsTypeExpansionSensitive_t) {
      auto replacedTy = substOpaqueTypesWithUnderlyingTypes(ty, Expansion);
      if (replacedTy == ty)
        return visitArchetypeType(ty, origType, IsTypeExpansionSensitive);
      return this->visit(replacedTy, origType, IsTypeExpansionSensitive);
    }

    RetTy visitArchetypeType(CanArchetypeType ty, AbstractionPattern origType) {
      return visitArchetypeType(ty, origType, IsNotTypeExpansionSensitive);
    }

    RetTy
    visitArchetypeType(CanArchetypeType type, AbstractionPattern origType,
                       IsTypeExpansionSensitive_t isSensitive) {
      auto LayoutInfo = type->getLayoutConstraint();
      if (LayoutInfo) {
        if (LayoutInfo->isFixedSizeTrivial()) {
          return asImpl().handleTrivial(
              type, getTrivialRecursiveProperties(isSensitive));
        }

        if (LayoutInfo->isAddressOnlyTrivial()) {
          auto properties = getTrivialRecursiveProperties(isSensitive);
          properties.setAddressOnly();
          return asImpl().handleAddressOnly(type, properties);
        }

        if (LayoutInfo->isRefCounted()) {
          return asImpl().handleReference(
              type, getReferenceRecursiveProperties(isSensitive));
        }
      }
      return asImpl().handleAddressOnly(
          type, getOpaqueRecursiveProperties(isSensitive));
    }

    RetTy visitExistentialType(CanType type,
                               AbstractionPattern origType,
                               IsTypeExpansionSensitive_t isSensitive) {
      switch (SILType::getPrimitiveObjectType(type)
                .getPreferredExistentialRepresentation()) {
      case ExistentialRepresentation::None:
        llvm_unreachable("not an existential type?!");
      // Opaque existentials are address-only.
      case ExistentialRepresentation::Opaque:
        return asImpl().handleAddressOnly(type, {IsNotTrivial,
                                                 IsFixedABI,
                                                 IsAddressOnly,
                                                 IsNotResilient,
                                                 isSensitive,
                                                 DoesNotHaveRawPointer,
                                                 IsLexical});
      // Class-constrained and boxed existentials are refcounted.
      case ExistentialRepresentation::Class:
      case ExistentialRepresentation::Boxed:
        return asImpl().handleReference(
            type, getReferenceRecursiveProperties(isSensitive));
      // Existential metatypes are trivial.
      case ExistentialRepresentation::Metatype:
        return asImpl().handleTrivial(
            type, getTrivialRecursiveProperties(isSensitive));
      }

      llvm_unreachable("Unhandled ExistentialRepresentation in switch.");
    }
    RetTy visitProtocolType(CanProtocolType type, AbstractionPattern origType,
                            IsTypeExpansionSensitive_t isSensitive) {
      return visitExistentialType(type, origType, isSensitive);
    }
    RetTy visitProtocolCompositionType(CanProtocolCompositionType type,
                                       AbstractionPattern origType,
                                       IsTypeExpansionSensitive_t isSensitive) {
      return visitExistentialType(type, origType, isSensitive);
    }
    RetTy visitParameterizedProtocolType(CanParameterizedProtocolType type,
                                         AbstractionPattern origType,
                                         IsTypeExpansionSensitive_t isSensitive) {
      return visitExistentialType(type, origType, isSensitive);
    }

    // Classes depend on their attributes.
    RetTy visitClassType(CanClassType type, AbstractionPattern origType,
                         IsTypeExpansionSensitive_t isSensitive) {
      return asImpl().visitAnyClassType(type, origType, type->getDecl(),
                                        isSensitive);
    }

    RetTy visitBoundGenericClassType(CanBoundGenericClassType type,
                                     AbstractionPattern origType,
                                     IsTypeExpansionSensitive_t isSensitive) {
      return asImpl().visitAnyClassType(type, origType, type->getDecl(),
                                        isSensitive);
    }

    // Enums depend on their enumerators.
    RetTy visitEnumType(CanEnumType type, AbstractionPattern origType,
                        IsTypeExpansionSensitive_t isSensitive) {
      return asImpl().visitAnyEnumType(type, origType, type->getDecl(),
                                       isSensitive);
    }
    RetTy visitBoundGenericEnumType(CanBoundGenericEnumType type,
                                    AbstractionPattern origType,
                                    IsTypeExpansionSensitive_t isSensitive) {
      return asImpl().visitAnyEnumType(type, origType, type->getDecl(),
                                       isSensitive);
    }

    // Structs depend on their physical fields.
    RetTy visitStructType(CanStructType type, AbstractionPattern origType,
                          IsTypeExpansionSensitive_t isSensitive) {
      return asImpl().visitAnyStructType(type, origType, type->getDecl(),
                                         isSensitive);
    }
    RetTy visitBoundGenericStructType(CanBoundGenericStructType type,
                                      AbstractionPattern origType,
                                      IsTypeExpansionSensitive_t isSensitive) {
      return asImpl().visitAnyStructType(type, origType, type->getDecl(),
                                         isSensitive);
    }

    RetTy visitBuiltinTupleType(CanBuiltinTupleType type, AbstractionPattern origType,
                                IsTypeExpansionSensitive_t isSensitive) {
      llvm_unreachable("BuiltinTupleType should not show up here");
    }

    // Tuples depend on their elements.
    RetTy visitTupleType(CanTupleType type, AbstractionPattern origType,
                         IsTypeExpansionSensitive_t isSensitive) {
      RecursiveProperties props;
      for (unsigned i = 0, e = type->getNumElements(); i < e; ++i) {
        props.addSubobject(classifyType(origType.getTupleElementType(i),
                                        type.getElementType(i),
                                        TC, Expansion));
      }
      props = mergeIsTypeExpansionSensitive(isSensitive, props);
      return asImpl().handleAggregateByProperties(type, props);
    }

    RetTy visitDynamicSelfType(CanDynamicSelfType type,
                               AbstractionPattern origType,
                               IsTypeExpansionSensitive_t isSensitive) {
      return this->visit(type.getSelfType(), origType, isSensitive);
    }
    
    RetTy visitSILBlockStorageType(CanSILBlockStorageType type,
                                   AbstractionPattern origType,
                                   IsTypeExpansionSensitive_t isSensitive) {
      // Should not be loaded.
      return asImpl().handleAddressOnly(type, {IsNotTrivial,
                                               IsFixedABI,
                                               IsAddressOnly,
                                               IsNotResilient,
                                               isSensitive,
                                               DoesNotHaveRawPointer,
                                               IsLexical});
    }

    RetTy visitSILBoxType(CanSILBoxType type,
                          AbstractionPattern origType,
                          IsTypeExpansionSensitive_t isSensitive) {
      // Should not be loaded.
      return asImpl().handleReference(
          type, getReferenceRecursiveProperties(isSensitive));
    }

    RetTy visitSILMoveOnlyWrappedType(CanSILMoveOnlyWrappedType type,
                                      AbstractionPattern origType,
                                      IsTypeExpansionSensitive_t isSensitive) {
      AbstractionPattern innerAbstraction = origType.removingMoveOnlyWrapper();
      CanType innerType = type->getInnerType();
      auto &lowering =
          TC.getTypeLowering(innerAbstraction, innerType, Expansion);
      if (lowering.isAddressOnly()) {
        return asImpl().handleMoveOnlyAddressOnly(
            type->getCanonicalType(),
            getOpaqueRecursiveProperties(isSensitive));
      }

      return asImpl().handleMoveOnlyReference(
          type->getCanonicalType(),
          getReferenceRecursiveProperties(isSensitive));
    }

    RetTy handleAggregateByProperties(CanType type, RecursiveProperties props) {
      if (props.isAddressOnly()) {
        return asImpl().handleAddressOnly(type, props);
      }
      assert(props.isFixedABI() && "unsupported combination for now");
      if (props.isTrivial()) {
        return asImpl().handleTrivial(type, props);
      }
      return asImpl().handleNonTrivialAggregate(type, props);
    }
  };

  class TypeClassifier :
      public TypeClassifierBase<TypeClassifier, RecursiveProperties> {
  public:
    TypeClassifier(TypeConverter &TC,
                   TypeExpansionContext Expansion)
        : TypeClassifierBase(TC, Expansion) {}

    RecursiveProperties handle(CanType type, RecursiveProperties properties) {
      return properties;
    }

    RecursiveProperties
    visitAnyClassType(CanType type, AbstractionPattern origType, ClassDecl *D,
                      IsTypeExpansionSensitive_t isSensitive) {
      // Consult the type lowering.
      auto &lowering = TC.getTypeLowering(origType, type, Expansion);
      return handleClassificationFromLowering(type, lowering, isSensitive);
    }

    RecursiveProperties visitAnyEnumType(CanType type,
                                         AbstractionPattern origType,
                                         EnumDecl *D,
                                       IsTypeExpansionSensitive_t isSensitive) {
      // We have to look through optionals here without grabbing the
      // type lowering because the way that optionals are reabstracted
      // can trip recursion checks if we try to build a lowered type.
      if (D->isOptionalDecl()) {
        return visit(type.getOptionalObjectType(),
                     origType.getOptionalObjectType(),
                     isSensitive);
      }

      // Consult the type lowering.
      auto &lowering = TC.getTypeLowering(origType, type, Expansion);
      return handleClassificationFromLowering(type, lowering, isSensitive);
    }

    RecursiveProperties visitAnyStructType(CanType type,
                                           AbstractionPattern origType,
                                           StructDecl *D,
                                       IsTypeExpansionSensitive_t isSensitive) {
      // Consult the type lowering.
      auto &lowering = TC.getTypeLowering(origType, type, Expansion);
      return handleClassificationFromLowering(type, lowering, isSensitive);
    }

  private:
    RecursiveProperties
    handleClassificationFromLowering(CanType type, const TypeLowering &lowering,
                                     IsTypeExpansionSensitive_t isSensitive) {
      return handle(type, mergeIsTypeExpansionSensitive(
                              isSensitive, lowering.getRecursiveProperties()));
    }
  };
} // end anonymous namespace

static RecursiveProperties classifyType(AbstractionPattern origType,
                                        CanType type,
                                        TypeConverter &tc,
                                        TypeExpansionContext expansion) {
  return TypeClassifier(tc, expansion)
      .visit(type, origType, IsNotTypeExpansionSensitive);
}

/// True if the type, or the referenced type of an address
/// type, is address-only.  For example, it could be a resilient struct or
/// something of unknown size.
bool SILType::isAddressOnly(CanType type,
                            TypeConverter &tc,
                            CanGenericSignature sig,
                            TypeExpansionContext expansion) {
  return classifyType(AbstractionPattern(sig, type),
                      type, tc, expansion).isAddressOnly();
}

namespace {
  /// A class for types that can be loaded and stored in SIL.
  /// This always include loadable types, but can include address-only types if
  /// opaque values are passed by value.
  class LoadableTypeLowering : public TypeLowering {
  protected:
    LoadableTypeLowering(SILType type, RecursiveProperties properties,
                         IsReferenceCounted_t isRefCounted,
                         TypeExpansionContext forExpansion)
      : TypeLowering(type, properties, isRefCounted, forExpansion) {}

  public:
    void emitDestroyAddress(SILBuilder &B, SILLocation loc,
                            SILValue addr) const override {
      SILValue value = emitLoad(B, loc, addr, LoadOwnershipQualifier::Take);
      emitDestroyValue(B, loc, value);
    }

    void emitDestroyRValue(SILBuilder &B, SILLocation loc,
                           SILValue value) const override {
      emitDestroyValue(B, loc, value);
    }

    void emitCopyInto(SILBuilder &B, SILLocation loc,
                      SILValue src, SILValue dest, IsTake_t isTake,
                      IsInitialization_t isInit) const override {
      SILValue value = emitLoadOfCopy(B, loc, src, isTake);
      emitStoreOfCopy(B, loc, value, dest, isInit);
    }
  };

  /// A class for trivial, fixed-layout, loadable types.
  class TrivialTypeLowering final : public LoadableTypeLowering {
  public:
    TrivialTypeLowering(SILType type, RecursiveProperties properties,
                        TypeExpansionContext forExpansion)
      : LoadableTypeLowering(type, properties, IsNotReferenceCounted,
                             forExpansion) {
      assert(properties.isFixedABI());
      assert(properties.isTrivial());
      assert(!properties.isAddressOnly());
    }

    SILValue emitLoadOfCopy(SILBuilder &B, SILLocation loc, SILValue addr,
                            IsTake_t isTake) const override {
      return emitLoad(B, loc, addr, LoadOwnershipQualifier::Trivial);
    }

    void emitStoreOfCopy(SILBuilder &B, SILLocation loc,
                         SILValue value, SILValue addr,
                         IsInitialization_t isInit) const override {
      emitStore(B, loc, value, addr, StoreOwnershipQualifier::Trivial);
    }

    void emitStore(SILBuilder &B, SILLocation loc, SILValue value,
                   SILValue addr, StoreOwnershipQualifier qual) const override {
      if (B.getFunction().hasOwnership()) {
        B.createStore(loc, value, addr, StoreOwnershipQualifier::Trivial);
        return;
      }
      B.createStore(loc, value, addr, StoreOwnershipQualifier::Unqualified);
    }

    SILValue emitLoad(SILBuilder &B, SILLocation loc, SILValue addr,
                      LoadOwnershipQualifier qual) const override {
      if (B.getFunction().hasOwnership())
        return B.createLoad(loc, addr, LoadOwnershipQualifier::Trivial);
      return B.createLoad(loc, addr, LoadOwnershipQualifier::Unqualified);
    }

    SILValue emitLoweredLoad(SILBuilder &B, SILLocation loc, SILValue addr,
                             LoadOwnershipQualifier qual,
                             TypeExpansionKind) const override {
      if (B.getFunction().hasOwnership())
        return B.createLoad(loc, addr, LoadOwnershipQualifier::Trivial);
      return B.createLoad(loc, addr, LoadOwnershipQualifier::Unqualified);
    }

    void emitLoweredStore(SILBuilder &B, SILLocation loc, SILValue value,
                          SILValue addr, StoreOwnershipQualifier qual,
                          Lowering::TypeLowering::TypeExpansionKind
                              expansionKind) const override {
      auto storeQual = [&]() -> StoreOwnershipQualifier {
        if (B.getFunction().hasOwnership())
          return StoreOwnershipQualifier::Trivial;
        return StoreOwnershipQualifier::Unqualified;
      }();
      B.createStore(loc, value, addr, storeQual);
    }

    void emitDestroyAddress(SILBuilder &B, SILLocation loc,
                            SILValue addr) const override {
      // Trivial
    }

    void
    emitLoweredDestroyValue(SILBuilder &B, SILLocation loc, SILValue value,
                            TypeExpansionKind loweringStyle) const override {
      // Trivial
    }

    SILValue emitLoweredCopyValue(SILBuilder &B, SILLocation loc,
                                  SILValue value,
                                  TypeExpansionKind style) const override {
      // Trivial
      return value;
    }

    SILValue emitCopyValue(SILBuilder &B, SILLocation loc,
                           SILValue value) const override {
      // Trivial
      return value;
    }

    void emitDestroyValue(SILBuilder &B, SILLocation loc,
                          SILValue value) const override {
      // Trivial
    }
  };

  class NonTrivialLoadableTypeLowering : public LoadableTypeLowering {
  public:
    NonTrivialLoadableTypeLowering(SILType type,
                                   RecursiveProperties properties,
                                   IsReferenceCounted_t isRefCounted,
                                   TypeExpansionContext forExpansion)
      : LoadableTypeLowering(type, properties, isRefCounted, forExpansion) {
      assert(!properties.isTrivial());
    }

    SILValue emitLoadOfCopy(SILBuilder &B, SILLocation loc,
                            SILValue addr, IsTake_t isTake) const override {
      auto qual =
          isTake ? LoadOwnershipQualifier::Take : LoadOwnershipQualifier::Copy;
      return emitLoad(B, loc, addr, qual);
    }

    void emitStoreOfCopy(SILBuilder &B, SILLocation loc,
                         SILValue newValue, SILValue addr,
                         IsInitialization_t isInit) const override {
      auto qual = isInit ? StoreOwnershipQualifier::Init
                         : StoreOwnershipQualifier::Assign;
      emitStore(B, loc, newValue, addr, qual);
    }

    void emitStore(SILBuilder &B, SILLocation loc, SILValue value,
                   SILValue addr, StoreOwnershipQualifier qual) const override {
      if (B.getFunction().hasOwnership()) {
        B.createStore(loc, value, addr, qual);
        return;
      }

      if (qual != StoreOwnershipQualifier::Assign) {
        B.createStore(loc, value, addr, StoreOwnershipQualifier::Unqualified);
        return;
      }

      // If the ownership qualifier is [assign], then we need to eliminate the
      // old value.
      //
      // 1. Load old value.
      // 2. Store new value.
      // 3. Release old value.
      SILValue old =
          B.createLoad(loc, addr, LoadOwnershipQualifier::Unqualified);
      B.createStore(loc, value, addr, StoreOwnershipQualifier::Unqualified);
      B.emitDestroyValueOperation(loc, old);
    }

    SILValue emitLoad(SILBuilder &B, SILLocation loc, SILValue addr,
                      LoadOwnershipQualifier qual) const override {
      if (B.getFunction().hasOwnership())
        return B.createLoad(loc, addr, qual);

      SILValue loadValue =
          B.createLoad(loc, addr, LoadOwnershipQualifier::Unqualified);

      // If we do not have a copy, just return the value...
      if (qual != LoadOwnershipQualifier::Copy)
        return loadValue;

      // Otherwise, emit the copy value operation and return our original
      // value. This is a small non-ownership optimization to not destabilize
      // the optimizer pipeline.
      //
      // TODO: Once the pass pipeline is fixed, we should evaluate if we can do
      // this again.
      B.emitCopyValueOperation(loc, loadValue);
      return loadValue;
    }

    SILValue emitLoweredLoad(SILBuilder &B, SILLocation loc, SILValue addr,
                             LoadOwnershipQualifier qual,
                             TypeExpansionKind expansionKind) const override {
      if (B.getFunction().hasOwnership())
        return B.createLoad(loc, addr, qual);

      SILValue loadValue =
          B.createLoad(loc, addr, LoadOwnershipQualifier::Unqualified);

      // If we do not have a copy, just return the value...
      if (qual != LoadOwnershipQualifier::Copy)
        return loadValue;

      // Otherwise, emit the copy value operation.
      B.emitLoweredCopyValueOperation(loc, loadValue, expansionKind);

      // Otherwise, emit the copy value operation and return our original
      // value. This is a small non-ownership optimization to not destabilize
      // the optimizer pipeline.
      //
      // TODO: Once the pass pipeline is fixed, we should evaluate if we can do
      // this again.
      return loadValue;
    }

    void emitLoweredStore(SILBuilder &B, SILLocation loc, SILValue value,
                          SILValue addr, StoreOwnershipQualifier qual,
                          Lowering::TypeLowering::TypeExpansionKind
                              expansionKind) const override {
      if (B.getFunction().hasOwnership()) {
        B.createStore(loc, value, addr, qual);
        return;
      }

      if (qual == StoreOwnershipQualifier::Assign) {
        SILValue oldValue = B.emitLoadValueOperation(
            loc, addr, LoadOwnershipQualifier::Unqualified);
        B.emitLoweredDestroyValueOperation(loc, oldValue, expansionKind);
      }
      B.createStore(loc, value, addr, StoreOwnershipQualifier::Unqualified);
    }
  };

  /// A CRTP helper class for loadable but non-trivial aggregate types.
  template <class Impl, class IndexType>
  class LoadableAggTypeLowering : public NonTrivialLoadableTypeLowering {
  public:
    /// A child of this aggregate type.
    class Child {
      /// The index of this child, used to project it out.
      IndexType Index;

      /// The aggregate's type lowering.
      const TypeLowering *Lowering;
    public:
      Child(IndexType index, const TypeLowering &lowering)
        : Index(index), Lowering(&lowering) {}
      const TypeLowering &getLowering() const { return *Lowering; }
      IndexType getIndex() const { return Index; }
      bool isTrivial() const { return Lowering->isTrivial(); }
    };

  private:
    const Impl &asImpl() const { return static_cast<const Impl&>(*this); }
    Impl &asImpl() { return static_cast<Impl&>(*this); }

    // A reference to the lazily-allocated children vector.
    mutable ArrayRef<Child> Children = {};
    
  protected:
    virtual void lowerChildren(TypeConverter &TC, SmallVectorImpl<Child> &children)
      const = 0;
    
  public:
    LoadableAggTypeLowering(CanType type, RecursiveProperties properties,
                            TypeExpansionContext forExpansion)
      : NonTrivialLoadableTypeLowering(SILType::getPrimitiveObjectType(type),
                                       properties, IsNotReferenceCounted,
                                       forExpansion) {
    }

    /// CRTP Default implementation of destructuring an aggregate value.
    ///
    /// Uses getChildren() and emitRValueProject() to create projections for
    /// each child. Subclasses should override this to customize on how
    /// destructuring is done.
    ///
    /// NOTE: Due to the CRTP, this must always be called as
    /// asImpl().destructureAggregate() to ensure that one gets the proper
    /// implementation!
    void destructureAggregate(
        SILBuilder &B, SILLocation loc, SILValue aggValue, bool skipTrivial,
        function_ref<void(unsigned, SILValue, const TypeLowering &)> visitor)
        const {
      for (auto pair : llvm::enumerate(getChildren(B.getModule().Types))) {
        auto &child = pair.value();
        auto &childLowering = child.getLowering();
        // Skip trivial children.
        if (skipTrivial && childLowering.isTrivial())
          continue;
        auto childIndex = child.getIndex();
        auto childValue = asImpl().emitRValueProject(B, loc, aggValue,
                                                     childIndex, childLowering);
        visitor(pair.index(), childValue, childLowering);
      }
    }

    virtual SILValue rebuildAggregate(SILBuilder &B, SILLocation loc,
                                      ArrayRef<SILValue> values) const = 0;

    ArrayRef<Child> getChildren(TypeConverter &TC) const {
      if (Children.data() == nullptr) {
        SmallVector<Child, 4> children;
        lowerChildren(TC, children);
        auto buf = operator new(sizeof(Child) * children.size(), TC);
        memcpy(buf, children.data(), sizeof(Child) * children.size());
        Children = {reinterpret_cast<Child*>(buf), children.size()};
      }
      return Children;
    }

    template <class T>
    void forEachNonTrivialChild(SILBuilder &B, SILLocation loc,
                                SILValue aggValue,
                                const T &operation) const {
      asImpl().destructureAggregate(B, loc, aggValue, true /*skipTrivial*/,
                                    [&](unsigned, SILValue childValue,
                                        const TypeLowering &childLowering) {
                                      operation(B, loc, childValue,
                                                childLowering);
                                    });
    }

    using SimpleOperationTy = void (TypeLowering::*)(SILBuilder &B,
                                                     SILLocation loc,
                                                     SILValue value) const;
    void forEachNonTrivialChild(SILBuilder &B, SILLocation loc,
                                SILValue aggValue,
                                SimpleOperationTy operation) const {
      forEachNonTrivialChild(B, loc, aggValue,
                             [operation](SILBuilder &B, SILLocation loc,
                                         SILValue childValue,
                                         const TypeLowering &childLowering) {
                               (childLowering.*operation)(B, loc, childValue);
                             });
    }

    SILValue emitCopyValue(SILBuilder &B, SILLocation loc,
                           SILValue value) const override {
      if (B.getFunction().hasOwnership())
        return B.createCopyValue(loc, value);
      B.createRetainValue(loc, value, B.getDefaultAtomicity());
      return value;
    }

    SILValue emitLoweredCopyValue(SILBuilder &B, SILLocation loc,
                                  SILValue aggValue,
                                  TypeExpansionKind style) const override {
      if (style == TypeExpansionKind::None) {
        return emitCopyValue(B, loc, aggValue);
      }

      SmallVector<SILValue, 8> loweredChildValues;
      asImpl().destructureAggregate(
          B, loc, aggValue, false /*skipTrivial*/,
          [&](unsigned childIndex, SILValue childValue,
              const TypeLowering &childLowering) {
            if (!childLowering.isTrivial())
              childValue = childLowering.emitLoweredCopyChildValue(
                  B, loc, childValue, style);
            loweredChildValues.push_back(childValue);
          });

      // Without ownership, return our original value. This is a small
      // non-ownership optimization to not destabilize the optimizer pipeline.
      //
      // TODO: Once the pass pipeline is fixed, we should evaluate if we can do
      // this again.
      if (!B.hasOwnership())
        return aggValue;
      return rebuildAggregate(B, loc, loweredChildValues);
    }

    void emitDestroyValue(SILBuilder &B, SILLocation loc,
                          SILValue aggValue) const override {
      if (B.getFunction().hasOwnership()) {
        B.createDestroyValue(loc, aggValue);
        return;
      }

      B.createReleaseValue(loc, aggValue, B.getDefaultAtomicity());
    }

    void
    emitLoweredDestroyValue(SILBuilder &B, SILLocation loc, SILValue aggValue,
                            TypeExpansionKind loweringStyle) const override {
      SimpleOperationTy Fn;

      switch(loweringStyle) {
      case TypeExpansionKind::None:
        return emitDestroyValue(B, loc, aggValue);
      case TypeExpansionKind::DirectChildren:
        Fn = &TypeLowering::emitDestroyValue;
        break;
      case TypeExpansionKind::MostDerivedDescendents:
        Fn = &TypeLowering::emitLoweredDestroyValueMostDerivedDescendents;
        break;
      }

      forEachNonTrivialChild(B, loc, aggValue, Fn);
    }
  };

  /// A lowering for loadable but non-trivial tuple types.
  class LoadableTupleTypeLowering final
      : public LoadableAggTypeLowering<LoadableTupleTypeLowering, unsigned> {
    using Super = LoadableAggTypeLowering<LoadableTupleTypeLowering, unsigned>;

  public:
    LoadableTupleTypeLowering(CanType type, RecursiveProperties properties,
                              TypeExpansionContext forExpansion)
      : LoadableAggTypeLowering(type, properties, forExpansion) {}

    SILValue emitRValueProject(SILBuilder &B, SILLocation loc,
                               SILValue tupleValue, unsigned index,
                               const TypeLowering &eltLowering) const {
      assert(!B.hasOwnership() &&
             "Shouldn't call this when ownership is enabled?! Destructure "
             "non-trivial tuples instead");
      return B.createTupleExtract(loc, tupleValue, index,
                                  eltLowering.getLoweredType());
    }

    void destructureAggregate(
        SILBuilder &B, SILLocation loc, SILValue aggValue, bool skipTrivial,
        function_ref<void(unsigned childIndex, SILValue childValue,
                          const TypeLowering &childLowering)>
            visitor) const {
      // Without ownership, use our parent.
      if (!B.hasOwnership())
        return Super::destructureAggregate(B, loc, aggValue, skipTrivial,
                                           visitor);

      // Otherwise, emit a destructure tuple and do the loop.
      auto *dti = B.createDestructureTuple(loc, aggValue);
      for (auto pair : llvm::enumerate(dti->getResults())) {
        SILValue childValue = pair.value();
        auto &childLowering =
            B.getFunction().getTypeLowering(childValue->getType());
        if (skipTrivial && childLowering.isTrivial())
          continue;
        visitor(pair.index(), childValue, childLowering);
      }
    }

    SILValue rebuildAggregate(SILBuilder &B, SILLocation loc,
                              ArrayRef<SILValue> values) const override {
      return B.createTuple(loc, getLoweredType(), values);
    }
  
  private:
    void lowerChildren(TypeConverter &TC, SmallVectorImpl<Child> &children)
    const override {
      // The children are just the elements of the lowered tuple.
      auto silTy = getLoweredType();
      auto tupleTy = silTy.castTo<TupleType>();
      children.reserve(tupleTy->getNumElements());
      unsigned index = 0;
      for (auto elt : tupleTy.getElementTypes()) {
        auto silElt = SILType::getPrimitiveType(elt, silTy.getCategory());
        auto &eltTL = TC.getTypeLowering(silElt, getExpansionContext());
        children.push_back(Child{index, eltTL});
        ++index;
      }
    }
  };

  /// A lowering for loadable but non-trivial struct types.
  class LoadableStructTypeLowering final
      : public LoadableAggTypeLowering<LoadableStructTypeLowering, VarDecl *> {
    using Super =
        LoadableAggTypeLowering<LoadableStructTypeLowering, VarDecl *>;

  public:
    LoadableStructTypeLowering(CanType type, RecursiveProperties properties,
                               TypeExpansionContext forExpansion)
      : LoadableAggTypeLowering(type, properties, forExpansion) {}

    SILValue emitRValueProject(SILBuilder &B, SILLocation loc,
                               SILValue structValue, VarDecl *field,
                               const TypeLowering &fieldLowering) const {
      return B.createStructExtract(loc, structValue, field,
                                   fieldLowering.getLoweredType());
    }

    void destructureAggregate(
        SILBuilder &B, SILLocation loc, SILValue aggValue, bool skipTrivial,
        function_ref<void(unsigned childIndex, SILValue childValue,
                          const TypeLowering &childLowering)>
            visitor) const {
      if (!B.hasOwnership())
        return Super::destructureAggregate(B, loc, aggValue, skipTrivial,
                                           visitor);

      auto *dsi = B.createDestructureStruct(loc, aggValue);
      for (auto pair : llvm::enumerate(dsi->getResults())) {
        SILValue childValue = pair.value();
        auto &childLowering =
            B.getFunction().getTypeLowering(childValue->getType());
        if (skipTrivial && childLowering.isTrivial())
          continue;
        visitor(pair.index(), childValue, childLowering);
      }
    }

    SILValue rebuildAggregate(SILBuilder &B, SILLocation loc,
                              ArrayRef<SILValue> values) const override {
      return B.createStruct(loc, getLoweredType(), values);
    }
        
  private:
    void lowerChildren(TypeConverter &TC, SmallVectorImpl<Child> &children)
    const override {
      auto silTy = getLoweredType();
      auto structDecl = silTy.getStructOrBoundGenericStruct();
      assert(structDecl);
      
      for (auto prop : structDecl->getStoredProperties()) {
        SILType propTy = silTy.getFieldType(prop, TC, getExpansionContext());
        auto &propTL = TC.getTypeLowering(propTy, getExpansionContext());
        children.push_back(Child{prop, propTL});
      }
    }
  };

  /// A lowering for loadable but non-trivial enum types.
  class LoadableEnumTypeLowering final : public NonTrivialLoadableTypeLowering {
  public:
    LoadableEnumTypeLowering(CanType type, RecursiveProperties properties,
                             TypeExpansionContext forExpansion)
      : NonTrivialLoadableTypeLowering(SILType::getPrimitiveObjectType(type),
                                       properties,
                                       IsNotReferenceCounted,
                                       forExpansion) {}

    SILValue emitCopyValue(SILBuilder &B, SILLocation loc,
                           SILValue value) const override {
      if (B.getFunction().hasOwnership())
        return B.createCopyValue(loc, value);
      B.createRetainValue(loc, value, B.getDefaultAtomicity());
      return value;
    }

    SILValue emitLoweredCopyValue(SILBuilder &B, SILLocation loc,
                                  SILValue value,
                                  TypeExpansionKind style) const override {
      if (B.getFunction().hasOwnership())
        return B.createCopyValue(loc, value);
      B.createRetainValue(loc, value, B.getDefaultAtomicity());
      return value;
    }

    void emitDestroyValue(SILBuilder &B, SILLocation loc,
                          SILValue value) const override {
      if (B.getFunction().hasOwnership()) {
        B.createDestroyValue(loc, value);
        return;
      }
      B.createReleaseValue(loc, value, B.getDefaultAtomicity());
    }

    void emitLoweredDestroyValue(SILBuilder &B, SILLocation loc, SILValue value,
                                 TypeExpansionKind style) const override {
      // Enums, we never want to expand.
      return emitDestroyValue(B, loc, value);
    }
  };

  /// A type lowering for `@differentiable` function types.
  class NormalDifferentiableSILFunctionTypeLowering final
      : public LoadableAggTypeLowering<
                   NormalDifferentiableSILFunctionTypeLowering,
                   NormalDifferentiableFunctionTypeComponent> {
  public:
    using LoadableAggTypeLowering::LoadableAggTypeLowering;

    SILValue emitRValueProject(
        SILBuilder &B, SILLocation loc, SILValue tupleValue,
        NormalDifferentiableFunctionTypeComponent extractee,
        const TypeLowering &eltLowering) const {
      return B.createDifferentiableFunctionExtract(
          loc, extractee, tupleValue);
    }

    SILValue rebuildAggregate(SILBuilder &B, SILLocation loc,
                              ArrayRef<SILValue> values) const override {
      assert(values.size() == 3);
      auto fnTy = getLoweredType().castTo<SILFunctionType>();
      auto *parameterIndices = fnTy->getDifferentiabilityParameterIndices();
      auto *resultIndices = fnTy->getDifferentiabilityResultIndices();
      return B.createDifferentiableFunction(
          loc, parameterIndices, resultIndices, values[0],
          std::make_pair(values[1], values[2]));
    }

    void lowerChildren(TypeConverter &TC,
                       SmallVectorImpl<Child> &children) const override {
      auto fnTy = getLoweredType().castTo<SILFunctionType>();
      auto numDerivativeFns = 2;
      children.reserve(numDerivativeFns + 1);
      auto origFnTy = fnTy->getWithoutDifferentiability();
      auto *paramIndices = fnTy->getDifferentiabilityParameterIndices();
      auto *resultIndices = fnTy->getDifferentiabilityResultIndices();
      children.push_back(Child{
        NormalDifferentiableFunctionTypeComponent::Original,
        TC.getTypeLowering(origFnTy, getExpansionContext())
      });
      for (AutoDiffDerivativeFunctionKind kind :
               {AutoDiffDerivativeFunctionKind::JVP,
                AutoDiffDerivativeFunctionKind::VJP}) {
        auto derivativeFnTy = origFnTy->getAutoDiffDerivativeFunctionType(
            paramIndices, resultIndices, kind, TC,
            LookUpConformanceInModule(&TC.M));
        auto silTy = SILType::getPrimitiveObjectType(derivativeFnTy);
        NormalDifferentiableFunctionTypeComponent extractee(kind);
        // Assert that we have the right extractee. A terrible bug in the past
        // was caused by implicit conversions from `unsigned` to
        // `NormalDifferentiableFunctionTypeComponent` which resulted into a
        // wrong extractee.
        assert(extractee.getAsDerivativeFunctionKind() == kind);
        children.push_back(Child{
            extractee, TC.getTypeLowering(silTy, getExpansionContext())});
      }
      assert(children.size() == 3);
    }
  };

  /// A lowering for loadable but non-trivial struct types.
  class MoveOnlyLoadableStructTypeLowering final
      : public LoadableAggTypeLowering<MoveOnlyLoadableStructTypeLowering,
                                       VarDecl *> {
    using Super =
        LoadableAggTypeLowering<MoveOnlyLoadableStructTypeLowering, VarDecl *>;

  public:
    MoveOnlyLoadableStructTypeLowering(CanType type,
                                       RecursiveProperties properties,
                                       TypeExpansionContext forExpansion)
        : LoadableAggTypeLowering(type, properties, forExpansion) {}

    SILValue emitRValueProject(SILBuilder &B, SILLocation loc,
                               SILValue structValue, VarDecl *field,
                               const TypeLowering &fieldLowering) const {
      return B.createStructExtract(loc, structValue, field,
                                   fieldLowering.getLoweredType());
    }

    void destructureAggregate(
        SILBuilder &B, SILLocation loc, SILValue aggValue, bool skipTrivial,
        function_ref<void(unsigned childIndex, SILValue childValue,
                          const TypeLowering &childLowering)>
            visitor) const {
      if (!B.hasOwnership())
        return Super::destructureAggregate(B, loc, aggValue, skipTrivial,
                                           visitor);

      auto *dsi = B.createDestructureStruct(loc, aggValue);
      for (auto pair : llvm::enumerate(dsi->getResults())) {
        SILValue childValue = pair.value();
        auto &childLowering =
            B.getFunction().getTypeLowering(childValue->getType());
        if (skipTrivial && childLowering.isTrivial())
          continue;
        visitor(pair.index(), childValue, childLowering);
      }
    }

    SILValue rebuildAggregate(SILBuilder &B, SILLocation loc,
                              ArrayRef<SILValue> values) const override {
      return B.createStruct(loc, getLoweredType(), values);
    }

  private:
    void lowerChildren(TypeConverter &TC,
                       SmallVectorImpl<Child> &children) const override {
      auto silTy = getLoweredType();
      auto structDecl = silTy.getStructOrBoundGenericStruct();
      assert(structDecl);

      for (auto prop : structDecl->getStoredProperties()) {
        SILType propTy = silTy.getFieldType(prop, TC, getExpansionContext());
        auto &propTL = TC.getTypeLowering(propTy, getExpansionContext());
        children.push_back(Child{prop, propTL});
      }
    }
  };

  /// A lowering for loadable but non-trivial enum types.
  class MoveOnlyLoadableEnumTypeLowering final
      : public NonTrivialLoadableTypeLowering {
  public:
    MoveOnlyLoadableEnumTypeLowering(CanType type,
                                     RecursiveProperties properties,
                                     TypeExpansionContext forExpansion)
        : NonTrivialLoadableTypeLowering(SILType::getPrimitiveObjectType(type),
                                         properties, IsNotReferenceCounted,
                                         forExpansion) {}

    SILValue emitCopyValue(SILBuilder &B, SILLocation loc,
                           SILValue value) const override {
      if (B.getFunction().hasOwnership())
        return B.createCopyValue(loc, value);
      B.createRetainValue(loc, value, B.getDefaultAtomicity());
      return value;
    }

    SILValue emitLoweredCopyValue(SILBuilder &B, SILLocation loc,
                                  SILValue value,
                                  TypeExpansionKind style) const override {
      if (B.getFunction().hasOwnership())
        return B.createCopyValue(loc, value);
      B.createRetainValue(loc, value, B.getDefaultAtomicity());
      return value;
    }

    void emitDestroyValue(SILBuilder &B, SILLocation loc,
                          SILValue value) const override {
      if (B.getFunction().hasOwnership()) {
        B.createDestroyValue(loc, value);
        return;
      }
      B.createReleaseValue(loc, value, B.getDefaultAtomicity());
    }

    void emitLoweredDestroyValue(SILBuilder &B, SILLocation loc, SILValue value,
                                 TypeExpansionKind style) const override {
      // Enums, we never want to expand.
      return emitDestroyValue(B, loc, value);
    }
  };

  /// A type lowering for `@differentiable(_linear)` function types.
  class LinearDifferentiableSILFunctionTypeLowering final
      : public LoadableAggTypeLowering<
                   LinearDifferentiableSILFunctionTypeLowering,
                   LinearDifferentiableFunctionTypeComponent> {
  public:
    using LoadableAggTypeLowering::LoadableAggTypeLowering;

    SILValue emitRValueProject(
        SILBuilder &B, SILLocation loc, SILValue tupleValue,
        LinearDifferentiableFunctionTypeComponent component,
        const TypeLowering &eltLowering) const {
      return B.createLinearFunctionExtract(loc, component, tupleValue);
    }

    SILValue rebuildAggregate(SILBuilder &B, SILLocation loc,
                              ArrayRef<SILValue> values) const override {
      assert(values.size() == 2);
      auto fnTy = getLoweredType().castTo<SILFunctionType>();
      auto paramIndices = fnTy->getDifferentiabilityParameterIndices();
      return B.createLinearFunction(loc, paramIndices, values[0], values[1]);
    }

    void lowerChildren(TypeConverter &TC,
                       SmallVectorImpl<Child> &children) const override {
      auto fnTy = getLoweredType().castTo<SILFunctionType>();
      children.reserve(2);
      auto origFnTy = fnTy->getWithoutDifferentiability();
      auto paramIndices = fnTy->getDifferentiabilityParameterIndices();
      children.push_back(Child{
        LinearDifferentiableFunctionTypeComponent::Original,
        TC.getTypeLowering(origFnTy, getExpansionContext())
      });
      auto transposeFnTy = origFnTy->getAutoDiffTransposeFunctionType(
          paramIndices, TC, LookUpConformanceInModule(&TC.M));
      auto transposeSILFnTy = SILType::getPrimitiveObjectType(transposeFnTy);
      children.push_back(Child{
        LinearDifferentiableFunctionTypeComponent::Transpose,
        TC.getTypeLowering(transposeSILFnTy, getExpansionContext())
      });
      assert(children.size() == 2);
    }
  };

  class LeafLoadableTypeLowering : public NonTrivialLoadableTypeLowering {
  public:
    LeafLoadableTypeLowering(SILType type, RecursiveProperties properties,
                             IsReferenceCounted_t isRefCounted,
                             TypeExpansionContext forExpansion)
      : NonTrivialLoadableTypeLowering(type, properties, isRefCounted,
                                       forExpansion) {}

    SILValue emitLoweredCopyValue(SILBuilder &B, SILLocation loc,
                                  SILValue value,
                                  TypeExpansionKind style) const override {
      return emitCopyValue(B, loc, value);
    }

    void emitLoweredDestroyValue(SILBuilder &B, SILLocation loc, SILValue value,
                                 TypeExpansionKind style) const override {
      emitDestroyValue(B, loc, value);
    }
  };

  /// A class for reference types, which are all non-trivial but still
  /// loadable.
  class ReferenceTypeLowering : public LeafLoadableTypeLowering {
  public:
    ReferenceTypeLowering(SILType type, RecursiveProperties properties,
                          TypeExpansionContext forExpansion)
        : LeafLoadableTypeLowering(type, properties, IsReferenceCounted,
                                   forExpansion) {}

    SILValue emitCopyValue(SILBuilder &B, SILLocation loc,
                           SILValue value) const override {
      if (isa<FunctionRefInst>(value) || isa<DynamicFunctionRefInst>(value) ||
          isa<PreviousDynamicFunctionRefInst>(value))
        return value;

      if (B.getFunction().hasOwnership())
        return B.createCopyValue(loc, value);

      B.createStrongRetain(loc, value, B.getDefaultAtomicity());
      return value;
    }

    void emitDestroyValue(SILBuilder &B, SILLocation loc,
                          SILValue value) const override {
      if (B.getFunction().hasOwnership()) {
        B.createDestroyValue(loc, value);
        return;
      }
      B.createStrongRelease(loc, value, B.getDefaultAtomicity());
    }
  };

  /// A class for move only types which are non-trivial and loadable
  class MoveOnlyReferenceTypeLowering : public LeafLoadableTypeLowering {
  public:
    MoveOnlyReferenceTypeLowering(SILType type, RecursiveProperties properties,
                                  TypeExpansionContext forExpansion)
        : LeafLoadableTypeLowering(type, properties, IsReferenceCounted,
                                   forExpansion) {}

    SILValue emitCopyValue(SILBuilder &B, SILLocation loc,
                           SILValue value) const override {
      if (isa<FunctionRefInst>(value) || isa<DynamicFunctionRefInst>(value) ||
          isa<PreviousDynamicFunctionRefInst>(value))
        return value;

      if (B.getFunction().hasOwnership())
        return B.createCopyValue(loc, value);

      B.createStrongRetain(loc, value, B.getDefaultAtomicity());
      return value;
    }

    void emitDestroyValue(SILBuilder &B, SILLocation loc,
                          SILValue value) const override {
      if (B.getFunction().hasOwnership()) {
        B.createDestroyValue(loc, value);
        return;
      }
      B.createStrongRelease(loc, value, B.getDefaultAtomicity());
    }
  };

/// A type lowering for loadable @unowned types.
#define ALWAYS_OR_SOMETIMES_LOADABLE_CHECKED_REF_STORAGE(Name, ...) \
  class Loadable##Name##TypeLowering final : public LeafLoadableTypeLowering { \
  public: \
    Loadable##Name##TypeLowering(SILType type, \
                                 TypeExpansionContext forExpansion, \
                                 RecursiveProperties props) \
      : LeafLoadableTypeLowering(type, props, \
                                 IsReferenceCounted, \
                                 forExpansion) {} \
    SILValue emitCopyValue(SILBuilder &B, SILLocation loc, \
                           SILValue value) const override { \
      if (B.getFunction().hasOwnership()) \
        return B.createCopyValue(loc, value); \
      B.create##Name##Retain(loc, value, B.getDefaultAtomicity()); \
      return value; \
    } \
    void emitDestroyValue(SILBuilder &B, SILLocation loc, \
                          SILValue value) const override { \
      if (B.getFunction().hasOwnership()) { \
        B.createDestroyValue(loc, value); \
        return; \
      } \
      B.create##Name##Release(loc, value, B.getDefaultAtomicity()); \
    } \
  };
#include "swift/AST/ReferenceStorage.def"

  /// A class for non-trivial, address-only types.
  class AddressOnlyTypeLowering : public TypeLowering {
  public:
    AddressOnlyTypeLowering(SILType type, RecursiveProperties properties,
                            TypeExpansionContext forExpansion)
      : TypeLowering(type, properties, IsNotReferenceCounted,
                     forExpansion) {
      assert(properties.isAddressOnly());
    }

    void emitCopyInto(SILBuilder &B, SILLocation loc,
                      SILValue src, SILValue dest, IsTake_t isTake,
                      IsInitialization_t isInit) const override {
      B.createCopyAddr(loc, src, dest, isTake, isInit);
    }

    SILValue emitLoadOfCopy(SILBuilder &B, SILLocation loc,
                            SILValue addr, IsTake_t isTake) const override {
      llvm_unreachable("calling emitLoadOfCopy on non-loadable type");
    }

    void emitStoreOfCopy(SILBuilder &B, SILLocation loc,
                         SILValue newValue, SILValue addr,
                         IsInitialization_t isInit) const override {
      llvm_unreachable("calling emitStoreOfCopy on non-loadable type");
    }

    void emitStore(SILBuilder &B, SILLocation loc, SILValue value,
                   SILValue addr, StoreOwnershipQualifier qual) const override {
      llvm_unreachable("calling emitStore on non-loadable type");
    }

    SILValue emitLoad(SILBuilder &B, SILLocation loc, SILValue addr,
                      LoadOwnershipQualifier qual) const override {
      llvm_unreachable("calling emitLoad on non-loadable type");
    }

    SILValue emitLoweredLoad(SILBuilder &B, SILLocation loc, SILValue addr,
                             LoadOwnershipQualifier qual,
                             Lowering::TypeLowering::TypeExpansionKind
                                 expansionKind) const override {
      llvm_unreachable("calling emitLoweredLoad on non-loadable type?!");
    }

    void emitLoweredStore(SILBuilder &B, SILLocation loc, SILValue value,
                          SILValue addr, StoreOwnershipQualifier qual,
                          Lowering::TypeLowering::TypeExpansionKind
                              expansionKind) const override {
      llvm_unreachable("calling emitLoweredStore on non-loadable type?!");
    }

    void emitDestroyAddress(SILBuilder &B, SILLocation loc,
                            SILValue addr) const override {
      if (!isTrivial())
        B.createDestroyAddr(loc, addr);
    }

    void emitDestroyRValue(SILBuilder &B, SILLocation loc,
                           SILValue value) const override {
      if (!isTrivial())
        B.createDestroyAddr(loc, value);
    }

    SILValue emitCopyValue(SILBuilder &B, SILLocation loc,
                           SILValue value) const override {
      llvm_unreachable("type is not loadable!");
    }

    SILValue emitLoweredCopyValue(SILBuilder &B, SILLocation loc,
                                  SILValue value,
                                  TypeExpansionKind style) const override {
      llvm_unreachable("type is not loadable!");
    }

    void emitDestroyValue(SILBuilder &B, SILLocation loc,
                          SILValue value) const override {
      llvm_unreachable("type is not loadable!");
    }

    void emitLoweredDestroyValue(SILBuilder &B, SILLocation loc, SILValue value,
                                 TypeExpansionKind style) const override {
      llvm_unreachable("type is not loadable!");
    }
  };

  /// A class for non-trivial, address-only, move only types.
  class MoveOnlyAddressOnlyTypeLowering : public TypeLowering {
  public:
    MoveOnlyAddressOnlyTypeLowering(SILType type,
                                    RecursiveProperties properties,
                                    TypeExpansionContext forExpansion)
        : TypeLowering(type, properties, IsNotReferenceCounted, forExpansion) {
      assert(properties.isAddressOnly());
    }

    void emitCopyInto(SILBuilder &B, SILLocation loc, SILValue src,
                      SILValue dest, IsTake_t isTake,
                      IsInitialization_t isInit) const override {
      assert((B.getModule().getStage() == SILStage::Raw || isTake == true) &&
             "Can only copy move only values in Raw SIL");
      B.createCopyAddr(loc, src, dest, isTake, isInit);
    }

    SILValue emitLoadOfCopy(SILBuilder &B, SILLocation loc, SILValue addr,
                            IsTake_t isTake) const override {
      llvm_unreachable("calling emitLoadOfCopy on non-loadable type");
    }

    void emitStoreOfCopy(SILBuilder &B, SILLocation loc, SILValue newValue,
                         SILValue addr,
                         IsInitialization_t isInit) const override {
      llvm_unreachable("calling emitStoreOfCopy on non-loadable type");
    }

    void emitStore(SILBuilder &B, SILLocation loc, SILValue value,
                   SILValue addr, StoreOwnershipQualifier qual) const override {
      llvm_unreachable("calling emitStore on non-loadable type");
    }

    SILValue emitLoad(SILBuilder &B, SILLocation loc, SILValue addr,
                      LoadOwnershipQualifier qual) const override {
      llvm_unreachable("calling emitLoad on non-loadable type");
    }

    SILValue emitLoweredLoad(SILBuilder &B, SILLocation loc, SILValue addr,
                             LoadOwnershipQualifier qual,
                             Lowering::TypeLowering::TypeExpansionKind
                                 expansionKind) const override {
      llvm_unreachable("calling emitLoweredLoad on non-loadable type?!");
    }

    void emitLoweredStore(SILBuilder &B, SILLocation loc, SILValue value,
                          SILValue addr, StoreOwnershipQualifier qual,
                          Lowering::TypeLowering::TypeExpansionKind
                              expansionKind) const override {
      llvm_unreachable("calling emitLoweredStore on non-loadable type?!");
    }

    void emitDestroyAddress(SILBuilder &B, SILLocation loc,
                            SILValue addr) const override {
      if (!isTrivial())
        B.createDestroyAddr(loc, addr);
    }

    void emitDestroyRValue(SILBuilder &B, SILLocation loc,
                           SILValue value) const override {
      if (!isTrivial())
        B.createDestroyAddr(loc, value);
    }

    SILValue emitCopyValue(SILBuilder &B, SILLocation loc,
                           SILValue value) const override {
      llvm_unreachable("type is not loadable!");
    }

    SILValue emitLoweredCopyValue(SILBuilder &B, SILLocation loc,
                                  SILValue value,
                                  TypeExpansionKind style) const override {
      llvm_unreachable("type is not loadable!");
    }

    void emitDestroyValue(SILBuilder &B, SILLocation loc,
                          SILValue value) const override {
      llvm_unreachable("type is not loadable!");
    }

    void emitLoweredDestroyValue(SILBuilder &B, SILLocation loc, SILValue value,
                                 TypeExpansionKind style) const override {
      llvm_unreachable("type is not loadable!");
    }
  };

  /// A class for Builtin.UnsafeValueBuffer.  The only purpose here is
  /// to catch obviously broken attempts to copy or destroy the buffer.
  class UnsafeValueBufferTypeLowering : public AddressOnlyTypeLowering {
  public:
    UnsafeValueBufferTypeLowering(SILType type,
                                  TypeExpansionContext forExpansion,
                                  IsTypeExpansionSensitive_t isSensitive)
      : AddressOnlyTypeLowering(type,
                                {IsNotTrivial, IsFixedABI,
                                 IsAddressOnly, IsNotResilient, isSensitive,
                                 DoesNotHaveRawPointer, IsLexical},
                                forExpansion) {}

    void emitCopyInto(SILBuilder &B, SILLocation loc,
                      SILValue src, SILValue dest, IsTake_t isTake,
                      IsInitialization_t isInit) const override {
      llvm_unreachable("cannot copy an UnsafeValueBuffer!");
    }

    void emitDestroyAddress(SILBuilder &B, SILLocation loc,
                            SILValue addr) const override {
      llvm_unreachable("cannot destroy an UnsafeValueBuffer!");
    }

    void emitDestroyRValue(SILBuilder &B, SILLocation loc,
                           SILValue value) const override {
      llvm_unreachable("cannot destroy an UnsafeValueBuffer!");
    }
  };

  /// Lower address only types as opaque values.
  class OpaqueValueTypeLowering : public LeafLoadableTypeLowering {
  public:
    void setLoweredAddresses() const override {
      LoweredType = LoweredType.getAddressType();
    }

    OpaqueValueTypeLowering(SILType type, RecursiveProperties properties,
                            TypeExpansionContext forExpansion)
      : LeafLoadableTypeLowering(type, properties, IsNotReferenceCounted,
                                 forExpansion) {}

    void emitCopyInto(SILBuilder &B, SILLocation loc,
                      SILValue src, SILValue dest, IsTake_t isTake,
                      IsInitialization_t isInit) const override {
      if (LoweredType.isAddress()) {
        B.createCopyAddr(loc, src, dest, isTake, isInit);
      } else {
        SILValue value = emitLoadOfCopy(B, loc, src, isTake);
        emitStoreOfCopy(B, loc, value, dest, isInit);
      }
    }

    // OpaqueValue store cannot be decoupled from a destroy because it is not
    // bitwise-movable.
    void emitStore(SILBuilder &B, SILLocation loc, SILValue value,
                   SILValue addr, StoreOwnershipQualifier qual) const override {
      B.createStore(loc, value, addr, qual);
    }

    // OpaqueValue load cannot be decoupled from a copy because it is not
    // bitwise-movable.
    SILValue emitLoad(SILBuilder &B, SILLocation loc, SILValue addr,
                      LoadOwnershipQualifier qual) const override {
      return B.createLoad(loc, addr, qual);
    }

    // --- Same as LeafLoadableTypeLowering.

    SILValue emitLoweredCopyValue(SILBuilder &B, SILLocation loc,
                                  SILValue value,
                                  TypeExpansionKind style) const override {
      llvm_unreachable("lowered copy");
    }

    void emitLoweredDestroyValue(SILBuilder &B, SILLocation loc, SILValue value,
                                 TypeExpansionKind style) const override {
      llvm_unreachable("destroy value");
    }

    SILValue emitCopyValue(SILBuilder &B, SILLocation loc,
                           SILValue value) const override {
      return B.createCopyValue(loc, value);
    }

    void emitDestroyValue(SILBuilder &B, SILLocation loc,
                          SILValue value) const override {
      B.createDestroyValue(loc, value);
    }
  };

  /// Lower address only types as opaque values.
  ///
  /// Opaque values behave like loadable leaf types in SIL.
  ///
  /// FIXME: When you remove an unreachable, just delete the method.
  class MoveOnlyOpaqueValueTypeLowering : public LeafLoadableTypeLowering {
  public:
    MoveOnlyOpaqueValueTypeLowering(SILType type,
                                    RecursiveProperties properties,
                                    TypeExpansionContext forExpansion)
        : LeafLoadableTypeLowering(type, properties, IsNotReferenceCounted,
                                   forExpansion) {}

    void setLoweredAddresses() const override {
      LoweredType = LoweredType.getAddressType();
    }

    void emitCopyInto(SILBuilder &B, SILLocation loc, SILValue src,
                      SILValue dest, IsTake_t isTake,
                      IsInitialization_t isInit) const override {
      llvm_unreachable("copy into");
    }

    // --- Same as LeafLoadableTypeLowering.

    SILValue emitLoweredCopyValue(SILBuilder &B, SILLocation loc,
                                  SILValue value,
                                  TypeExpansionKind style) const override {
      llvm_unreachable("lowered copy");
    }

    void emitLoweredDestroyValue(SILBuilder &B, SILLocation loc, SILValue value,
                                 TypeExpansionKind style) const override {
      llvm_unreachable("destroy value");
    }

    SILValue emitCopyValue(SILBuilder &B, SILLocation loc,
                           SILValue value) const override {
      assert(B.getModule().getStage() == SILStage::Raw &&
             "Can not copy a move only value in non-Raw SIL");
      return B.createCopyValue(loc, value);
    }

    void emitDestroyValue(SILBuilder &B, SILLocation loc,
                          SILValue value) const override {
      B.createDestroyValue(loc, value);
    }
  };

  /// Build the appropriate TypeLowering subclass for the given type,
  /// which is assumed to already have been lowered.
  class LowerType
    : public TypeClassifierBase<LowerType, TypeLowering *>
  {
    bool loweredAddresses;

  public:
    LowerType(TypeConverter &TC, TypeExpansionContext Expansion,
              bool loweredAddresses)
        : TypeClassifierBase(TC, Expansion),
          loweredAddresses(loweredAddresses) {}

    TypeLowering *handleTrivial(CanType type) {
      return handleTrivial(type, RecursiveProperties::forTrivial());
    }

    TypeLowering *handleTrivial(CanType type,
                                RecursiveProperties properties) {
      auto silType = SILType::getPrimitiveObjectType(type);
      return new (TC) TrivialTypeLowering(silType, properties, Expansion);
    }

    TypeLowering *handleReference(CanType type,
                                  RecursiveProperties properties) {
      auto silType = SILType::getPrimitiveObjectType(type);
      if (type.isForeignReferenceType() &&
          type->getReferenceCounting() == ReferenceCounting::None)
        return new (TC) TrivialTypeLowering(
            silType, RecursiveProperties::forTrivial(), Expansion);

      return new (TC) ReferenceTypeLowering(silType, properties, Expansion);
    }

    TypeLowering *handleMoveOnlyReference(CanType type,
                                          RecursiveProperties properties) {
      auto silType = SILType::getPrimitiveObjectType(type);
      return new (TC)
          MoveOnlyReferenceTypeLowering(silType, properties, Expansion);
    }

    TypeLowering *handleMoveOnlyAddressOnly(CanType type,
                                            RecursiveProperties properties) {
      if (!TC.Context.SILOpts.EnableSILOpaqueValues &&
          !TypeLoweringForceOpaqueValueLowering) {
        auto silType = SILType::getPrimitiveAddressType(type);
        return new (TC)
            MoveOnlyAddressOnlyTypeLowering(silType, properties, Expansion);
      }
      auto silType = SILType::getPrimitiveObjectType(type);
      return new (TC)
          MoveOnlyOpaqueValueTypeLowering(silType, properties, Expansion);
    }

    TypeLowering *handleReference(CanType type) {
      auto silType = SILType::getPrimitiveObjectType(type);
      return new (TC) ReferenceTypeLowering(
          silType, RecursiveProperties::forReference(), Expansion);
    }

    TypeLowering *handleAddressOnly(CanType type,
                                    RecursiveProperties properties) {
      if (!TC.Context.SILOpts.EnableSILOpaqueValues &&
          !TypeLoweringForceOpaqueValueLowering) {
        auto silType = SILType::getPrimitiveAddressType(type);
        return new (TC) AddressOnlyTypeLowering(silType, properties,
                                                           Expansion);
      }
      auto silType = SILType::getPrimitiveType(
          type, loweredAddresses ? SILValueCategory::Address
                                 : SILValueCategory::Object);
      return new (TC) OpaqueValueTypeLowering(silType, properties, Expansion);
    }
    
    TypeLowering *handleInfinite(CanType type,
                                 RecursiveProperties properties) {
      // Infinite types cannot actually be instantiated, so treat them as
      // opaque for code generation purposes.
      properties.setAddressOnly();
      properties.setInfinite();
      return handleAddressOnly(type, properties);
    }

#define ALWAYS_LOADABLE_CHECKED_REF_STORAGE(Name, ...) \
    TypeLowering * \
    visit##Name##StorageType(Can##Name##StorageType type, \
                             AbstractionPattern origType, \
                             IsTypeExpansionSensitive_t isSensitive) { \
      return new (TC) Loadable##Name##TypeLowering( \
                                  SILType::getPrimitiveObjectType(type), \
                                  Expansion, \
                                getReferenceRecursiveProperties(isSensitive)); \
    }
#define SOMETIMES_LOADABLE_CHECKED_REF_STORAGE(Name, ...) \
    TypeLowering * \
    visitLoadable##Name##StorageType(Can##Name##StorageType type, \
                                     AbstractionPattern origType, \
                                     IsTypeExpansionSensitive_t isSensitive) { \
      return new (TC) Loadable##Name##TypeLowering( \
                                  SILType::getPrimitiveObjectType(type), \
                                  Expansion, \
                                getReferenceRecursiveProperties(isSensitive)); \
    }
#include "swift/AST/ReferenceStorage.def"

    TypeLowering *
    visitBuiltinUnsafeValueBufferType(CanBuiltinUnsafeValueBufferType type,
                                      AbstractionPattern origType,
                                      IsTypeExpansionSensitive_t isSensitive) {
      auto silType = SILType::getPrimitiveAddressType(type);
      return new (TC)
          UnsafeValueBufferTypeLowering(silType, Expansion, isSensitive);
    }

    TypeLowering *visitPackType(CanPackType packType,
                                AbstractionPattern origType,
                                IsTypeExpansionSensitive_t isSensitive) {
      RecursiveProperties properties;
      properties.setAddressOnly();
      properties = mergeIsTypeExpansionSensitive(isSensitive, properties);

      return handleAddressOnly(packType, properties);
    }

    TypeLowering *visitSILPackType(CanSILPackType packType,
                                   AbstractionPattern origType,
                                   IsTypeExpansionSensitive_t isSensitive) {
      RecursiveProperties properties;
      properties.setAddressOnly();
      properties = mergeIsTypeExpansionSensitive(isSensitive, properties);

      return handleAddressOnly(packType, properties);
    }

    TypeLowering *visitPackExpansionType(CanPackExpansionType packExpansionType,
                                         AbstractionPattern origType,
                                         IsTypeExpansionSensitive_t isSensitive) {
      RecursiveProperties properties;
      properties.setAddressOnly();
      properties = mergeIsTypeExpansionSensitive(isSensitive, properties);

      return handleAddressOnly(packExpansionType, properties);
    }

    TypeLowering *visitBuiltinTupleType(CanBuiltinTupleType type,
                                        AbstractionPattern origType,
                                        IsTypeExpansionSensitive_t isSensitive) {
      llvm_unreachable("BuiltinTupleType should not show up here");
    }

    TypeLowering *visitTupleType(CanTupleType tupleType,
                                 AbstractionPattern origType,
                                 IsTypeExpansionSensitive_t isSensitive) {
      RecursiveProperties properties;
      for (unsigned i = 0, e = tupleType->getNumElements(); i < e; ++i) {
        auto eltType = tupleType.getElementType(i);
        auto origEltType = origType.getTupleElementType(i);
        auto &lowering = TC.getTypeLowering(origEltType, eltType, Expansion);
        properties.addSubobject(lowering.getRecursiveProperties());
      }
      properties = mergeIsTypeExpansionSensitive(isSensitive, properties);

      return handleAggregateByProperties<LoadableTupleTypeLowering>(tupleType,
                                                                    properties);
    }

    bool handleResilience(CanType type, NominalTypeDecl *D,
                          RecursiveProperties &properties) {
      if (D->isResilient()) {
        // If the type is resilient and defined in our module, make a note of
        // that, since our lowering now depends on the resilience expansion.
        bool sameModule = (D->getModuleContext() == &TC.M);
        if (sameModule)
          properties.addSubobject(RecursiveProperties::forResilient());

        // If the type is in a different module, or if we're using a minimal
        // expansion, the type is address only and completely opaque to us.
        //
        // Note: if the type is in a different module, the lowering does
        // not depend on the resilience expansion, so we do not need to set
        // the isResilient() flag above.
        if (!sameModule || Expansion.getResilienceExpansion() ==
                               ResilienceExpansion::Minimal) {
          properties.addSubobject(RecursiveProperties::forOpaque());
          return true;
        }
      }

      return false;
    }

    TypeLowering *visitAnyClassType(CanType classType,
                                    AbstractionPattern origType, ClassDecl *C,
                                    IsTypeExpansionSensitive_t isSensitive) {
      RecursiveProperties properties =
          getReferenceRecursiveProperties(isSensitive);

      if (C->getLifetimeAnnotation() == LifetimeAnnotation::EagerMove)
        properties.setLexical(IsNotLexical);

      return handleReference(classType, properties);
    }

    TypeLowering *visitAnyStructType(CanType structType,
                                     AbstractionPattern origType,
                                     StructDecl *D,
                                     IsTypeExpansionSensitive_t isSensitive) {
      RecursiveProperties properties;

      properties = mergeIsTypeExpansionSensitive(isSensitive, properties);

      // Bail out if the struct layout relies on itself.
      TypeConverter::LowerAggregateTypeRAII loweringStruct(TC, structType);
      if (loweringStruct.IsInfinite) {
        return handleInfinite(structType, properties);
      }

      if (handleResilience(structType, D, properties)) {
        return handleAddressOnly(structType, properties);
      }

      if (D->isCxxNonTrivial()) {
        properties.setAddressOnly();
        properties.setNonTrivial();
        properties.setLexical(IsLexical);
      }

      auto subMap = structType->getContextSubstitutionMap(&TC.M, D);

      // Classify the type according to its stored properties.
      for (auto field : D->getStoredProperties()) {
        auto pointerAuthQual = field->getPointerAuthQualifier();
        if (pointerAuthQual.isPresent()) {
          properties.setAddressOnly();
        }
        auto substFieldType =
          field->getInterfaceType().subst(subMap)
               ->getCanonicalType();
        
        // We are determining the recursive properties of the struct here,
        // not the lowered types of the fields, so instead of lowering the
        // field type against the declaration's interface type as we normally
        // would, we use the substituted field type in order to accurately
        // preserve the properties of the aggregate.
        auto sig = field->getDeclContext()->getGenericSignatureOfContext();
        auto interfaceTy = field->getInterfaceType()->getReducedType(sig);
        auto origFieldType = origType.unsafeGetSubstFieldType(field,
                                                              interfaceTy);
        
        properties.addSubobject(classifyType(origFieldType, substFieldType,
                                             TC, Expansion));
        properties =
            applyLifetimeAnnotation(field->getLifetimeAnnotation(), properties);
      }

      // Type-level annotations override inferred behavior.
      properties =
          applyLifetimeAnnotation(D->getLifetimeAnnotation(), properties);

      if (D->isMoveOnly()) {
        properties.setNonTrivial();
        if (properties.isAddressOnly())
          return handleMoveOnlyAddressOnly(structType, properties);
        return new (TC) MoveOnlyLoadableStructTypeLowering(
            structType, properties, Expansion);
      }

      return handleAggregateByProperties<LoadableStructTypeLowering>(structType,
                                                                    properties);
    }
        
    TypeLowering *visitAnyEnumType(CanType enumType,
                                   AbstractionPattern origType,
                                   EnumDecl *D,
                                   IsTypeExpansionSensitive_t isSensitive) {
      RecursiveProperties properties;

      properties = mergeIsTypeExpansionSensitive(isSensitive, properties);

      // Bail out if the enum layout relies on itself.
      TypeConverter::LowerAggregateTypeRAII loweringEnum(TC, enumType);
      if (loweringEnum.IsInfinite) {
        return handleInfinite(enumType, properties);
      }

      if (handleResilience(enumType, D, properties))
        return handleAddressOnly(enumType, properties);

      // If the whole enum is indirect, we lower it as if all payload
      // cases were indirect. This means a fixed-layout indirect enum
      // is always loadable and nontrivial. A resilient indirect enum
      // is still address only, because we don't know how many bits
      // are used for the discriminator, and new non-indirect cases
      // may be added resiliently later.
      if (D->isIndirect()) {
        properties.setNonTrivial();
        properties.setLexical(IsLexical);
        properties =
            applyLifetimeAnnotation(D->getLifetimeAnnotation(), properties);
        return new (TC) LoadableEnumTypeLowering(enumType, properties,
                                                 Expansion);
      }

      auto subMap = enumType->getContextSubstitutionMap(&TC.M, D);

      // Accumulate the properties of all direct payloads.
      for (auto elt : D->getAllElements()) {
        // No-payload elements do not affect any recursive properties.
        if (!elt->hasAssociatedValues())
          continue;

        // Indirect elements only make the type nontrivial.
        if (elt->isIndirect()) {
          properties.setNonTrivial();
          properties.setLexical(IsLexical);
          properties =
              applyLifetimeAnnotation(elt->getLifetimeAnnotation(), properties);
          continue;
        }
        
        auto substEltType =
          elt->getArgumentInterfaceType().subst(subMap)
             ->getCanonicalType();
        
        auto origEltType = origType.unsafeGetSubstFieldType(elt,
                              elt->getArgumentInterfaceType()
                                 ->getReducedType(D->getGenericSignature()));
        properties.addSubobject(classifyType(origEltType, substEltType,
                                             TC, Expansion));
        properties =
            applyLifetimeAnnotation(elt->getLifetimeAnnotation(), properties);
      }

      // Type-level annotations override inferred behavior.
      properties =
          applyLifetimeAnnotation(D->getLifetimeAnnotation(), properties);

      if (D->isMoveOnly()) {
        properties.setNonTrivial();
        if (properties.isAddressOnly())
          return handleMoveOnlyAddressOnly(enumType, properties);
        return new (TC)
            MoveOnlyLoadableEnumTypeLowering(enumType, properties, Expansion);
      }

      return handleAggregateByProperties<LoadableEnumTypeLowering>(enumType,
                                                                   properties);
    }

    TypeLowering *
    visitNormalDifferentiableSILFunctionType(CanSILFunctionType type,
                                             RecursiveProperties props) {
      return handleAggregateByProperties
          <NormalDifferentiableSILFunctionTypeLowering>(type, props);
    }

    TypeLowering *
    visitLinearDifferentiableSILFunctionType(CanSILFunctionType type,
                                             RecursiveProperties props) {
      return handleAggregateByProperties
          <LinearDifferentiableSILFunctionTypeLowering>(type, props);
    }

    template <class LoadableLoweringClass>
    TypeLowering *handleAggregateByProperties(CanType type,
                                              RecursiveProperties props) {
      if (props.isAddressOnly()) {
        return handleAddressOnly(type, props);
      }
      assert(props.isFixedABI());
      if (props.isTrivial()) {
        return handleTrivial(type, props);
      }
      return new (TC) LoadableLoweringClass(type, props, Expansion);
    }
  };
} // end anonymous namespace

TypeConverter::TypeConverter(ModuleDecl &m, bool loweredAddresses)
    : LoweredAddresses(loweredAddresses), M(m), Context(m.getASTContext()) {}

TypeConverter::~TypeConverter() {
  // The bump pointer allocator destructor will deallocate but not destroy all
  // our independent TypeLowerings.
  for (auto &ti : LoweredTypes) {
    // Destroy only the unique entries.
    CanType srcType = ti.first.OrigType;
    if (!srcType) continue;
    CanType mappedType = ti.second->getLoweredType().getASTType();
    if (srcType == mappedType)
      ti.second->~TypeLowering();
  }
}

void *TypeLowering::operator new(size_t size, TypeConverter &tc) {
  return tc.TypeLoweringBPA.Allocate(size, alignof(TypeLowering&));
}

const TypeLowering *TypeConverter::find(const TypeKey &k) {
  if (!k.isCacheable()) return nullptr;

  auto ck = k.getCachingKey();
  auto found = LoweredTypes.find(ck);
  if (found == LoweredTypes.end())
    return nullptr;

  assert((found->second || k.expansionContext.isMinimal()) &&
         "type recursion not caught in Sema");
  return found->second;
}

#ifndef NDEBUG
void TypeConverter::removeNullEntry(const TypeKey &k) {
  if (!k.isCacheable())
    return;

  auto ck = k.getCachingKey();

  auto found = LoweredTypes.find(ck);
  if (found == LoweredTypes.end() || found->second != nullptr)
    return;

  LoweredTypes.erase(ck);
}
#endif

void TypeConverter::insert(const TypeKey &k, const TypeLowering *tl) {
  if (!k.isCacheable()) return;

  LoweredTypes[k.getCachingKey()] = tl;
}

/// Lower each of the elements of the substituted type according to
/// the abstraction pattern of the given original type.
static CanTupleType computeLoweredTupleType(TypeConverter &tc,
                                            TypeExpansionContext context,
                                            AbstractionPattern origType,
                                            CanTupleType substType) {
  assert(origType.matchesTuple(substType));

  // Does the lowered tuple type differ from the substituted type in
  // any interesting way?
  bool changed = false;
  SmallVector<TupleTypeElt, 4> loweredElts;
  loweredElts.reserve(substType->getNumElements());

  for (auto i : indices(substType->getElementTypes())) {
    auto origEltType = origType.getTupleElementType(i);
    auto substEltType = substType.getElementType(i);

    CanType loweredTy =
        tc.getLoweredRValueType(context, origEltType, substEltType);
    changed = (changed || substEltType != loweredTy);

    loweredElts.push_back(substType->getElement(i).getWithType(loweredTy));
  }

  if (!changed) return substType;

  return CanTupleType(TupleType::get(loweredElts, tc.Context));
}

/// Lower each of the elements of the substituted type according to
/// the abstraction pattern of the given original type.
static CanSILPackType computeLoweredPackType(TypeConverter &tc,
                                             TypeExpansionContext context,
                                             AbstractionPattern origType,
                                             CanPackType substType) {
  assert(origType.matchesPack(substType));

  SmallVector<CanType, 4> loweredElts;
  loweredElts.reserve(substType->getNumElements());

  for (auto i : indices(substType->getElementTypes())) {
    auto origEltType = origType.getPackElementType(i);
    auto substEltType = substType.getElementType(i);

    CanType loweredTy =
        tc.getLoweredRValueType(context, origEltType, substEltType);
    loweredElts.push_back(loweredTy);
  }

  bool elementIsAddress = true; // TODO
  SILPackType::ExtInfo extInfo(elementIsAddress);

  return SILPackType::get(tc.Context, extInfo, loweredElts);
}

static CanType computeLoweredOptionalType(TypeConverter &tc,
                                          TypeExpansionContext context,
                                          AbstractionPattern origType,
                                          CanType substType,
                                          CanType substObjectType) {
  assert(substType.getOptionalObjectType() == substObjectType);

  CanType loweredObjectType = tc.getLoweredRValueType(
      context, origType.getOptionalObjectType(), substObjectType);

  // If the object type didn't change, we don't have to rebuild anything.
  if (loweredObjectType == substObjectType) {
    return substType;
  }

  auto optDecl = tc.Context.getOptionalDecl();
  return CanType(BoundGenericEnumType::get(optDecl, Type(), loweredObjectType));
}

static CanType
computeLoweredReferenceStorageType(TypeConverter &tc,
                                   TypeExpansionContext context,
                                   AbstractionPattern origType,
                                   CanReferenceStorageType substType) {
  CanType loweredReferentType = tc.getLoweredRValueType(
      context, origType.getReferenceStorageReferentType(),
      substType.getReferentType());

  if (loweredReferentType == substType.getReferentType())
    return substType;

  return CanReferenceStorageType::get(loweredReferentType,
                                      substType->getOwnership());
}

CanSILFunctionType
TypeConverter::getSILFunctionType(TypeExpansionContext context,
                                  AbstractionPattern origType,
                                  CanFunctionType substType) {
  return cast<SILFunctionType>(
      getLoweredRValueType(context, origType, substType));
}

const TypeLowering &
TypeConverter::getTypeLowering(AbstractionPattern origType,
                               Type origSubstType,
                               TypeExpansionContext forExpansion) {
  CanType substType = origSubstType->getCanonicalType();
  bool origHasOpaqueArchetype = substType->hasOpaqueArchetype();
  // A type is type expansion sensitive if its lowering could depend on the type
  // expansion context:
  // - If the type has an opaque archetype
  //   Because depending on the type expansion context we might get a different
  //   SIL  type (Foo<some P> vs Foo<Int>).
  // - or if during type lowering we discover an opaque archetype that
  //   influences type lowering by type expansion context
  //   E.g a struct containing a field that is a opaque archetype will be
  //   loadable or not depending on the type expansion context. In a more
  //   permissive type expansion context we will look through the opaque
  //   archetype and could discover a loadable type making the whole aggregate
  //   loadable.
  auto isTypeExpansionSensitive = origHasOpaqueArchetype
                                      ? IsTypeExpansionSensitive
                                      : IsNotTypeExpansionSensitive;
  auto key = getTypeKey(origType, substType, forExpansion);
  assert(!substType->is<InOutType>());

  auto *candidateLowering = find(key.getKeyForMinimalExpansion());
  auto *lowering = getTypeLoweringForExpansion(
      key, forExpansion, candidateLowering, IsNotTypeExpansionSensitive);
  if (lowering != nullptr)
    return *lowering;

#ifndef NDEBUG
  // Catch reentrancy bugs.
  if (candidateLowering == nullptr)
    insert(key.getKeyForMinimalExpansion(), nullptr);
#endif

  // Lower the type.
  auto loweredSubstType =
      computeLoweredRValueType(forExpansion, origType, substType);

  // If that didn't change the type and the key is cacheable, there's no
  // point in re-checking the table, so just construct a type lowering
  // and cache it.
  if (loweredSubstType == substType && key.isCacheable()) {
    lowering =
        LowerType(*this, forExpansion, LoweredAddresses)
            .visit(key.SubstType, key.OrigType, isTypeExpansionSensitive);

    // Otherwise, check the table at a key that would be used by the
    // SILType-based lookup path for the type we just lowered to, then cache
    // that same result at this key if possible.
  } else {
    lowering = &getTypeLoweringForLoweredType(
        origType, loweredSubstType, forExpansion, isTypeExpansionSensitive);
  }

  if (!lowering->isResilient() && !lowering->isTypeExpansionSensitive()) {
    insert(key.getKeyForMinimalExpansion(), lowering);
  } else {
    insert(key, lowering);
#ifndef NDEBUG
    removeNullEntry(key.getKeyForMinimalExpansion());
#endif
  }

#ifndef NDEBUG
  verifyLowering(*lowering, origType, loweredSubstType, forExpansion);
#endif

  return *lowering;
}

#ifndef NDEBUG
bool TypeConverter::visitAggregateLeaves(
    Lowering::AbstractionPattern origType, Type substType,
    TypeExpansionContext context,
    std::function<bool(Type, Lowering::AbstractionPattern, ValueDecl *,
                       Optional<unsigned>)>
        isLeafAggregate,
    std::function<bool(Type, Lowering::AbstractionPattern, ValueDecl *,
                       Optional<unsigned>)>
        visit) {
  llvm::SmallSet<std::tuple<TypeBase *, ValueDecl *, unsigned>, 16> visited;
  llvm::SmallVector<
      std::tuple<TypeBase *, AbstractionPattern, ValueDecl *, unsigned>, 16>
      worklist;
  auto insertIntoWorklist = [&visited,
                             &worklist](Type substTy, AbstractionPattern origTy,
                                        ValueDecl *field,
                                        Optional<unsigned> maybeIndex) -> bool {
    unsigned index = maybeIndex.value_or(UINT_MAX);
    if (!visited.insert({substTy.getPointer(), field, index}).second)
      return false;
    worklist.push_back({substTy.getPointer(), origTy, field, index});
    return true;
  };
  auto popFromWorklist = [&worklist]()
      -> std::tuple<Type, AbstractionPattern, ValueDecl *, Optional<unsigned>> {
    TypeBase *ty;
    AbstractionPattern origTy = AbstractionPattern::getOpaque();
    ValueDecl *field;
    unsigned index;
    std::tie(ty, origTy, field, index) = worklist.pop_back_val();
    Optional<unsigned> maybeIndex;
    if (index != UINT_MAX)
      maybeIndex = {index};
    return {ty->getCanonicalType(), origTy, field, index};
  };
  auto isAggregate = [](Type ty) {
    return ty->is<TupleType>() || ty->getEnumOrBoundGenericEnum() ||
           ty->getStructOrBoundGenericStruct();
  };
  insertIntoWorklist(substType, origType, nullptr, llvm::None);
  while (!worklist.empty()) {
    Type ty;
    AbstractionPattern origTy = AbstractionPattern::getOpaque();
    ValueDecl *field;
    Optional<unsigned> index;
    std::tie(ty, origTy, field, index) = popFromWorklist();
    if (isAggregate(ty) && !isLeafAggregate(ty, origTy, field, index)) {
      if (auto tupleTy = ty->getAs<TupleType>()) {
        for (unsigned tupleIndex = 0, num = tupleTy->getNumElements();
             tupleIndex < num; ++tupleIndex) {
          auto origElementTy = origTy.getTupleElementType(tupleIndex);
          auto substElementTy =
              tupleTy->getElementType(tupleIndex)->getCanonicalType();
          substElementTy =
              computeLoweredRValueType(context, origElementTy, substElementTy);
          insertIntoWorklist(substElementTy, origElementTy, nullptr,
                             tupleIndex);
        }
      } else if (auto *decl = ty->getStructOrBoundGenericStruct()) {
        for (auto *structField : decl->getStoredProperties()) {
          auto subMap = ty->getContextSubstitutionMap(&M, decl);
          auto substFieldTy =
              structField->getInterfaceType().subst(subMap)->getCanonicalType();
          auto sig =
              structField->getDeclContext()->getGenericSignatureOfContext();
          auto interfaceTy =
              structField->getInterfaceType()->getReducedType(sig);
          auto origFieldType =
              origTy.unsafeGetSubstFieldType(structField, interfaceTy);
          insertIntoWorklist(substFieldTy, origFieldType, structField,
                             llvm::None);
        }
      } else if (auto *decl = ty->getEnumOrBoundGenericEnum()) {
        auto subMap = ty->getContextSubstitutionMap(&M, decl);
        for (auto *element : decl->getAllElements()) {
          if (!element->hasAssociatedValues())
            continue;
          // TODO: Callback for indirect elements.
          if (element->isIndirect())
            continue;
          auto substElementType = element->getArgumentInterfaceType()
                                      .subst(subMap)
                                      ->getCanonicalType();
          auto origElementTy = origTy.unsafeGetSubstFieldType(
              element, element->getArgumentInterfaceType()->getReducedType(
                           decl->getGenericSignature()));

          insertIntoWorklist(substElementType, origElementTy, element,
                             llvm::None);
        }
      } else {
        llvm_unreachable("unknown aggregate kind!");
      }
      continue;
    }

    // This type is a leaf.  Visit it.
    auto success = visit(ty, origTy, field, index);
    if (!success)
      return false;
  }
  return true;
}

void TypeConverter::verifyLowering(const TypeLowering &lowering,
                                   AbstractionPattern origType, Type substType,
                                   TypeExpansionContext forExpansion) {
  // Non-trivial lowerings should always be lexical unless all non-trivial
  // fields are eager move.
  if (!lowering.isTrivial() && !lowering.isLexical()) {
    if (lowering.getRecursiveProperties().isInfinite())
      return;
    auto getLifetimeAnnotation = [](Type ty) -> LifetimeAnnotation {
      NominalTypeDecl *nominal;
      if (!(nominal = ty->getAnyNominal()))
        return LifetimeAnnotation::None;
      return nominal->getLifetimeAnnotation();
    };
    bool hasNoNontrivialLexicalLeaf = visitAggregateLeaves(
        origType, substType, forExpansion,
        /*isLeaf=*/
        [&](auto ty, auto origTy, auto *field, auto index) -> bool {
          // The field's type is an aggregate.  Treat it as a leaf if it
          // has a lifetime annotation.

          // If it's a field of a tuple or the top-level type, there's no value
          // decl on which to look for an attribute.  It's a leaf iff the type
          // has a lifetime annotation.
          if (index || !field)
            return getLifetimeAnnotation(ty).isSome();

          // It's a field of a struct or an enum.  It's a leaf if the type
          // or the var decl has a lifetime annotation.
          return field->getLifetimeAnnotation().isSome() ||
                 getLifetimeAnnotation(ty);
        },
        /*visit=*/
        [&](auto ty, auto origTy, auto *field, auto index) -> bool {
          // Look at each leaf: if it is non-trivial, verify that it is
          // attributed @_eagerMove.

          // If the leaf is the whole type, verify that it is annotated
          // @_eagerMove.
          if (ty->getCanonicalType() == substType->getCanonicalType())
            return getLifetimeAnnotation(ty) == LifetimeAnnotation::EagerMove;

          auto &tyLowering = getTypeLowering(origTy, ty, forExpansion);

          // Leaves which are trivial aren't of interest.
          if (tyLowering.isTrivial())
            return true;

          // We're visiting a non-trival leaf of a type whose lowering is
          // not lexical.  The leaf must be annotated @_eagerMove.
          // Otherwise, the whole type would be lexical.

          if (index || !field) {
            // There is no field decl that might be annotated @_eagerMove.  The
            // field is @_eagerMove iff its type is annotated @_eagerMove.
            return getLifetimeAnnotation(ty) == LifetimeAnnotation::EagerMove;
          }

          // The field is non-trivial and the whole type is non-lexical.
          // That's fine as long as the field or its type is annotated
          // @_eagerMove.
          return field->getLifetimeAnnotation() ==
                     LifetimeAnnotation::EagerMove ||
                 getLifetimeAnnotation(ty) == LifetimeAnnotation::EagerMove;
        });
    assert(hasNoNontrivialLexicalLeaf &&
           "Found non-trivial lexical leaf in non-trivial non-lexical type?!");
  }
}
#endif

CanType
TypeConverter::computeLoweredRValueType(TypeExpansionContext forExpansion,
                                        AbstractionPattern origType,
                                        CanType substType) {
  class LoweredRValueTypeVisitor
      : public CanTypeVisitor<LoweredRValueTypeVisitor, CanType> {
    TypeConverter &TC;
    TypeExpansionContext forExpansion;
    AbstractionPattern origType;

  public:
    LoweredRValueTypeVisitor(TypeConverter &TC,
                             TypeExpansionContext forExpansion,
                             AbstractionPattern origType)
        : TC(TC), forExpansion(forExpansion), origType(origType) {}

    // AST function types are turned into SIL function types:
    //   - the type is uncurried as desired
    //   - types are turned into their unbridged equivalents, depending
    //     on the abstract CC
    //   - ownership conventions are deduced
    //   - a minimal substituted generic signature is extracted to represent
    //     possible ABI-compatible substitutions
    CanType visitAnyFunctionType(CanAnyFunctionType substFnType) {
      // If the formal type uses a C convention, it is not formally
      // abstractable, and it may be subject to implicit bridging.
      auto extInfo = substFnType->getExtInfo();
      auto rep = extInfo.getRepresentation();
      SILFunctionTypeRepresentation silRep = convertRepresentation(rep);
      if (getSILFunctionLanguage(silRep) == SILFunctionLanguage::C) {
        // The importer only applies fully-reversible bridging to the
        // component types of C function pointers.
        auto bridging = Bridgeability::Full;
        if (silRep == SILFunctionTypeRepresentation::CFunctionPointer)
          bridging = Bridgeability::None;

        // Bridge the parameters and result of the function type.
        auto bridgedFnType =
            TC.getBridgedFunctionType(origType, substFnType, bridging, silRep);
        substFnType = bridgedFnType;

        // Also rewrite the type of the abstraction pattern.
        auto signature = origType.getGenericSignatureOrNull();
        if (origType.isTypeParameter()) {
          origType = AbstractionPattern(signature, bridgedFnType);
        } else {
          origType.rewriteType(signature, bridgedFnType);
        }
      }

      AnyFunctionType::ExtInfo baseExtInfo;
      if (auto origFnType = origType.getAs<AnyFunctionType>()) {
        baseExtInfo = origFnType->getExtInfo();
      } else {
        baseExtInfo = substFnType->getExtInfo();
      }
      const clang::Type *clangType = baseExtInfo.getClangTypeInfo().getType();
      if (shouldStoreClangType(rep) && !clangType) {
        clangType = TC.Context.getClangFunctionType(
            substFnType->getParams(), substFnType->getResult(), rep);
      }
      auto silExtInfo =
          SILExtInfoBuilder(
              baseExtInfo.intoBuilder().withClangFunctionType(clangType), false)
              .build();

      return ::getNativeSILFunctionType(TC, forExpansion, origType, substFnType,
                                        silExtInfo, None, None, None, {});
    }

    // Ignore dynamic self types.
    CanType visitDynamicSelfType(CanDynamicSelfType selfType) {
      return TC.getLoweredRValueType(forExpansion, origType,
                                     selfType.getSelfType());
    }

    // Static metatypes are unitary and can optimized to a "thin" empty
    // representation if the type also appears as a static metatype in the
    // original abstraction pattern.
    CanType visitMetatypeType(CanMetatypeType substMeta) {
      // If the metatype has already been lowered, it will already carry its
      // representation.
      if (substMeta->hasRepresentation()) {
        assert(substMeta->isLegalSILType());
        return substOpaqueTypesWithUnderlyingTypes(substMeta, forExpansion);
      }

      MetatypeRepresentation repr;

      auto origMeta = origType.getAs<MetatypeType>();
      if (!origMeta) {
        // If the metatype matches a dependent type, it must be thick.
        assert(origType.isTypeParameterOrOpaqueArchetype());
        repr = MetatypeRepresentation::Thick;
      } else {
        // Otherwise, we're thin if the metatype is thinnable both
        // substituted and in the abstraction pattern.
        if (hasSingletonMetatype(substMeta.getInstanceType()) &&
            hasSingletonMetatype(origMeta.getInstanceType()))
          repr = MetatypeRepresentation::Thin;
        else
          repr = MetatypeRepresentation::Thick;
      }

      CanType instanceType = substOpaqueTypesWithUnderlyingTypes(
          substMeta.getInstanceType(), forExpansion);

      // Regardless of thinness, metatypes are always trivial.
      return CanMetatypeType::get(instanceType, repr);
    }

    // Give existential metatypes @thick representation by default.
    CanType
    visitExistentialMetatypeType(CanExistentialMetatypeType existMetatype) {
      if (existMetatype->hasRepresentation()) {
        assert(existMetatype->isLegalSILType());
        return existMetatype;
      }

      return CanExistentialMetatypeType::get(existMetatype.getInstanceType(),
                                             MetatypeRepresentation::Thick);
    }

    // Lower pack element types.
    CanType visitPackType(CanPackType substPackType) {
      return computeLoweredPackType(TC, forExpansion, origType,
                                    substPackType);
    }

    CanType visitPackExpansionType(CanPackExpansionType substPackExpansionType) {
      bool changed = false;

      CanType substPatternType = substPackExpansionType.getPatternType();
      CanType loweredSubstPatternType = TC.getLoweredRValueType(
          forExpansion,
          origType.getPackExpansionPatternType(),
          substPatternType);
      changed |= (loweredSubstPatternType != substPatternType);

      CanType substCountType = substPackExpansionType.getCountType();
      CanType loweredSubstCountType = TC.getLoweredRValueType(
          forExpansion,
          origType.getPackExpansionCountType(),
          substCountType);
      changed |= (loweredSubstCountType != substCountType);

      if (!changed)
        return substPackExpansionType;

      return CanType(PackExpansionType::get(loweredSubstPatternType,
                                            loweredSubstCountType));
    }

    CanType visitBuiltinTupleType(CanBuiltinTupleType type) {
      llvm_unreachable("BuiltinTupleType should not show up here");
    }

    // Lower tuple element types.
    CanType visitTupleType(CanTupleType substTupleType) {
      return computeLoweredTupleType(TC, forExpansion, origType,
                                     substTupleType);
    }

    // Lower the referent type of reference storage types.
    CanType visitReferenceStorageType(CanReferenceStorageType substRefType) {
      return computeLoweredReferenceStorageType(TC, forExpansion, origType,
                                                substRefType);
    }

    CanType visitSILFunctionType(CanSILFunctionType silFnTy) {
      if (!silFnTy->hasOpaqueArchetype() ||
          !forExpansion.shouldLookThroughOpaqueTypeArchetypes())
        return silFnTy;
      return silFnTy->substituteOpaqueArchetypes(TC, forExpansion);
    }

    CanType visitType(CanType substType) {
      // Lower the object type of optional types.
      if (auto substObjectType = substType.getOptionalObjectType()) {
        return computeLoweredOptionalType(TC, forExpansion, origType, substType,
                                          substObjectType);
      }

      // The Swift type directly corresponds to the lowered type.
      auto underlyingTy =
          substOpaqueTypesWithUnderlyingTypes(substType, forExpansion,
                                              /*allowLoweredTypes*/ true);
      if (underlyingTy != substType) {
        underlyingTy =
            TC.computeLoweredRValueType(forExpansion, origType, underlyingTy);
      }

      return underlyingTy;
    }
  };

  LoweredRValueTypeVisitor visitor(*this, forExpansion, origType);
  return visitor.visit(substType);
}

const TypeLowering &
TypeConverter::getTypeLowering(SILType type,
                               TypeExpansionContext forExpansion,
                               CanGenericSignature sig) {
  // The type lowering for a type parameter relies on its context.
  assert(sig || !type.getASTType()->hasTypeParameter());

  // We use the Raw AST type to ensure that moveonlywrapped values use the move
  // only type lowering. This ensures that trivial moveonlywrapped values are
  // not trivial.
  auto loweredType = type.getRawASTType();
  auto isTypeExpansionSensitive = loweredType->hasOpaqueArchetype()
                                      ? IsTypeExpansionSensitive
                                      : IsNotTypeExpansionSensitive;
  return getTypeLoweringForLoweredType(AbstractionPattern(sig, loweredType),
                                       loweredType, forExpansion,
                                       isTypeExpansionSensitive);
}

const TypeLowering &
TypeConverter::getTypeLowering(SILType t, SILFunction &F) {
  return getTypeLowering(t, TypeExpansionContext(F),
                       F.getLoweredFunctionType()->getSubstGenericSignature());
}

const TypeLowering &TypeConverter::getTypeLoweringForLoweredType(
    AbstractionPattern origType, CanType loweredType,
    TypeExpansionContext forExpansion,
    IsTypeExpansionSensitive_t isTypeExpansionSensitive) {

  // For very large types (e.g. tuples with many elements), this assertion is
  // very expensive to execute, because the `isLegalSILType` status is not cached.
  // Therefore the assert is commented out and only here for documentation purposes.
  // assert(loweredType->isLegalSILType() && "type is not lowered!");

  // Cache the lowered type record for a contextualized type independent of the
  // abstraction pattern. Lowered type parameters can't be cached or looked up
  // without context. (TODO: We could if they match the out-of-context
  // abstraction pattern.)
  AbstractionPattern origTypeForCaching = loweredType->hasTypeParameter()
      ? AbstractionPattern::getInvalid()
      : AbstractionPattern(loweredType);
  auto key = getTypeKey(origTypeForCaching, loweredType, forExpansion);

  auto *candidateLowering = find(key.getKeyForMinimalExpansion());
  auto *lowering = getTypeLoweringForExpansion(
      key, forExpansion, candidateLowering, isTypeExpansionSensitive);
  if (lowering != nullptr)
    return *lowering;

#ifndef NDEBUG
  // Catch reentrancy bugs.
  if (candidateLowering == nullptr)
    insert(key.getKeyForMinimalExpansion(), nullptr);
#endif

  if (forExpansion.shouldLookThroughOpaqueTypeArchetypes() &&
      loweredType->hasOpaqueArchetype()) {
    loweredType = computeLoweredRValueType(
        forExpansion, origType, loweredType);
  }

  lowering = LowerType(*this, forExpansion, LoweredAddresses)
                 .visit(loweredType, origType, isTypeExpansionSensitive);

  if (!lowering->isResilient() && !lowering->isTypeExpansionSensitive())
    insert(key.getKeyForMinimalExpansion(), lowering);
  else {
    insert(key, lowering);
#ifndef NDEBUG
    removeNullEntry(key.getKeyForMinimalExpansion());
#endif
  }

  return *lowering;
}

/// When we've found a type lowering for one resilience expansion,
/// check if its the one we want; if not, walk the list until we
/// find the right one, returning nullptr if the caller needs to
/// go ahead and lower the type with the correct expansion.
const TypeLowering *TypeConverter::getTypeLoweringForExpansion(
    TypeKey key, TypeExpansionContext forExpansion,
    const TypeLowering *minimalExpansionLowering,
    IsTypeExpansionSensitive_t isOrigTypeSensitive) {
  if (minimalExpansionLowering == nullptr)
    return nullptr;

  if (!minimalExpansionLowering->isResilient() &&
      !minimalExpansionLowering->isTypeExpansionSensitive() &&
      !isOrigTypeSensitive) {
    // Don't try to refine the lowering for other resilience expansions if
    // we don't expect to get a different lowering anyway. Similar if the
    // original type did not have opaque type archetypes.
    //
    // See LowerType::handleResilience() for the gory details; we only
    // set this flag if the type is resilient *and* inside our module.
    return minimalExpansionLowering;
  }

  auto *exactLowering = find(key);
  if (exactLowering)
    return exactLowering;

  // We have to create a new one.
  return nullptr;
}

static GenericSignature 
getEffectiveGenericSignature(DeclContext *dc,
                             CaptureInfo captureInfo) {
  if (dc->getParent()->isLocalContext() &&
      !captureInfo.hasGenericParamCaptures())
    return nullptr;

  return dc->getGenericSignatureOfContext();
}

static GenericSignature 
getEffectiveGenericSignature(AnyFunctionRef fn,
                             CaptureInfo captureInfo) {
  return getEffectiveGenericSignature(fn.getAsDeclContext(), captureInfo);
}

static CanGenericSignature
getCanonicalSignatureOrNull(GenericSignature sig) {
  if (!sig || sig->areAllParamsConcrete())
    return nullptr;
  return sig.getCanonicalSignature();
}

/// Get the type of a global variable accessor function, () -> RawPointer.
static CanAnyFunctionType getGlobalAccessorType(CanType varType) {
  ASTContext &C = varType->getASTContext();
  // FIXME: Verify ExtInfo state is correct, not working by accident.
  CanFunctionType::ExtInfo info;
  return CanFunctionType::get({}, C.TheRawPointerType, info);
}

/// Removes @noescape from the given type if it's a function type. Otherwise,
/// returns the original type.
static CanType removeNoEscape(CanType resultType) {
  if (auto funTy = resultType->getAs<AnyFunctionType>()) {
    auto newExtInfo = funTy->getExtInfo().withNoEscape(false);
    return adjustFunctionType(cast<AnyFunctionType>(resultType), newExtInfo);
  }

  return resultType;
}

/// Get the type of a default argument generator, () -> T.
static CanAnyFunctionType getDefaultArgGeneratorInterfaceType(
                                                     TypeConverter &TC,
                                                     SILDeclRef c) {
  auto *vd = c.getDecl();
  auto *pd = getParameterAt(vd, c.defaultArgIndex);

  Type resultTy;

  if (auto type = pd->getTypeOfDefaultExpr()) {
    resultTy = type->mapTypeOutOfContext();
  } else {
    resultTy = pd->getInterfaceType();
  }

  assert(resultTy && "Didn't find default argument?");

  // The result type might be written in terms of type parameters
  // that have been made fully concrete.
  CanType canResultTy = resultTy->getReducedType(
                            vd->getInnermostDeclContext()
                              ->getGenericSignatureOfContext());

  // Remove @noescape from function return types. A @noescape
  // function return type is a contradiction.
  canResultTy = removeNoEscape(canResultTy);

  // Get the generic signature from the surrounding context.
  auto sig = TC.getConstantGenericSignature(c);

  // FIXME: Verify ExtInfo state is correct, not working by accident.
  CanAnyFunctionType::ExtInfo info;
  return CanAnyFunctionType::get(getCanonicalSignatureOrNull(sig), {},
                                 canResultTy, info);
}

/// Get the type of a stored property initializer, () -> T.
static CanAnyFunctionType getStoredPropertyInitializerInterfaceType(
                                                     VarDecl *VD) {
  auto *DC = VD->getDeclContext();
  CanType resultTy =
    VD->getParentPattern()->getType()->mapTypeOutOfContext()
          ->getCanonicalType();

  // If this is the backing storage for a property with an attached
  // wrapper that was initialized with '=', the stored property initializer
  // will be in terms of the original property's type.
  if (auto originalProperty = VD->getOriginalWrappedProperty()) {
    if (originalProperty->isPropertyMemberwiseInitializedWithWrappedType()) {
      resultTy = originalProperty->getPropertyWrapperInitValueInterfaceType()
                                     ->getCanonicalType();
      // Stored property initializers can't return @noescape functions
      resultTy = removeNoEscape(resultTy);
    }
  }

  auto sig = DC->getGenericSignatureOfContext();

  // FIXME: Verify ExtInfo state is correct, not working by accident.
  CanAnyFunctionType::ExtInfo info;
  return CanAnyFunctionType::get(getCanonicalSignatureOrNull(sig), {}, resultTy,
                                 info);
}

/// Type of runtime discoverable attribute generator is () -> <#AttrType#>
static CanAnyFunctionType
getRuntimeAttributeGeneratorInterfaceType(TypeConverter &TC, SILDeclRef c) {
  auto *attachedToDecl = c.getDecl();
  auto *attr = c.pointer.get<CustomAttr *>();
  auto *attrType = attachedToDecl->getRuntimeDiscoverableAttrTypeDecl(attr);
  auto generator =
      attachedToDecl->getRuntimeDiscoverableAttributeGenerator(attr);

  auto resultTy = generator.second->getCanonicalType();

  CanType canResultTy = resultTy->getReducedType(
      attrType->getInnermostDeclContext()->getGenericSignatureOfContext());

  // Remove @noescape from function return types. A @noescape
  // function return type is a contradiction.
  canResultTy = removeNoEscape(canResultTy);

  // FIXME: Verify ExtInfo state is correct, not working by accident.
  CanAnyFunctionType::ExtInfo info;
  return CanAnyFunctionType::get(/*genericSignature=*/nullptr,
                                 /*params=*/{}, canResultTy, info);
}

/// Get the type of a property wrapper backing initializer,
/// (property-type) -> backing-type.
static CanAnyFunctionType getPropertyWrapperBackingInitializerInterfaceType(
                                                     TypeConverter &TC,
                                                     SILDeclRef c) {
  auto *VD = cast<VarDecl>(c.getDecl());
  CanType resultType =
      VD->getPropertyWrapperBackingPropertyType()->getCanonicalType();

  CanType inputType;
  if (c.kind == SILDeclRef::Kind::PropertyWrapperBackingInitializer) {
    inputType = VD->getPropertyWrapperInitValueInterfaceType()->getCanonicalType();
  } else {
    Type interfaceType = VD->getPropertyWrapperProjectionVar()->getInterfaceType();
    inputType = interfaceType->getCanonicalType();
  }

  GenericSignature sig = TC.getConstantGenericSignature(c);

  AnyFunctionType::Param param(
      inputType, Identifier(),
      ParameterTypeFlags().withValueOwnership(ValueOwnership::Owned));
  // FIXME: Verify ExtInfo state is correct, not working by accident.
  CanAnyFunctionType::ExtInfo info;
  return CanAnyFunctionType::get(getCanonicalSignatureOrNull(sig), {param},
                                 resultType, info);
}

/// Get the type of a destructor function.
static CanAnyFunctionType getDestructorInterfaceType(DestructorDecl *dd,
                                                     bool isDeallocating,
                                                     bool isForeign) {
  auto classType = dd->getDeclContext()->getDeclaredInterfaceType()
    ->getReducedType(dd->getGenericSignatureOfContext());

  assert((!isForeign || isDeallocating)
         && "There are no foreign destroying destructors");
  auto extInfoBuilder =
      AnyFunctionType::ExtInfoBuilder(FunctionType::Representation::Thin,
                                      /*throws*/ false);
  if (isForeign)
    extInfoBuilder = extInfoBuilder.withSILRepresentation(
        SILFunctionTypeRepresentation::ObjCMethod);
  else
    extInfoBuilder = extInfoBuilder.withSILRepresentation(
        SILFunctionTypeRepresentation::Method);
  auto extInfo = extInfoBuilder.build();

  auto &C = dd->getASTContext();
  CanType resultTy = (isDeallocating
                      ? TupleType::getEmpty(C)
                      : C.TheNativeObjectType);
  // FIXME: Verify ExtInfo state is correct, not working by accident.
  CanFunctionType::ExtInfo info;
  CanType methodTy = CanFunctionType::get({}, resultTy, info);

  auto sig = dd->getGenericSignatureOfContext();
  FunctionType::Param args[] = {FunctionType::Param(classType)};
  return CanAnyFunctionType::get(getCanonicalSignatureOrNull(sig),
                                 llvm::makeArrayRef(args),
                                 methodTy, extInfo);
}

/// Retrieve the type of the ivar initializer or destroyer method for
/// a class.
static CanAnyFunctionType getIVarInitDestroyerInterfaceType(ClassDecl *cd,
                                                            bool isObjC,
                                                            bool isDestroyer) {
  auto classType = cd->getDeclaredInterfaceType()
    ->getReducedType(cd->getGenericSignatureOfContext());

  auto resultType = (isDestroyer
                     ? TupleType::getEmpty(cd->getASTContext())
                     : classType);
  auto extInfoBuilder =
      AnyFunctionType::ExtInfoBuilder(FunctionType::Representation::Thin,
                                      /*throws*/ false);
  auto extInfo = extInfoBuilder
                     .withSILRepresentation(
                         isObjC ? SILFunctionTypeRepresentation::ObjCMethod
                                : SILFunctionTypeRepresentation::Method)
                     .build();

  resultType = CanFunctionType::get({}, resultType, extInfo);
  auto sig = cd->getGenericSignature();
  FunctionType::Param args[] = {FunctionType::Param(classType)};
  return CanAnyFunctionType::get(getCanonicalSignatureOrNull(sig),
                                 llvm::makeArrayRef(args),
                                 resultType, extInfo);
}

static CanAnyFunctionType
getFunctionInterfaceTypeWithCaptures(TypeConverter &TC,
                                     CanAnyFunctionType funcType,
                                     SILDeclRef constant) {
  // Get transitive closure of value captured by this function, and any
  // captured functions.
  auto captureInfo = TC.getLoweredLocalCaptures(constant);

  // Capture generic parameters from the enclosing context if necessary.
  auto closure = *constant.getAnyFunctionRef();
  auto genericSig = getEffectiveGenericSignature(closure, captureInfo);

  auto innerExtInfo =
      AnyFunctionType::ExtInfoBuilder(FunctionType::Representation::Thin,
                                      funcType->isThrowing())
          .withConcurrent(funcType->isSendable())
          .withAsync(funcType->isAsync())
          .build();

  return CanAnyFunctionType::get(
      getCanonicalSignatureOrNull(genericSig),
      funcType.getParams(), funcType.getResult(),
      innerExtInfo);
}

static CanAnyFunctionType getAsyncEntryPoint(ASTContext &C) {

  // @main struct Main {
  //    static func main() async throws {}
  //    static func $main() async throws { try await main() }
  //  }
  //
  // func @async_main() async -> Void {
  //   do {
  //      try await Main.$main()
  //      exit(0)
  //   } catch {
  //      _emitErrorInMain(error)
  //   }
  // }
  //
  // This generates the type signature for @async_main
  // TODO: 'Never' return type would be more accurate.

  CanType returnType = C.getVoidType()->getCanonicalType();
  FunctionType::ExtInfo extInfo =
      FunctionType::ExtInfoBuilder().withAsync(true).withThrows(false).build();
  return CanAnyFunctionType::get(/*genericSig*/ nullptr, {}, returnType,
                                 extInfo);
}

static CanAnyFunctionType getEntryPointInterfaceType(ASTContext &C) {
  // Use standard library types if we have them; otherwise, fall back to
  // builtins.
  CanType Int32Ty;
  if (auto Int32Decl = C.getInt32Decl()) {
    Int32Ty = Int32Decl->getDeclaredInterfaceType()->getCanonicalType();
  } else {
    Int32Ty = CanType(BuiltinIntegerType::get(32, C));
  }

  CanType PtrPtrInt8Ty = C.TheRawPointerType;
  if (auto PointerDecl = C.getUnsafeMutablePointerDecl()) {
    if (auto Int8Decl = C.getInt8Decl()) {
      Type Int8Ty = Int8Decl->getDeclaredInterfaceType();
      Type PointerInt8Ty = BoundGenericType::get(PointerDecl,
                                                 nullptr,
                                                 Int8Ty);
      Type OptPointerInt8Ty = OptionalType::get(PointerInt8Ty);
      PtrPtrInt8Ty = BoundGenericType::get(PointerDecl,
                                           nullptr,
                                           OptPointerInt8Ty)
        ->getCanonicalType();
    }
  }

  using Param = FunctionType::Param;
  Param params[] = {Param(Int32Ty), Param(PtrPtrInt8Ty)};

  auto rep = FunctionTypeRepresentation::CFunctionPointer;
  auto *clangTy = C.getClangFunctionType(params, Int32Ty, rep);
  auto extInfo = FunctionType::ExtInfoBuilder()
                     .withRepresentation(rep)
                     .withClangFunctionType(clangTy)
                     .build();

  return CanAnyFunctionType::get(/*genericSig*/ nullptr,
                                 llvm::makeArrayRef(params), Int32Ty, extInfo);
}

CanAnyFunctionType TypeConverter::makeConstantInterfaceType(SILDeclRef c) {
  if (auto *derivativeId = c.getDerivativeFunctionIdentifier()) {
    auto originalFnTy =
        makeConstantInterfaceType(c.asAutoDiffOriginalFunction());
    auto *derivativeFnTy = originalFnTy->getAutoDiffDerivativeFunctionType(
        derivativeId->getParameterIndices(), derivativeId->getKind(),
        LookUpConformanceInModule(&M),
        derivativeId->getDerivativeGenericSignature());
    return cast<AnyFunctionType>(derivativeFnTy->getCanonicalType());
  }

  auto *vd = c.loc.dyn_cast<ValueDecl *>();
  switch (c.kind) {
  case SILDeclRef::Kind::Func: {
    CanAnyFunctionType funcTy;
    if (auto *ACE = c.loc.dyn_cast<AbstractClosureExpr *>()) {
      // FIXME: Closures could have an interface type computed by Sema.
      funcTy = cast<AnyFunctionType>(
        ACE->getType()->mapTypeOutOfContext()->getCanonicalType());
    } else {
      funcTy = cast<AnyFunctionType>(
        vd->getInterfaceType()->getCanonicalType());
    }
    return getFunctionInterfaceTypeWithCaptures(*this, funcTy, c);
  }

  case SILDeclRef::Kind::EnumElement: {
    auto funcTy = cast<AnyFunctionType>(
      vd->getInterfaceType()->getCanonicalType());
    auto sig = vd->getDeclContext()->getGenericSignatureOfContext();
    return CanAnyFunctionType::get(getCanonicalSignatureOrNull(sig),
                                   funcTy->getParams(),
                                   funcTy.getResult(),
                                   funcTy->getExtInfo());
  }
  
  case SILDeclRef::Kind::Allocator: {
    auto *cd = cast<ConstructorDecl>(vd);
    auto funcTy = cast<AnyFunctionType>(
                                   cd->getInterfaceType()->getCanonicalType());
    return getFunctionInterfaceTypeWithCaptures(*this, funcTy, c);
  }

  case SILDeclRef::Kind::Initializer: {
    auto *cd = cast<ConstructorDecl>(vd);
    auto funcTy = cast<AnyFunctionType>(
                         cd->getInitializerInterfaceType()->getCanonicalType());
    return getFunctionInterfaceTypeWithCaptures(*this, funcTy, c);
  }

  case SILDeclRef::Kind::Destroyer:
  case SILDeclRef::Kind::Deallocator:
    return getDestructorInterfaceType(cast<DestructorDecl>(vd),
                                      c.kind == SILDeclRef::Kind::Deallocator,
                                      c.isForeign);
  
  case SILDeclRef::Kind::GlobalAccessor: {
    VarDecl *var = cast<VarDecl>(vd);
    assert(var->hasStorage() &&
           "constant ref to computed global var");
    return getGlobalAccessorType(var->getInterfaceType()->getCanonicalType());
  }
  case SILDeclRef::Kind::DefaultArgGenerator:
    return getDefaultArgGeneratorInterfaceType(*this, c);
  case SILDeclRef::Kind::StoredPropertyInitializer:
    return getStoredPropertyInitializerInterfaceType(cast<VarDecl>(vd));
  case SILDeclRef::Kind::PropertyWrapperBackingInitializer:
  case SILDeclRef::Kind::PropertyWrapperInitFromProjectedValue:
    return getPropertyWrapperBackingInitializerInterfaceType(*this, c);
  case SILDeclRef::Kind::IVarInitializer:
    return getIVarInitDestroyerInterfaceType(cast<ClassDecl>(vd),
                                             c.isForeign, false);
  case SILDeclRef::Kind::IVarDestroyer:
    return getIVarInitDestroyerInterfaceType(cast<ClassDecl>(vd),
                                             c.isForeign, true);
  case SILDeclRef::Kind::AsyncEntryPoint:
    return getAsyncEntryPoint(Context);
  case SILDeclRef::Kind::EntryPoint:
    return getEntryPointInterfaceType(Context);
  case SILDeclRef::Kind::RuntimeAttributeGenerator:
    return getRuntimeAttributeGeneratorInterfaceType(*this, c);
  }

  llvm_unreachable("Unhandled SILDeclRefKind in switch.");
}

GenericSignature 
TypeConverter::getConstantGenericSignature(SILDeclRef c) {
  auto *vd = c.loc.dyn_cast<ValueDecl *>();
  
  /// Get the function generic params, including outer params.
  switch (c.kind) {
  case SILDeclRef::Kind::Func:
  case SILDeclRef::Kind::Allocator:
  case SILDeclRef::Kind::Initializer:
  case SILDeclRef::Kind::Destroyer:
  case SILDeclRef::Kind::Deallocator: {
    auto captureInfo = getLoweredLocalCaptures(c);
    return getEffectiveGenericSignature(
      *c.getAnyFunctionRef(), captureInfo);
  }
  case SILDeclRef::Kind::IVarInitializer:
  case SILDeclRef::Kind::IVarDestroyer:
    return cast<ClassDecl>(vd)->getGenericSignature();
  case SILDeclRef::Kind::DefaultArgGenerator: {
    // Use the generic environment of the original function.
    auto captureInfo = getLoweredLocalCaptures(c);
    return getEffectiveGenericSignature(
      vd->getInnermostDeclContext(), captureInfo);
  }
  case SILDeclRef::Kind::PropertyWrapperBackingInitializer:
  case SILDeclRef::Kind::PropertyWrapperInitFromProjectedValue: {
    // FIXME: It might be better to compute lowered local captures of
    // the property wrapper generator directly and collapse this into the
    // above case. For now, take the generic signature of the enclosing
    // context.
    auto *dc = vd->getDeclContext();
    if (dc->isLocalContext()) {
      SILDeclRef enclosingDecl;
      if (auto *closure = dyn_cast<AbstractClosureExpr>(dc)) {
        enclosingDecl = SILDeclRef(closure);
      } else {
        enclosingDecl = SILDeclRef(cast<AbstractFunctionDecl>(dc));
      }
      return getConstantGenericSignature(enclosingDecl);
    }
    return dc->getGenericSignatureOfContext();
  }
  case SILDeclRef::Kind::EnumElement:
  case SILDeclRef::Kind::GlobalAccessor:
  case SILDeclRef::Kind::StoredPropertyInitializer:
    return vd->getDeclContext()->getGenericSignatureOfContext();
  case SILDeclRef::Kind::EntryPoint:
  case SILDeclRef::Kind::AsyncEntryPoint:
  case SILDeclRef::Kind::RuntimeAttributeGenerator:
    llvm_unreachable("Doesn't have generic signature");
  }

  llvm_unreachable("Unhandled SILDeclRefKind in switch.");
}

GenericEnvironment *
TypeConverter::getConstantGenericEnvironment(SILDeclRef c) {
  return getConstantGenericSignature(c).getGenericEnvironment();
}

SILType TypeConverter::getSubstitutedStorageType(TypeExpansionContext context,
                                                 AbstractStorageDecl *value,
                                                 Type lvalueType) {
  // The l-value type is the result of applying substitutions to
  // the type-of-reference.  Essentially, we want to apply those
  // same substitutions to value->getType().

  // Canonicalize and lower the l-value's object type.
  AbstractionPattern origType = getAbstractionPattern(value);
  CanType substType = lvalueType->getCanonicalType();

  assert(!isa<LValueType>(substType));

  // Look through reference storage on the original type.
  auto origRefType = origType.getAs<ReferenceStorageType>();
  if (origRefType) {
    origType = origType.getReferenceStorageReferentType();
    substType = substType.getReferenceStorageReferent();
  }

  CanType substLoweredType = getLoweredRValueType(context, origType, substType);

  // Type substitution preserves structural type structure, and the
  // type-of-reference is only different in the outermost structural
  // types.  So, basically, we just need to undo the changes made by
  // getTypeOfReference and then reapply them on the substituted type.

  // The only really significant manipulation there is with @weak and
  // @unowned.
  if (origRefType) {
    substLoweredType = CanReferenceStorageType::get(substType,
                                                    origRefType->getOwnership());
  }

  return SILType::getPrimitiveAddressType(substLoweredType);
}

ProtocolDispatchStrategy
TypeConverter::getProtocolDispatchStrategy(ProtocolDecl *P) {
  // ObjC protocols use ObjC method dispatch, and Swift protocols
  // use witness tables.
  if (P->isObjC())
    return ProtocolDispatchStrategy::ObjC;
  
  return ProtocolDispatchStrategy::Swift;
}

/// If a capture references a local function, return a reference to that
/// function.
static Optional<AnyFunctionRef>
getAnyFunctionRefFromCapture(CapturedValue capture) {
  if (auto *afd = dyn_cast<AbstractFunctionDecl>(capture.getDecl()))
    return AnyFunctionRef(afd);
  return None;
}

bool
TypeConverter::hasLoweredLocalCaptures(SILDeclRef fn) {
  return !getLoweredLocalCaptures(fn).getCaptures().empty();
}

CaptureInfo
TypeConverter::getLoweredLocalCaptures(SILDeclRef fn) {
  PrettyStackTraceSILLocation stack("getting lowered local captures",
                                    fn.getAsRegularLocation(), Context);
  // If we're guaranteed to never have local captures, bail out now.
  switch (fn.kind) {
  case SILDeclRef::Kind::StoredPropertyInitializer:
  case SILDeclRef::Kind::PropertyWrapperBackingInitializer:
  case SILDeclRef::Kind::PropertyWrapperInitFromProjectedValue:
    return CaptureInfo::empty();

  default:
    if (fn.hasDecl()) {
      if (!fn.getDecl()->isLocalCapture())
        return CaptureInfo::empty();
    }

    break;
  }

  fn.isForeign = 0;

  // See if we've cached the lowered capture list for this function.
  auto found = LoweredCaptures.find(fn);
  if (found != LoweredCaptures.end())
    return found->second;
  
  // Recursively collect transitive captures from captured local functions.
  llvm::DenseSet<AnyFunctionRef> visitedFunctions;
  llvm::MapVector<ValueDecl*,CapturedValue> captures;

  // If there is a capture of 'self' with dynamic 'Self' type, it goes last so
  // that IRGen can pass dynamic 'Self' metadata.
  Optional<CapturedValue> selfCapture;

  bool capturesGenericParams = false;
  DynamicSelfType *capturesDynamicSelf = nullptr;
  OpaqueValueExpr *capturesOpaqueValue = nullptr;

  std::function<void (CaptureInfo captureInfo, DeclContext *dc)> collectCaptures;
  std::function<void (AnyFunctionRef)> collectFunctionCaptures;
  std::function<void (SILDeclRef)> collectConstantCaptures;

  collectCaptures = [&](CaptureInfo captureInfo, DeclContext *dc) {
    assert(captureInfo.hasBeenComputed());

    if (captureInfo.hasGenericParamCaptures())
      capturesGenericParams = true;
    if (captureInfo.hasDynamicSelfCapture())
      capturesDynamicSelf = captureInfo.getDynamicSelfType();
    if (captureInfo.hasOpaqueValueCapture())
      capturesOpaqueValue = captureInfo.getOpaqueValue();

    SmallVector<CapturedValue, 4> localCaptures;
    captureInfo.getLocalCaptures(localCaptures);
    for (auto capture : localCaptures) {
      // If the capture is of another local function, grab its transitive
      // captures instead.
      if (auto capturedFn = getAnyFunctionRefFromCapture(capture)) {
        collectFunctionCaptures(*capturedFn);
        continue;
      }

      // If the capture is of a computed property, grab the transitive captures
      // of its accessors.
      if (auto capturedVar = dyn_cast<VarDecl>(capture.getDecl())) {
        auto collectAccessorCaptures = [&](AccessorKind kind) {
          if (auto *accessor = capturedVar->getParsedAccessor(kind)) {
            collectFunctionCaptures(accessor);
          } else if (capturedVar->hasAttachedPropertyWrapper() ||
                     capturedVar->getOriginalWrappedProperty(
                         PropertyWrapperSynthesizedPropertyKind::Projection)) {
            // Wrapped properties have synthesized accessors.
            if (auto *accessor = capturedVar->getSynthesizedAccessor(kind))
              collectFunctionCaptures(accessor);
          }
        };

        // 'Lazy' properties don't fit into the below categorization,
        // and they have a synthesized getter, not a parsed one.
        if (capturedVar->getAttrs().hasAttribute<LazyAttr>()) {
          if (auto *getter = capturedVar->getSynthesizedAccessor(
                AccessorKind::Get))
            collectFunctionCaptures(getter);
        }

        if (!capture.isDirect()) {
          auto impl = capturedVar->getImplInfo();

          switch (impl.getReadImpl()) {
          case ReadImplKind::Stored:
            // Will capture storage later.
            break;
          case ReadImplKind::Address:
            collectAccessorCaptures(AccessorKind::Address);
            break;
          case ReadImplKind::Get:
            collectAccessorCaptures(AccessorKind::Get);
            break;
          case ReadImplKind::Read:
            collectAccessorCaptures(AccessorKind::Read);
            break;
          case ReadImplKind::Inherited:
            llvm_unreachable("inherited local variable?");
          }

          switch (impl.getWriteImpl()) {
          case WriteImplKind::Immutable:
          case WriteImplKind::Stored:
            break;
          case WriteImplKind::StoredWithObservers:
            collectAccessorCaptures(AccessorKind::WillSet);
            collectAccessorCaptures(AccessorKind::DidSet);
            break;
          case WriteImplKind::Set:
            collectAccessorCaptures(AccessorKind::Set);
            break;
          case WriteImplKind::MutableAddress:
            collectAccessorCaptures(AccessorKind::MutableAddress);
            break;
          case WriteImplKind::Modify:
            collectAccessorCaptures(AccessorKind::Modify);
            break;
          case WriteImplKind::InheritedWithObservers:
            llvm_unreachable("inherited local variable");
          }

          switch (impl.getReadWriteImpl()) {
          case ReadWriteImplKind::Immutable:
          case ReadWriteImplKind::Stored:
            break;
          case ReadWriteImplKind::MaterializeToTemporary:
            // We've already processed the read and write operations.
            break;
          case ReadWriteImplKind::MutableAddress:
            collectAccessorCaptures(AccessorKind::MutableAddress);
            break;
          case ReadWriteImplKind::Modify:
            collectAccessorCaptures(AccessorKind::Modify);
            break;
          case ReadWriteImplKind::StoredWithDidSet:
            // We've already processed the didSet operation.
            break;
          case ReadWriteImplKind::InheritedWithDidSet:
            llvm_unreachable("inherited local variable");
          }
        }

        if (!capturedVar->hasStorage())
          continue;

        // We can always capture the storage in these cases.
        Type captureType = capturedVar->getType()->getMetatypeInstanceType();

        if (auto *selfType = captureType->getAs<DynamicSelfType>()) {
          captureType = selfType->getSelfType();

          // We're capturing a 'self' value with dynamic 'Self' type;
          // handle it specially.
          //
          // However, only do this if its a 'let'; if the capture is
          // mutable, we're going to be capturing a box or an address.
          if (captureType->getClassOrBoundGenericClass() &&
              capturedVar->isLet()) {
            // If we've already captured the same value already, just merge
            // flags.
            if (selfCapture && selfCapture->getDecl() == capture.getDecl()) {
              selfCapture = selfCapture->mergeFlags(capture);
              continue;

            // Otherwise, record the canonical self capture. It will appear
            // at the end of the capture list.
            } else if (!selfCapture) {
              selfCapture = capture;
              continue;
            }

            // If we end up here, we have multiple different captured values
            // with a dynamic 'Self' type. Handle this and any subsequent
            // captures via the normal code path below.
          }
        }

        // Fall through to capture the storage.
      }

      // Collect non-function captures.
      ValueDecl *value = capture.getDecl();
      auto existing = captures.find(value);
      if (existing != captures.end()) {
        existing->second = existing->second.mergeFlags(capture);
      } else {
        captures.insert(std::pair<ValueDecl *, CapturedValue>(value, capture));
      }
    }
  };

  collectFunctionCaptures = [&](AnyFunctionRef curFn) {
    if (!curFn.getBody())
      return;

    if (!visitedFunctions.insert(curFn).second)
      return;

    PrettyStackTraceAnyFunctionRef("lowering local captures", curFn);
    auto dc = curFn.getAsDeclContext();
    collectCaptures(curFn.getCaptureInfo(), dc);

    // A function's captures also include its default arguments, because
    // when we reference a function we don't track which default arguments
    // are referenced too.
    //
    // FIXME: This should be more fine-grained -- we should only need the
    // captures for default arguments that are actually referenced.
    if (auto *AFD = curFn.getAbstractFunctionDecl()) {
      for (auto *P : *AFD->getParameters()) {
        if (P->hasDefaultExpr())
          collectCaptures(P->getDefaultArgumentCaptureInfo(), dc);
      }
    }
  };

  collectConstantCaptures = [&](SILDeclRef curFn) {
    if (curFn.isDefaultArgGenerator()) {
      PrettyStackTraceSILLocation stack("lowering local captures",
                                        fn.getAsRegularLocation(), Context);
      
      if (auto *afd = dyn_cast<AbstractFunctionDecl>(curFn.getDecl())) {
        auto *param = getParameterAt(afd, curFn.defaultArgIndex);
        if (param->hasDefaultExpr()) {
          auto dc = afd->getInnermostDeclContext();
          collectCaptures(param->getDefaultArgumentCaptureInfo(), dc);
        }
        return;
      }

      if (curFn.getDecl()->getInnermostDeclContext()
            ->getGenericSignatureOfContext())
        capturesGenericParams = true;

      return;
    }

    collectFunctionCaptures(*curFn.getAnyFunctionRef());
  };

  collectConstantCaptures(fn);

  SmallVector<CapturedValue, 4> resultingCaptures;
  for (auto capturePair : captures) {
    resultingCaptures.push_back(capturePair.second);
  }

  // If we captured an opaque value, add it.
  if (capturesOpaqueValue) {
    resultingCaptures.push_back(CapturedValue(capturesOpaqueValue, 0));
  }

  // If we captured the dynamic 'Self' type and we have a 'self' value also,
  // add it as the final capture. Otherwise, add a fake hidden capture for
  // the dynamic 'Self' metatype.
  if (selfCapture.has_value()) {
    resultingCaptures.push_back(*selfCapture);
  } else if (capturesDynamicSelf) {
    selfCapture = CapturedValue::getDynamicSelfMetadata();
    resultingCaptures.push_back(*selfCapture);
  }

  // Cache the uniqued set of transitive captures.
  CaptureInfo info{Context, resultingCaptures, capturesDynamicSelf,
                   capturesOpaqueValue, capturesGenericParams};
  auto inserted = LoweredCaptures.insert({fn, info});
  assert(inserted.second && "already in map?!");
  (void)inserted;
  return info;
}

/// Given that type1 is known to be a subtype of type2, check if the two
/// types have the same calling convention representation.
TypeConverter::ABIDifference
TypeConverter::checkForABIDifferences(SILModule &M,
                                      SILType type1, SILType type2,
                                      bool thunkOptionals) {
  // Unwrap optionals, but remember that we did.
  bool type1WasOptional = false;
  bool type2WasOptional = false;
  if (auto object = type1.getOptionalObjectType()) {
    type1WasOptional = true;
    type1 = object;
  }
  if (auto object = type2.getOptionalObjectType()) {
    type2WasOptional = true;
    type2 = object;
  }

  bool optionalityChange;
  if (thunkOptionals) {
    // Forcing IUOs always requires a thunk.
    if (type1WasOptional && !type2WasOptional)
      return ABIDifference::NeedsThunk;
  
    // Except for the above case, we should not be making a value less optional.
    
    // If we're introducing a level of optionality, only certain types are
    // ABI-compatible -- check below.
    optionalityChange = (!type1WasOptional && type2WasOptional);
  } else {
    // We haven't implemented codegen for optional thunking at all levels
    // (particularly objc_blocks at depth). Just accept ABI compatibility
    // in either direction in these cases.
    optionalityChange = type1WasOptional != type2WasOptional;
  }

  // If the types are identical and there was no optionality change,
  // we're done.
  if (type1 == type2 && !optionalityChange)
    return ABIDifference::CompatibleRepresentation;
  
  // Classes, class-constrained archetypes, and pure-ObjC existential types
  // all have single retainable pointer representation; optionality change
  // is allowed.
  if (type1.getASTType()->satisfiesClassConstraint() &&
      type2.getASTType()->satisfiesClassConstraint())
    return ABIDifference::CompatibleRepresentation;

  // Function parameters are ABI compatible if their differences are
  // trivial.
  if (auto fnTy1 = type1.getAs<SILFunctionType>()) {
    if (auto fnTy2 = type2.getAs<SILFunctionType>()) {
      // Async/synchronous conversions always need a thunk.
      if (fnTy1->isAsync() != fnTy2->isAsync())
        return ABIDifference::NeedsThunk;
      // Usin an async function without an error result in place of an async
      // function that needs an error result is not ABI compatible.
      if (fnTy2->isAsync() && !fnTy1->hasErrorResult() &&
          fnTy2->hasErrorResult())
        return ABIDifference::NeedsThunk;

      // @convention(block) is a single retainable pointer so optionality
      // change is allowed.
      if (optionalityChange)
        if (fnTy1->getRepresentation() != fnTy2->getRepresentation() ||
            fnTy1->getRepresentation() != SILFunctionTypeRepresentation::Block)
          return ABIDifference::NeedsThunk;

      return checkFunctionForABIDifferences(M, fnTy1, fnTy2);
    }
  }
  
  // Metatypes are ABI-compatible if they have the same representation.
  if (auto meta1 = type1.getAs<MetatypeType>()) {
    if (auto meta2 = type2.getAs<MetatypeType>()) {
      if (meta1->getRepresentation() == meta2->getRepresentation() &&
          (!optionalityChange ||
           meta1->getRepresentation() == MetatypeRepresentation::Thick))
        return ABIDifference::CompatibleRepresentation;
    }
  }
  
  // Existential metatypes which are not identical are only ABI-compatible
  // in @objc representation.
  //
  // Optionality change is allowed since @objc existential metatypes have a
  // single retainable pointer representation.
  if (auto meta1 = type1.getAs<ExistentialMetatypeType>()) {
    if (auto meta2 = type2.getAs<ExistentialMetatypeType>()) {
      if (meta1->getRepresentation() == meta2->getRepresentation() &&
          meta1->getRepresentation() == MetatypeRepresentation::ObjC)
        return ABIDifference::CompatibleRepresentation;
    }
  }

  // Tuple types are ABI-compatible if their elements are.
  if (!optionalityChange) {
    if (auto tuple1 = type1.getAs<TupleType>()) {
      if (auto tuple2 = type2.getAs<TupleType>()) {
        if (tuple1->getNumElements() != tuple2->getNumElements())
          return ABIDifference::NeedsThunk;
        
        for (unsigned i = 0, e = tuple1->getNumElements(); i < e; i++) {
          if (checkForABIDifferences(M,
                                     type1.getTupleElementType(i),
                                     type2.getTupleElementType(i))
                != ABIDifference::CompatibleRepresentation)
            return ABIDifference::NeedsThunk;
        }

        // Tuple lengths and elements match
        return ABIDifference::CompatibleRepresentation;
      }
    }
  }

  // The types are different, or there was an optionality change resulting
  // in a change in representation.
  return ABIDifference::NeedsThunk;
}

namespace {
class HaveDifferentAbstractStructure
    : public CanTypeDifferenceVisitor<HaveDifferentAbstractStructure> {
public:
  // Treat any sort of abstract type as equivalent.
  static bool isAbstract(CanType type) {
    return (isa<SubstitutableType>(type) || isa<DependentMemberType>(type));
  };

  // We can fast-path some of these checks by providing these two overrides:
  bool visitSubstitutableType(CanSubstitutableType type1,
                              CanSubstitutableType type2) {
    return false;
  }
  bool visitDependentMemberType(CanDependentMemberType type1,
                                CanDependentMemberType type2) {
    return false;
  }

  // We also need to handle the general case where we have different
  // kinds of substitutable types.
  bool visitDifferentComponentTypes(CanType type1, CanType type2) {
    // This is a difference only if both types aren't abstract.
    return !(isAbstract(type1) && isAbstract(type2));
  }

  // Change the rules used for SIL function types to only consider
  // the basic structure, not any substitutions.
  bool visitSILFunctionType(CanSILFunctionType type1,
                            CanSILFunctionType type2) {
    return visitSILFunctionTypeStructure(type1, type2)
        || visitSILFunctionTypeComponents(type1, type2);
  }
};
}

static bool haveDifferentAbstractStructure(CanType type1, CanType type2) {
  return HaveDifferentAbstractStructure().visit(type1, type2);
}

static TypeConverter::ABIDifference
checkForABIDifferencesInYield(TypeConverter &TC, SILModule &M,
                              SILFunctionType *fnTy1, SILYieldInfo yield1,
                              SILFunctionType *fnTy2, SILYieldInfo yield2) {
  // Require the interface types to have the same basic abstract
  // structure, ignoring any substitutions from the function type.
  // This structure is what determines the signature of the continuation
  // function.
  if (haveDifferentAbstractStructure(yield1.getInterfaceType(),
                                     yield2.getInterfaceType()))
    return TypeConverter::ABIDifference::NeedsThunk;

  // Also make sure that the actual yield types match in ABI.
  return TC.checkForABIDifferences(
      M, yield1.getSILStorageType(M, fnTy1, TypeExpansionContext::minimal()),
      yield2.getSILStorageType(M, fnTy2, TypeExpansionContext::minimal()));
}

TypeConverter::ABIDifference
TypeConverter::checkFunctionForABIDifferences(SILModule &M,
                                              SILFunctionType *fnTy1,
                                              SILFunctionType *fnTy2) {
  // For now, only differentiate representation from calling convention when
  // staging in substituted function types.
  //
  // We might still want to conditionalize this behavior even after we commit
  // substituted function types, to avoid bloating
  // IR for platforms that don't differentiate function type representations.
  bool DifferentFunctionTypesHaveDifferentRepresentation = true;
  
  // TODO: For C language types we should consider the attached Clang types.
  if (fnTy1->getLanguage() == SILFunctionLanguage::C)
    DifferentFunctionTypesHaveDifferentRepresentation = false;
  
  // Fast path -- if both functions were unwrapped from a CanSILFunctionType,
  // we might have pointer equality here.
  if (fnTy1 == fnTy2)
    return ABIDifference::CompatibleRepresentation;

  if (fnTy1->getParameters().size() != fnTy2->getParameters().size())
    return ABIDifference::NeedsThunk;

  if (fnTy1->getNumResults() != fnTy2->getNumResults())
    return ABIDifference::NeedsThunk;

  if (fnTy1->getNumYields() != fnTy2->getNumYields())
    return ABIDifference::NeedsThunk;

  // If we don't have a context but the other type does, we'll return
  // ABIDifference::ThinToThick below.
  if (fnTy1->getExtInfo().hasContext() &&
      fnTy1->getCalleeConvention() != fnTy2->getCalleeConvention())
    return ABIDifference::NeedsThunk;

  for (unsigned i : indices(fnTy1->getResults())) {
    auto result1 = fnTy1->getResults()[i];
    auto result2 = fnTy2->getResults()[i];

    if (result1.getConvention() != result2.getConvention())
      return ABIDifference::NeedsThunk;

    if (checkForABIDifferences(M,
                               result1.getSILStorageType(
                                   M, fnTy1, TypeExpansionContext::minimal()),
                               result2.getSILStorageType(
                                   M, fnTy2, TypeExpansionContext::minimal()),
                               /*thunk iuos*/ fnTy1->getLanguage() ==
                                   SILFunctionLanguage::Swift) !=
        ABIDifference::CompatibleRepresentation)
      return ABIDifference::NeedsThunk;
  }

  for (unsigned i : indices(fnTy1->getYields())) {
    auto yield1 = fnTy1->getYields()[i];
    auto yield2 = fnTy2->getYields()[i];

    if (yield1.getConvention() != yield2.getConvention())
      return ABIDifference::NeedsThunk;

    if (checkForABIDifferencesInYield(*this, M, fnTy1, yield1, fnTy2, yield2)
        != ABIDifference::CompatibleRepresentation)
      return ABIDifference::NeedsThunk;
  }

  // If one type does not have an error result, we can still trivially cast
  // (casting away an error result is only safe if the function never throws,
  // of course).
  if (fnTy1->hasErrorResult() && fnTy2->hasErrorResult()) {
    auto error1 = fnTy1->getErrorResult(), error2 = fnTy2->getErrorResult();

    if (error1.getConvention() != error2.getConvention())
      return ABIDifference::NeedsThunk;

    if (checkForABIDifferences(
            M,
            error1.getSILStorageType(M, fnTy1, TypeExpansionContext::minimal()),
            error2.getSILStorageType(M, fnTy2, TypeExpansionContext::minimal()),
            /*thunk iuos*/ fnTy1->getLanguage() ==
                SILFunctionLanguage::Swift) !=
        ABIDifference::CompatibleRepresentation)
      return ABIDifference::NeedsThunk;
  }

  // Asynchronous functions require a thunk if they differ in whether they
  // have an error result.
  if (fnTy1->hasErrorResult() != fnTy2->hasErrorResult() &&
      (fnTy1->isAsync() || fnTy2->isAsync()))
    return ABIDifference::NeedsThunk;

  for (unsigned i = 0, e = fnTy1->getParameters().size(); i < e; ++i) {
    auto param1 = fnTy1->getParameters()[i], param2 = fnTy2->getParameters()[i];
    
    if (param1.getConvention() != param2.getConvention())
      return ABIDifference::NeedsThunk;

    // Parameters are contravariant and our relation is not symmetric, so
    // make sure to flip the relation around.
    if (checkForABIDifferences(
            M,
            param2.getSILStorageType(M, fnTy2, TypeExpansionContext::minimal()),
            param1.getSILStorageType(M, fnTy1, TypeExpansionContext::minimal()),
            /*thunk iuos*/ fnTy1->getLanguage() ==
                SILFunctionLanguage::Swift) !=
        ABIDifference::CompatibleRepresentation)
      return ABIDifference::NeedsThunk;
  }

  auto rep1 = fnTy1->getRepresentation(), rep2 = fnTy2->getRepresentation();
  if (rep1 != rep2) {
    if (rep1 == SILFunctionTypeRepresentation::Thin &&
        rep2 == SILFunctionTypeRepresentation::Thick) {
      if (DifferentFunctionTypesHaveDifferentRepresentation) {
        // FIXME: check whether the representations are compatible modulo
        // context
        return ABIDifference::CompatibleCallingConvention_ThinToThick;
      } else {
        return ABIDifference::CompatibleRepresentation_ThinToThick;
      }
    }

    return ABIDifference::NeedsThunk;
  }

  if (DifferentFunctionTypesHaveDifferentRepresentation)
    return ABIDifference::CompatibleCallingConvention;
  else
    return ABIDifference::CompatibleRepresentation;
}

CanSILBoxType
TypeConverter::getInterfaceBoxTypeForCapture(ValueDecl *captured,
                                             CanType loweredInterfaceType,
                                             bool isMutable) {
  auto &C = M.getASTContext();
  auto signature = getCanonicalSignatureOrNull(
      captured->getDeclContext()->getGenericSignatureOfContext());
  
  // If the type is not dependent at all, we can form a concrete box layout.
  // We don't need to capture the generic environment.
  if (!loweredInterfaceType->hasTypeParameter()) {
    auto layout = SILLayout::get(C, nullptr,
                                 SILField(loweredInterfaceType, isMutable),
                                 /*captures generics*/ false);
    return SILBoxType::get(C, layout, {});
  }
  
  // Otherwise, the layout needs to capture the generic environment of its
  // originating scope.
  // TODO: We could conceivably minimize the captured generic environment to
  // only the parts used by the captured variable.
  
  auto layout = SILLayout::get(C, signature,
                               SILField(loweredInterfaceType, isMutable),
                               /*captures generics*/ false);
  
  // Instantiate the layout with identity substitutions.
  auto subMap = signature->getIdentitySubstitutionMap();

  auto boxTy = SILBoxType::get(C, layout, subMap);
#ifndef NDEBUG
  auto loweredContextType = loweredInterfaceType;
  auto contextBoxTy = boxTy;
  if (signature) {
    auto env = signature.getGenericEnvironment();
    loweredContextType = env->mapTypeIntoContext(loweredContextType)
                            ->getCanonicalType();
    contextBoxTy = cast<SILBoxType>(
      env->mapTypeIntoContext(contextBoxTy)
         ->getCanonicalType());
  }
  assert(contextBoxTy->getLayout()->getFields().size() == 1 &&
         getSILBoxFieldType(TypeExpansionContext::minimal(), contextBoxTy,
                            *this, 0)
                 .getASTType() == loweredContextType &&
         "box field type doesn't match capture!");
#endif
  return boxTy;
}

CanSILBoxType
TypeConverter::getContextBoxTypeForCapture(ValueDecl *captured,
                                           CanType loweredContextType,
                                           GenericEnvironment *env,
                                           bool isMutable) {
  CanType loweredInterfaceType = loweredContextType;
  if (env) {
    auto homeSig = captured->getDeclContext()
        ->getGenericSignatureOfContext();
    loweredInterfaceType =
      loweredInterfaceType->mapTypeOutOfContext()
        ->getReducedType(homeSig);
  }
  
  auto boxType = getInterfaceBoxTypeForCapture(captured,
                                               loweredInterfaceType,
                                               isMutable);
  if (env)
    boxType = cast<SILBoxType>(
      env->mapTypeIntoContext(boxType)
         ->getCanonicalType());
  
  return boxType;
}

CanSILBoxType TypeConverter::getBoxTypeForEnumElement(
    TypeExpansionContext context, SILType enumType, EnumElementDecl *elt) {

  auto *enumDecl = enumType.getEnumOrBoundGenericEnum();

  assert(elt->getDeclContext() == enumDecl);
  assert(elt->isIndirect() || elt->getParentEnum()->isIndirect());

  auto &C = M.getASTContext();
  auto boxSignature = getCanonicalSignatureOrNull(
      enumDecl->getGenericSignature());

  if (boxSignature == CanGenericSignature()) {
    auto eltIntfTy = elt->getArgumentInterfaceType();
    auto boxVarTy = getLoweredRValueType(context, eltIntfTy);
    auto layout = SILLayout::get(C, nullptr, SILField(boxVarTy, true),
                                 /*captures generics*/ false);
    return SILBoxType::get(C, layout, {});
  }

  // Use the enum's signature for the box type.
  auto boundEnum = enumType.getASTType();

  // Lower the enum element's argument in the box's context.
  auto eltIntfTy = elt->getArgumentInterfaceType();

  auto boxVarTy = getLoweredRValueType(context,
                                       getAbstractionPattern(elt), eltIntfTy);
  auto layout = SILLayout::get(C, boxSignature, SILField(boxVarTy, true),
                               /*captures generics*/ false);

  // Instantiate the layout with enum's substitution list.
  auto subMap = boundEnum->getContextSubstitutionMap(
      &M, enumDecl, enumDecl->getGenericEnvironment());

  auto boxTy = SILBoxType::get(C, layout, subMap);
  return boxTy;
}

Optional<AbstractionPattern>
TypeConverter::getConstantAbstractionPattern(SILDeclRef constant) {
  if (auto closure = constant.getAbstractClosureExpr()) {
    // Using operator[] here creates an entry in the map if one doesn't exist
    // yet, marking the fact that the lack of abstraction pattern has been
    // established and cannot be overridden by `setAbstractionPattern` later.
    return ClosureAbstractionPatterns[closure];
  }
  return None;
}

TypeExpansionContext
TypeConverter::getCaptureTypeExpansionContext(SILDeclRef constant) {
  auto found = CaptureTypeExpansionContexts.find(constant);
  if (found != CaptureTypeExpansionContexts.end()) {
    return found->second;
  }
  // Insert a minimal type expansion context into the cache, so that further
  // attempts to change it raise an error.
  auto minimal = TypeExpansionContext::minimal();
  CaptureTypeExpansionContexts.insert({constant, minimal});
  return minimal;
}

void TypeConverter::setAbstractionPattern(AbstractClosureExpr *closure,
                                          AbstractionPattern pattern) {
  auto existing = ClosureAbstractionPatterns.find(closure);
  if (existing != ClosureAbstractionPatterns.end()) {
    assert(*existing->second == pattern
     && "closure shouldn't be emitted at different abstraction level contexts");
  } else {
    ClosureAbstractionPatterns[closure] = pattern;
  }
}

void TypeConverter::setCaptureTypeExpansionContext(SILDeclRef constant,
                                                   SILModule &M) {
  if (!hasLoweredLocalCaptures(constant)) {
    return;
  }
  
  TypeExpansionContext context = constant.isSerialized()
    ? TypeExpansionContext::minimal()
    : TypeExpansionContext::maximal(constant.getAnyFunctionRef()->getAsDeclContext(),
                                    M.isWholeModule());

  auto existing = CaptureTypeExpansionContexts.find(constant);
  if (existing != CaptureTypeExpansionContexts.end()) {
    assert(existing->second == context
     && "closure shouldn't be emitted with different capture type expansion contexts");
  } else {
    // Lower in the context of the closure. Since the set of captures is a
    // private contract between the closure and its enclosing context, we
    // don't need to keep its capture types opaque.
    // The exception is if it's inlinable, in which case it might get inlined into
    // some place we need to keep opaque types opaque.
    CaptureTypeExpansionContexts.insert({constant, context});
  }
}

void TypeConverter::setLoweredAddresses() {
  assert(!LoweredAddresses);
  for (auto &pair : this->LoweredTypes) {
    pair.getSecond()->setLoweredAddresses();
  }
  LoweredAddresses = true;
}

static void countNumberOfInnerFields(unsigned &fieldsCount, TypeConverter &TC,
                                     SILType Ty,
                                     TypeExpansionContext expansion) {
  if (auto *structDecl = Ty.getStructOrBoundGenericStruct()) {
    assert(
        !structDecl->isResilient(&TC.M, expansion.getResilienceExpansion()) &&
        " FSO should not be trying to explode resilient (ie address-only) "
        "types at all");
    for (auto *prop : structDecl->getStoredProperties()) {
      SILType propTy = Ty.getFieldType(prop, TC, expansion);
      unsigned fieldsCountBefore = fieldsCount;
      countNumberOfInnerFields(fieldsCount, TC, propTy, expansion);
      if (fieldsCount == fieldsCountBefore) {
        // size of Struct(BigStructType) == size of BigStructType()
        // prevent counting its size as BigStructType()+1
        ++fieldsCount;
      }
    }
    return;
  }
  if (auto tupleTy = Ty.getAs<TupleType>()) {
    for (auto elt : tupleTy.getElementTypes()) {
      auto silElt = SILType::getPrimitiveObjectType(elt);
      countNumberOfInnerFields(fieldsCount, TC, silElt, expansion);
    }
    return;
  }
  if (auto *enumDecl = Ty.getEnumOrBoundGenericEnum()) {
    if (enumDecl->isIndirect()) {
      return;
    }
    assert(!enumDecl->isResilient(&TC.M, expansion.getResilienceExpansion()) &&
           " FSO should not be trying to explode resilient (ie address-only) "
           "types at all");
    unsigned fieldsCountBefore = fieldsCount;
    unsigned maxEnumCount = 0;
    for (auto elt : enumDecl->getAllElements()) {
      if (!elt->hasAssociatedValues())
        continue;

      if (elt->isIndirect())
        continue;

      // Although one might assume enums have a fields count of 1
      // Which holds true for current uses of this code
      // (we shouldn't expand enums)
      // Number of fields > 1 as "future proof" for this heuristic:
      // In case it is used by a pass that tries to explode enums.
      auto payloadTy = Ty.getEnumElementType(elt, TC, expansion);
      fieldsCount = 0;
      countNumberOfInnerFields(fieldsCount, TC, payloadTy, expansion);
      if (fieldsCount > maxEnumCount) {
        maxEnumCount = fieldsCount;
      }
    }
    fieldsCount = fieldsCountBefore + maxEnumCount;
    return;
  }
}

unsigned TypeConverter::countNumberOfFields(SILType Ty,
                                            TypeExpansionContext expansion) {
  auto key = std::make_pair(Ty, unsigned(expansion.getResilienceExpansion()));
  auto Iter = TypeFields.find(key);
  if (Iter != TypeFields.end()) {
    return std::max(Iter->second, 1U);
  }
  unsigned fieldsCount = 0;
  countNumberOfInnerFields(fieldsCount, *this, Ty, expansion);
  TypeFields[key] = fieldsCount;
  return std::max(fieldsCount, 1U);
}

void TypeLowering::print(llvm::raw_ostream &os) const {
  auto BOOL = [&](bool b) -> StringRef {
    if (b)
      return "true";
    return "false";
  };
  os << "Type Lowering for lowered type: " << LoweredType << ".\n"
     << "Expansion: " << getResilienceExpansion() << "\n"
     << "isTrivial: " << BOOL(Properties.isTrivial()) << ".\n"
     << "isFixedABI: " << BOOL(Properties.isFixedABI()) << ".\n"
     << "isAddressOnly: " << BOOL(Properties.isAddressOnly()) << ".\n"
     << "isResilient: " << BOOL(Properties.isResilient()) << ".\n"
     << "\n";
}

void TypeLowering::dump() const {
  print(llvm::dbgs());
}<|MERGE_RESOLUTION|>--- conflicted
+++ resolved
@@ -120,12 +120,8 @@
           var->getType(),
           TypeExpansionContext::noOpaqueTypeArchetypesSubstitution(
               expansion.getResilienceExpansion()));
-<<<<<<< HEAD
-      if (lowering.getLoweredType().isMoveOnlyType())
-=======
       if (lowering.getLoweredType().isMoveOnly()
           && !capture.isNoEscape())
->>>>>>> 53f284d7
         return CaptureKind::Box;
       if (!lowering.isAddressOnly())
         return CaptureKind::Constant;
