//===--- SILGenDecl.cpp - Implements Lowering of ASTs -> SIL for Decls ----===//
//
// This source file is part of the Swift.org open source project
//
// Copyright (c) 2014 - 2017 Apple Inc. and the Swift project authors
// Licensed under Apache License v2.0 with Runtime Library Exception
//
// See https://swift.org/LICENSE.txt for license information
// See https://swift.org/CONTRIBUTORS.txt for the list of Swift project authors
//
//===----------------------------------------------------------------------===//

#include "Initialization.h"
#include "LValue.h"
#include "RValue.h"
#include "SILGen.h"
#include "SILGenDynamicCast.h"
#include "Scope.h"
#include "SwitchEnumBuilder.h"
#include "swift/AST/ASTMangler.h"
#include "swift/AST/DiagnosticsSIL.h"
#include "swift/AST/GenericEnvironment.h"
#include "swift/AST/Module.h"
#include "swift/AST/NameLookup.h"
#include "swift/AST/PropertyWrappers.h"
#include "swift/AST/ProtocolConformance.h"
#include "swift/Basic/ProfileCounter.h"
#include "swift/SIL/FormalLinkage.h"
#include "swift/SIL/PrettyStackTrace.h"
#include "swift/SIL/SILArgument.h"
#include "swift/SIL/SILDebuggerClient.h"
#include "swift/SIL/SILInstruction.h"
#include "swift/SIL/SILSymbolVisitor.h"
#include "swift/SIL/SILType.h"
#include "swift/SIL/TypeLowering.h"
#include "llvm/ADT/SmallString.h"
#include <iterator>

using namespace swift;
using namespace Lowering;

// Utility for emitting diagnostics.
template <typename... T, typename... U>
static void diagnose(ASTContext &Context, SourceLoc loc, Diag<T...> diag,
                     U &&...args) {
  Context.Diags.diagnose(loc, diag, std::forward<U>(args)...);
}

void Initialization::_anchor() {}
void SILDebuggerClient::anchor() {}

void TupleInitialization::copyOrInitValueInto(SILGenFunction &SGF,
                                              SILLocation loc,
                                              ManagedValue value, bool isInit) {
  // Process all values before initialization all at once to ensure all cleanups
  // are setup on all tuple elements before a potential early exit.
  SmallVector<ManagedValue, 8> destructuredValues;

  // In the object case, emit a destructure operation and return.
  if (value.getType().isObject()) {
    SGF.B.emitDestructureValueOperation(loc, value, destructuredValues);
  } else {
    // In the address case, we forward the underlying value and store it
    // into memory and then create a +1 cleanup. since we assume here
    // that we have a +1 value since we are forwarding into memory.
    assert(value.isPlusOne(SGF) && "Can not store a +0 value into memory?!");
    CleanupCloner cloner(SGF, value);
    SILValue v = value.forward(SGF);

    auto sourceType = value.getType().castTo<TupleType>();
    auto sourceSILType = value.getType();
    for (unsigned i : range(sourceType->getNumElements())) {
      SILType fieldTy = sourceSILType.getTupleElementType(i);
      SILValue elt = SGF.B.createTupleElementAddr(loc, v, i, fieldTy);
      if (!fieldTy.isAddressOnly(SGF.F)) {
        elt = SGF.B.emitLoadValueOperation(loc, elt,
                                           LoadOwnershipQualifier::Take);
      }
      destructuredValues.push_back(cloner.clone(elt));
    }
  }

  for (unsigned i : indices(destructuredValues)) {
    SubInitializations[i]->copyOrInitValueInto(SGF, loc, destructuredValues[i],
                                               isInit);
    SubInitializations[i]->finishInitialization(SGF);
  }
}

void TupleInitialization::finishUninitialized(SILGenFunction &SGF) {
  for (auto &subInit : SubInitializations) {
    subInit->finishUninitialized(SGF);
  }
}

namespace {
  class CleanupClosureConstant : public Cleanup {
    SILValue closure;
  public:
    CleanupClosureConstant(SILValue closure) : closure(closure) {}
    void emit(SILGenFunction &SGF, CleanupLocation l,
              ForUnwind_t forUnwind) override {
      SGF.B.emitDestroyValueOperation(l, closure);
    }
    void dump(SILGenFunction &) const override {
#ifndef NDEBUG
      llvm::errs() << "CleanupClosureConstant\n"
                   << "State:" << getState() << "\n"
                   << "closure:" << closure << "\n";
#endif
    }
  };
} // end anonymous namespace

SubstitutionMap SILGenFunction::getForwardingSubstitutionMap() {
  return F.getForwardingSubstitutionMap();
}

void SILGenFunction::visitFuncDecl(FuncDecl *fd) {
  // Generate the local function body.
  SGM.emitFunction(fd);
}

MutableArrayRef<InitializationPtr>
SingleBufferInitialization::
splitIntoTupleElements(SILGenFunction &SGF, SILLocation loc, CanType type,
                       SmallVectorImpl<InitializationPtr> &buf) {
  assert(SplitCleanups.empty() && "getting sub-initializations twice?");
  auto address = getAddressForInPlaceInitialization(SGF, loc);
  return splitSingleBufferIntoTupleElements(SGF, loc, type, address,
                                            buf, SplitCleanups);
}

MutableArrayRef<InitializationPtr>
SingleBufferInitialization::
splitSingleBufferIntoTupleElements(SILGenFunction &SGF, SILLocation loc,
                                   CanType type, SILValue baseAddr,
                                   SmallVectorImpl<InitializationPtr> &buf,
                     TinyPtrVector<CleanupHandle::AsPointer> &splitCleanups) {
  // Destructure the buffer into per-element buffers.
  for (auto i : indices(cast<TupleType>(type)->getElementTypes())) {
    // Project the element.
    SILValue eltAddr = SGF.B.createTupleElementAddr(loc, baseAddr, i);

    // Create an initialization to initialize the element.
    auto &eltTL = SGF.getTypeLowering(eltAddr->getType());
    auto eltInit = SGF.useBufferAsTemporary(eltAddr, eltTL);

    // Remember the element cleanup.
    auto eltCleanup = eltInit->getInitializedCleanup();
    if (eltCleanup.isValid())
      splitCleanups.push_back(eltCleanup);

    buf.emplace_back(eltInit.release());
  }

  return buf;
}

void SingleBufferInitialization::
copyOrInitValueIntoSingleBuffer(SILGenFunction &SGF, SILLocation loc,
                                ManagedValue value, bool isInit,
                                SILValue destAddr) {
  // Emit an unchecked access around initialization of the local buffer to
  // silence access marker verification.
  //
  // FIXME: This is not a good place for FormalEvaluationScope +
  // UnenforcedFormalAccess.  However, there's no way to identify the buffer
  // initialization sequence after SILGen, and no easy way to wrap the
  // Initialization in an access during top-level expression evaluation.
  FormalEvaluationScope scope(SGF);
  if (!isInit) {
    assert(value.getValue() != destAddr && "copying in place?!");
    SILValue accessAddr =
      UnenforcedFormalAccess::enter(SGF, loc, destAddr, SILAccessKind::Modify);
    value.copyInto(SGF, loc, accessAddr);
    return;
  }
  
  // If we didn't evaluate into the initialization buffer, do so now.
  if (value.getValue() != destAddr) {
    SILValue accessAddr =
      UnenforcedFormalAccess::enter(SGF, loc, destAddr, SILAccessKind::Modify);
    value.forwardInto(SGF, loc, accessAddr);
  } else {
    // If we did evaluate into the initialization buffer, disable the
    // cleanup.
    value.forwardCleanup(SGF);
  }
}

void SingleBufferInitialization::finishInitialization(SILGenFunction &SGF) {
  // Forward all of the split element cleanups, assuming we made any.
  for (CleanupHandle eltCleanup : SplitCleanups)
    SGF.Cleanups.forwardCleanup(eltCleanup);
}

bool KnownAddressInitialization::isInPlaceInitializationOfGlobal() const {
  return isa<GlobalAddrInst>(address);
}

bool TemporaryInitialization::isInPlaceInitializationOfGlobal() const {
  return isa<GlobalAddrInst>(Addr);
}

void TemporaryInitialization::finishInitialization(SILGenFunction &SGF) {
  SingleBufferInitialization::finishInitialization(SGF);
  if (Cleanup.isValid())
    SGF.Cleanups.setCleanupState(Cleanup, CleanupState::Active);
}

namespace {
class ReleaseValueCleanup : public Cleanup {
  SILValue v;
public:
  ReleaseValueCleanup(SILValue v) : v(v) {}

  void emit(SILGenFunction &SGF, CleanupLocation l,
            ForUnwind_t forUnwind) override {
    if (v->getType().isAddress())
      SGF.B.createDestroyAddr(l, v);
    else
      SGF.B.emitDestroyValueOperation(l, v);
  }

  void dump(SILGenFunction &) const override {
#ifndef NDEBUG
    llvm::errs() << "ReleaseValueCleanup\n"
                 << "State:" << getState() << "\n"
                 << "Value:" << v << "\n";
#endif
  }
};
} // end anonymous namespace

namespace {
/// Cleanup to destroy an initialized variable.
class DeallocStackCleanup : public Cleanup {
  SILValue Addr;
public:
  DeallocStackCleanup(SILValue addr) : Addr(addr) {}

  void emit(SILGenFunction &SGF, CleanupLocation l,
            ForUnwind_t forUnwind) override {
    SGF.B.createDeallocStack(l, Addr);
  }

  void dump(SILGenFunction &) const override {
#ifndef NDEBUG
    llvm::errs() << "DeallocStackCleanup\n"
                 << "State:" << getState() << "\n"
                 << "Addr:" << Addr << "\n";
#endif
  }
};
} // end anonymous namespace

namespace {
/// Cleanup to destroy an initialized 'var' variable.
class DestroyLocalVariable : public Cleanup {
  VarDecl *Var;
public:
  DestroyLocalVariable(VarDecl *var) : Var(var) {}

  void emit(SILGenFunction &SGF, CleanupLocation l,
            ForUnwind_t forUnwind) override {
    SGF.destroyLocalVariable(l, Var);
  }

  void dump(SILGenFunction &SGF) const override {
#ifndef NDEBUG
    llvm::errs() << "DestroyLocalVariable\n"
                 << "State:" << getState() << "\n"
                 << "Decl: ";
    Var->print(llvm::errs());
    llvm::errs() << "\n";
    if (isActive()) {
      auto loc = SGF.VarLocs[Var];
      assert((loc.box || loc.value) && "One of box or value should be set");
      if (loc.box) {
        llvm::errs() << "Box: " << loc.box << "\n";
      } else {
        llvm::errs() << "Value: " << loc.value << "\n";
      }
    }
    llvm::errs() << "\n";
#endif
  }
};
} // end anonymous namespace

namespace {
/// Cleanup to destroy an uninitialized local variable.
class DeallocateUninitializedLocalVariable : public Cleanup {
  SILValue Box;
public:
  DeallocateUninitializedLocalVariable(SILValue box) : Box(box) {}

  void emit(SILGenFunction &SGF, CleanupLocation l,
            ForUnwind_t forUnwind) override {
    auto box = Box;
    if (SGF.getASTContext().SILOpts.supportsLexicalLifetimes(SGF.getModule())) {
      if (auto *bbi = dyn_cast<BeginBorrowInst>(box)) {
        SGF.B.createEndBorrow(l, bbi);
        box = bbi->getOperand();
      }
    }
    SGF.B.createDeallocBox(l, box);
  }

  void dump(SILGenFunction &) const override {
#ifndef NDEBUG
    llvm::errs() << "DeallocateUninitializedLocalVariable\n"
                 << "State:" << getState() << "\n";
    // TODO: Make sure we dump var.
    llvm::errs() << "\n";
#endif
  }
};
} // end anonymous namespace

namespace {
/// An initialization of a local 'var'.
class LocalVariableInitialization : public SingleBufferInitialization {
  /// The local variable decl being initialized.
  VarDecl *decl;

  /// The alloc_box instruction.
  SILValue Box;

  /// The projected address.
  SILValue Addr;

  /// The cleanup we pushed to deallocate the local variable before it
  /// gets initialized.
  CleanupHandle DeallocCleanup;

  /// The cleanup we pushed to destroy and deallocate the local variable.
  CleanupHandle ReleaseCleanup;

  bool DidFinish = false;
public:
  /// Sets up an initialization for the allocated box. This pushes a
  /// CleanupUninitializedBox cleanup that will be replaced when
  /// initialization is completed.
  LocalVariableInitialization(VarDecl *decl,
                              Optional<MarkUninitializedInst::Kind> kind,
                              uint16_t ArgNo, SILGenFunction &SGF)
      : decl(decl) {
    assert(decl->getDeclContext()->isLocalContext() &&
           "can't emit a local var for a non-local var decl");
    assert(decl->hasStorage() && "can't emit storage for a computed variable");
    assert(!SGF.VarLocs.count(decl) && "Already have an entry for this decl?");
    // The box type's context is lowered in the minimal resilience domain.
    auto boxType = SGF.SGM.Types.getContextBoxTypeForCapture(
        decl,
        SGF.SGM.Types.getLoweredRValueType(TypeExpansionContext::minimal(),
                                           decl->getType()),
        SGF.F.getGenericEnvironment(),
        /*mutable*/ true);

    // The variable may have its lifetime extended by a closure, heap-allocate
    // it using a box.
    SILDebugVariable DbgVar(decl->isLet(), ArgNo);
    Box = SGF.B.createAllocBox(decl, boxType, DbgVar);

    // Mark the memory as uninitialized, so DI will track it for us.
    if (kind)
      Box = SGF.B.createMarkUninitialized(decl, Box, kind.value());

    if (SGF.getASTContext().SILOpts.supportsLexicalLifetimes(SGF.getModule())) {
      auto loweredType = SGF.getTypeLowering(decl->getType()).getLoweredType();
      auto lifetime = SGF.F.getLifetime(decl, loweredType);
      if (lifetime.isLexical()) {
        Box = SGF.B.createBeginBorrow(decl, Box, /*isLexical=*/true);
      }
    }

    Addr = SGF.B.createProjectBox(decl, Box, 0);
    if (Addr->getType().isMoveOnly()) {
      // TODO: Handle no implicit copy here.
      Addr = SGF.B.createMarkMustCheckInst(
          decl, Addr, MarkMustCheckInst::CheckKind::ConsumableAndAssignable);
    }

    // Push a cleanup to destroy the local variable.  This has to be
    // inactive until the variable is initialized.
    SGF.Cleanups.pushCleanupInState<DestroyLocalVariable>(CleanupState::Dormant,
                                                          decl);
    ReleaseCleanup = SGF.Cleanups.getTopCleanup();

    // Push a cleanup to deallocate the local variable. This references the
    // box directly since it might be activated before we update
    // SGF.VarLocs.
    SGF.Cleanups.pushCleanup<DeallocateUninitializedLocalVariable>(Box);
    DeallocCleanup = SGF.Cleanups.getTopCleanup();
  }

  ~LocalVariableInitialization() override {
    assert(DidFinish && "did not call VarInit::finishInitialization!");
  }

  SILValue getAddress() const {
    return Addr;
  }

  SILValue getAddressForInPlaceInitialization(SILGenFunction &SGF,
                                              SILLocation loc) override {
    return getAddress();
  }

  bool isInPlaceInitializationOfGlobal() const override {
    return isa<GlobalAddrInst>(getAddress());
  }

  void finishUninitialized(SILGenFunction &SGF) override {
    LocalVariableInitialization::finishInitialization(SGF);
  }

  void finishInitialization(SILGenFunction &SGF) override {
    /// Remember that this is the memory location that we've emitted the
    /// decl to.
    assert(SGF.VarLocs.count(decl) == 0 && "Already emitted the local?");
    SGF.VarLocs[decl] = SILGenFunction::VarLoc::get(Addr, Box);

    SingleBufferInitialization::finishInitialization(SGF);
    assert(!DidFinish &&
           "called LocalVariableInitialization::finishInitialization twice!");
    SGF.Cleanups.setCleanupState(DeallocCleanup, CleanupState::Dead);
    SGF.Cleanups.setCleanupState(ReleaseCleanup, CleanupState::Active);
    DidFinish = true;
  }
};
} // end anonymous namespace

namespace {
/// Initialize a writeback buffer that receives the value of a 'let'
/// declaration.
class LetValueInitialization : public Initialization {
  /// The VarDecl for the let decl.
  VarDecl *vd;

  /// The address of the buffer used for the binding, if this is an address-only
  /// let.
  SILValue address;

  /// The cleanup we pushed to destroy the local variable.
  CleanupHandle DestroyCleanup;

  /// Cleanups we introduced when splitting.
  TinyPtrVector<CleanupHandle::AsPointer> SplitCleanups;

  bool DidFinish = false;

public:
  LetValueInitialization(VarDecl *vd, SILGenFunction &SGF) : vd(vd) {
    const TypeLowering *lowering = nullptr;
    if (SGF.getASTContext().LangOpts.Features.count(Feature::MoveOnly) &&
        vd->isNoImplicitCopy()) {
      lowering = &SGF.getTypeLowering(
          SILMoveOnlyWrappedType::get(vd->getType()->getCanonicalType()));
    } else {
      lowering = &SGF.getTypeLowering(vd->getType());
    }

    // Decide whether we need a temporary stack buffer to evaluate this 'let'.
    // There are four cases we need to handle here: parameters, initialized (or
    // bound) decls, uninitialized ones, and async let declarations.
    bool needsTemporaryBuffer;
    bool isUninitialized = false;

    assert(!isa<ParamDecl>(vd)
           && "should not bind function params on this path");
    if (vd->getParentPatternBinding() && !vd->getParentInitializer()) {
      // If this is a let-value without an initializer, then we need a temporary
      // buffer.  DI will make sure it is only assigned to once.
      needsTemporaryBuffer = true;
      isUninitialized = true;
    } else if (vd->isAsyncLet()) {
      // If this is an async let, treat it like a let-value without an
      // initializer. The initializer runs concurrently in a child task,
      // and value will be initialized at the point the variable in the
      // async let is used.
      needsTemporaryBuffer = true;
      isUninitialized = true;
    } else {
      // If this is a let with an initializer or bound value, we only need a
      // buffer if the type is address only or is noncopyable.
      //
      // For noncopyable types, we always need to box them to ensure that
      // escaping closures do not consume lets.
      needsTemporaryBuffer =
          (lowering->isAddressOnly() && SGF.silConv.useLoweredAddresses()) ||
<<<<<<< HEAD
          lowering->getLoweredType().isMoveOnlyType();
=======
          lowering->getLoweredType().isMoveOnly();
>>>>>>> 53f284d7
    }

    // Make sure that we have a non-address only type when binding a
    // @_noImplicitCopy let.
    if (SGF.getASTContext().LangOpts.Features.count(Feature::MoveOnly) &&
        lowering->isAddressOnly() && vd->isNoImplicitCopy()) {
      auto d = diag::noimplicitcopy_used_on_generic_or_existential;
      diagnose(SGF.getASTContext(), vd->getLoc(), d);
    }

    if (needsTemporaryBuffer) {
      bool lexicalLifetimesEnabled =
          SGF.getASTContext().SILOpts.supportsLexicalLifetimes(SGF.getModule());
      auto lifetime = SGF.F.getLifetime(vd, lowering->getLoweredType());
      auto isLexical = lexicalLifetimesEnabled && lifetime.isLexical();
      address =
          SGF.emitTemporaryAllocation(vd, lowering->getLoweredType(),
                                      /*hasDynamicLifetime=*/false, isLexical);
      if (isUninitialized)
        address = SGF.B.createMarkUninitializedVar(vd, address);
      DestroyCleanup = SGF.enterDormantTemporaryCleanup(address, *lowering);
      SGF.VarLocs[vd] = SILGenFunction::VarLoc::get(address);
    } else if (!lowering->isTrivial()) {
      // Push a cleanup to destroy the let declaration.  This has to be
      // inactive until the variable is initialized: if control flow exits the
      // before the value is bound, we don't want to destroy the value.
      SGF.Cleanups.pushCleanupInState<DestroyLocalVariable>(
                                                    CleanupState::Dormant, vd);
      DestroyCleanup = SGF.Cleanups.getTopCleanup();
    } else {
      DestroyCleanup = CleanupHandle::invalid();
    }
  }

  ~LetValueInitialization() override {
    assert(DidFinish && "did not call LetValueInit::finishInitialization!");
  }

  bool hasAddress() const { return (bool)address; }

  bool canPerformInPlaceInitialization() const override {
    return hasAddress();
  }

  bool isInPlaceInitializationOfGlobal() const override {
    return isa<GlobalAddrInst>(address);
  }
  
  SILValue getAddressForInPlaceInitialization(SILGenFunction &SGF,
                                              SILLocation loc) override {
    // Emit into the buffer that 'let's produce for address-only values if
    // we have it.
    assert(hasAddress());
    return address;
  }

  /// Return true if we can get the addresses of elements with the
  /// 'getSubInitializationsForTuple' method.
  ///
  /// Let-value initializations cannot be broken into constituent pieces if a
  /// scalar value needs to be bound.  If there is an address in play, then we
  /// can initialize the address elements of the tuple though.
  bool canSplitIntoTupleElements() const override {
    return hasAddress();
  }
  
  MutableArrayRef<InitializationPtr>
  splitIntoTupleElements(SILGenFunction &SGF, SILLocation loc, CanType type,
                         SmallVectorImpl<InitializationPtr> &buf) override {
    assert(SplitCleanups.empty());
    auto address = getAddressForInPlaceInitialization(SGF, loc);
    return SingleBufferInitialization
       ::splitSingleBufferIntoTupleElements(SGF, loc, type, address, buf,
                                            SplitCleanups);
  }

  /// This is a helper method for bindValue that handles any changes to the
  /// value needed for lexical lifetime or no implicit copy purposes.
  SILValue getValueForLexicalLifetimeBinding(SILGenFunction &SGF,
                                             SILLocation PrologueLoc,
                                             SILValue value, bool wasPlusOne) {
    // If we have none...
    if (value->getOwnershipKind() == OwnershipKind::None) {
      // If we don't have move only features enabled, just return, we are done.
      if (!SGF.getASTContext().LangOpts.Features.count(Feature::MoveOnly))
        return value;

      // Then check if we have a pure move only type. In that case, we need to
      // insert a no implicit copy
      if (value->getType().isPureMoveOnly()) {
        value = SGF.B.createMoveValue(PrologueLoc, value, /*isLexical*/ true);
        return SGF.B.createMarkMustCheckInst(
            PrologueLoc, value,
            MarkMustCheckInst::CheckKind::ConsumableAndAssignable);
      }

      // Otherwise, if we don't have a no implicit copy trivial type, just
      // return value.
      if (!vd->isNoImplicitCopy() || !value->getType().isTrivial(SGF.F))
        return value;

      // Otherwise, we have a no implicit copy trivial type, so wrap it in the
      // move only wrapper and mark it as needing checking by the move cherk.
      value =
          SGF.B.createOwnedCopyableToMoveOnlyWrapperValue(PrologueLoc, value);
      value = SGF.B.createMoveValue(PrologueLoc, value, /*isLexical*/ true);
      return SGF.B.createMarkMustCheckInst(
          PrologueLoc, value,
          MarkMustCheckInst::CheckKind::ConsumableAndAssignable);
    }

    // Then if we don't have move only, just perform a lexical borrow if the
    // lifetime is lexical.
    if (!SGF.getASTContext().LangOpts.Features.count(Feature::MoveOnly)) {
      if (SGF.F.getLifetime(vd, value->getType()).isLexical())
        return SGF.B.createBeginBorrow(PrologueLoc, value, /*isLexical*/ true);
      else
        return value;
    }

    // Otherwise, we need to perform some additional processing. First, if we
    // have an owned moveonly value that had a cleanup, then create a move_value
    // that acts as a consuming use of the value. The reason why we want this is
    // even if we are only performing a borrow for our lexical lifetime, we want
    // to ensure that our defs see this initialization as consuming this value.
    if (value->getOwnershipKind() == OwnershipKind::Owned &&
        value->getType().isMoveOnlyWrapped()) {
      assert(wasPlusOne);
      // NOTE: If our type is trivial when not wrapped in a
      // SILMoveOnlyWrappedType, this will return a trivial value. We rely
      // on the checker to determine if this is an acceptable use of the
      // value.
      value =
          SGF.B.createOwnedMoveOnlyWrapperToCopyableValue(PrologueLoc, value);
    }

    // If we still have a trivial thing, just return that.
    if (value->getType().isTrivial(SGF.F))
      return value;

    // Check if we have a move only type. In that case, we perform a lexical
    // move and insert a mark_must_check.
    //
    // We do this before the begin_borrow "normal" path below since move only
    // types do not have no implicit copy attr on them.
    if (value->getOwnershipKind() == OwnershipKind::Owned &&
        value->getType().isMoveOnly() &&
        !value->getType().isMoveOnlyWrapped()) {
      value = SGF.B.createMoveValue(PrologueLoc, value, true /*isLexical*/);
      return SGF.B.createMarkMustCheckInst(
          PrologueLoc, value,
          MarkMustCheckInst::CheckKind::ConsumableAndAssignable);
    }

    // Otherwise, if we do not have a no implicit copy variable, just follow
    // the "normal path": perform a lexical borrow if the lifetime is lexical.
    if (!vd->isNoImplicitCopy()) {
      if (SGF.F.getLifetime(vd, value->getType()).isLexical())
        return SGF.B.createBeginBorrow(PrologueLoc, value, /*isLexical*/ true);
      else
        return value;
    }

    // If we have a no implicit copy lexical, emit the instruction stream so
    // that the move checker knows to check this variable.
    value = SGF.B.createBeginBorrow(PrologueLoc, value,
                                    /*isLexical*/ true);
    value = SGF.B.createCopyValue(PrologueLoc, value);
    value = SGF.B.createOwnedCopyableToMoveOnlyWrapperValue(PrologueLoc, value);
    return SGF.B.createMarkMustCheckInst(
        PrologueLoc, value,
        MarkMustCheckInst::CheckKind::ConsumableAndAssignable);
  }

  void bindValue(SILValue value, SILGenFunction &SGF, bool wasPlusOne) {
    assert(!SGF.VarLocs.count(vd) && "Already emitted this vardecl?");
    // If we're binding an address to this let value, then we can use it as an
    // address later.  This happens when binding an address only parameter to
    // an argument, for example.
    if (value->getType().isAddress())
      address = value;
    SILLocation PrologueLoc(vd);

    if (SGF.getASTContext().SILOpts.supportsLexicalLifetimes(SGF.getModule())) {
      value = getValueForLexicalLifetimeBinding(SGF, PrologueLoc, value,
                                                wasPlusOne);
    }

    SGF.VarLocs[vd] = SILGenFunction::VarLoc::get(value);

    // Emit a debug_value[_addr] instruction to record the start of this value's
    // lifetime, if permitted to do so.
    if (!EmitDebugValueOnInit)
      return;
    PrologueLoc.markAsPrologue();
    SILDebugVariable DbgVar(vd->isLet(), /*ArgNo=*/0);
    SGF.B.emitDebugDescription(PrologueLoc, value, DbgVar);
  }

  void copyOrInitValueInto(SILGenFunction &SGF, SILLocation loc,
                           ManagedValue value, bool isInit) override {
    // If this let value has an address, we can handle it just like a single
    // buffer value.
    if (hasAddress()) {
      return SingleBufferInitialization::
        copyOrInitValueIntoSingleBuffer(SGF, loc, value, isInit, address);
    }

    // Otherwise, we bind the value.
    if (isInit) {
      // Disable the rvalue expression cleanup, since the let value
      // initialization has a cleanup that lives for the entire scope of the
      // let declaration.
      bool isPlusOne = value.isPlusOne(SGF);
      bindValue(value.forward(SGF), SGF, isPlusOne);
    } else {
      // Disable the expression cleanup of the copy, since the let value
      // initialization has a cleanup that lives for the entire scope of the
      // let declaration.
      bindValue(value.copyUnmanaged(SGF, loc).forward(SGF), SGF, true);
    }
  }

  void finishUninitialized(SILGenFunction &SGF) override {
    LetValueInitialization::finishInitialization(SGF);
  }

  void finishInitialization(SILGenFunction &SGF) override {
    assert(!DidFinish &&
           "called LetValueInit::finishInitialization twice!");
    assert(SGF.VarLocs.count(vd) && "Didn't bind a value to this let!");

    // Deactivate any cleanups we made when splitting the tuple.
    for (auto cleanup : SplitCleanups)
      SGF.Cleanups.forwardCleanup(cleanup);

    // Activate the destroy cleanup.
    if (DestroyCleanup != CleanupHandle::invalid()) {
      SGF.Cleanups.setCleanupState(DestroyCleanup, CleanupState::Active);
    }

    DidFinish = true;
  }
};
} // end anonymous namespace


namespace {
/// Initialize a variable of reference-storage type.
class ReferenceStorageInitialization : public Initialization {
  InitializationPtr VarInit;
public:
  ReferenceStorageInitialization(InitializationPtr &&subInit)
    : VarInit(std::move(subInit)) {
    assert(VarInit->canPerformInPlaceInitialization());
  }

  void copyOrInitValueInto(SILGenFunction &SGF, SILLocation loc,
                           ManagedValue value, bool isInit) override {
    auto address = VarInit->getAddressForInPlaceInitialization(SGF, loc);
    // If this is not an initialization, copy the value before we translateIt,
    // translation expects a +1 value.
    if (isInit)
      value.forwardInto(SGF, loc, address);
    else
      value.copyInto(SGF, loc, address);
  }

  void finishUninitialized(SILGenFunction &SGF) override {
    ReferenceStorageInitialization::finishInitialization(SGF);
  }
  
  void finishInitialization(SILGenFunction &SGF) override {
    VarInit->finishInitialization(SGF);
  }
};
} // end anonymous namespace

namespace {
/// Abstract base class for refutable pattern initializations.
class RefutablePatternInitialization : public Initialization {
  /// This is the label to jump to if the pattern fails to match.
  JumpDest failureDest;
public:
  RefutablePatternInitialization(JumpDest failureDest)
    : failureDest(failureDest) {
    assert(failureDest.isValid() &&
           "Refutable patterns can only exist in failable conditions");
  }

  JumpDest getFailureDest() const { return failureDest; }

  void copyOrInitValueInto(SILGenFunction &SGF, SILLocation loc,
                           ManagedValue value, bool isInit) override = 0;

  void bindVariable(SILLocation loc, VarDecl *var, ManagedValue value,
                    CanType formalValueType, SILGenFunction &SGF) {
    // Initialize the variable value.
    InitializationPtr init = SGF.emitInitializationForVarDecl(var, var->isLet());
    RValue(SGF, loc, formalValueType, value).forwardInto(SGF, loc, init.get());
  }

};
} // end anonymous namespace

namespace {
class ExprPatternInitialization : public RefutablePatternInitialization {
  ExprPattern *P;
public:
  ExprPatternInitialization(ExprPattern *P, JumpDest patternFailDest)
    : RefutablePatternInitialization(patternFailDest), P(P) {}

  void copyOrInitValueInto(SILGenFunction &SGF, SILLocation loc,
                           ManagedValue value, bool isInit) override;
};
} // end anonymous namespace

void ExprPatternInitialization::
copyOrInitValueInto(SILGenFunction &SGF, SILLocation loc,
                    ManagedValue value, bool isInit) {
  assert(isInit && "Only initialization is supported for refutable patterns");

  FullExpr scope(SGF.Cleanups, CleanupLocation(P));
  bindVariable(P, P->getMatchVar(), value,
               P->getType()->getCanonicalType(), SGF);

  // Emit the match test.
  SILValue testBool;
  {
    FullExpr scope(SGF.Cleanups, CleanupLocation(P->getMatchExpr()));
    testBool = SGF.emitRValueAsSingleValue(P->getMatchExpr()).
       getUnmanagedValue();
  }

  assert(testBool->getType().getASTType()->isBool());
  auto i1Value = SGF.emitUnwrapIntegerResult(loc, testBool);

  SILBasicBlock *contBB = SGF.B.splitBlockForFallthrough();
  auto falseBB = SGF.Cleanups.emitBlockForCleanups(getFailureDest(), loc);
  SGF.B.createCondBranch(loc, i1Value, contBB, falseBB);

  SGF.B.setInsertionPoint(contBB);
}

namespace {
class EnumElementPatternInitialization : public RefutablePatternInitialization {
  EnumElementDecl *ElementDecl;
  InitializationPtr subInitialization;
public:
  EnumElementPatternInitialization(EnumElementDecl *ElementDecl,
                                   InitializationPtr &&subInitialization,
                                   JumpDest patternFailDest)
    : RefutablePatternInitialization(patternFailDest), ElementDecl(ElementDecl),
      subInitialization(std::move(subInitialization)) {}
    
  void copyOrInitValueInto(SILGenFunction &SGF, SILLocation loc,
                           ManagedValue value, bool isInit) override {
    assert(isInit && "Only initialization is supported for refutable patterns");
    emitEnumMatch(value, ElementDecl, subInitialization.get(), getFailureDest(),
                  loc, SGF);
  }

  static void emitEnumMatch(ManagedValue value, EnumElementDecl *ElementDecl,
                            Initialization *subInit, JumpDest FailureDest,
                            SILLocation loc, SILGenFunction &SGF);
  
  void finishInitialization(SILGenFunction &SGF) override {
    if (subInitialization.get())
      subInitialization->finishInitialization(SGF);
  }
};
} // end anonymous namespace

/// If \p elt belongs to an enum that has exactly two cases and that can be
/// exhaustively switched, return the other case. Otherwise, return nullptr.
static EnumElementDecl *getOppositeBinaryDecl(const SILGenFunction &SGF,
                                              const EnumElementDecl *elt) {
  const EnumDecl *enumDecl = elt->getParentEnum();
  if (!enumDecl->isEffectivelyExhaustive(SGF.SGM.SwiftModule,
                                         SGF.F.getResilienceExpansion())) {
    return nullptr;
  }

  EnumDecl::ElementRange range = enumDecl->getAllElements();
  auto iter = range.begin();
  if (iter == range.end())
    return nullptr;
  bool seenDecl = false;
  EnumElementDecl *result = nullptr;
  if (*iter == elt) {
    seenDecl = true;
  } else {
    result = *iter;
  }

  ++iter;
  if (iter == range.end())
    return nullptr;
  if (seenDecl) {
    assert(!result);
    result = *iter;
  } else {
    if (elt != *iter)
      return nullptr;
    seenDecl = true;
  }
  ++iter;

  // If we reach this point, we saw the decl we were looking for and one other
  // case. If we have any additional cases, then we do not have a binary enum.
  if (iter != range.end())
    return nullptr;

  // This is always true since we have already returned earlier nullptr if we
  // did not see the decl at all.
  assert(seenDecl);
  return result;
}

void EnumElementPatternInitialization::emitEnumMatch(
    ManagedValue value, EnumElementDecl *eltDecl, Initialization *subInit,
    JumpDest failureDest, SILLocation loc, SILGenFunction &SGF) {

  // Create all of the blocks early so we can maintain a consistent ordering
  // (and update less tests). Break this at your fingers parallel.
  //
  // *NOTE* This needs to be in reverse order to preserve the textual SIL.
  auto *contBlock = SGF.createBasicBlock();
  auto *someBlock = SGF.createBasicBlock();
  auto *defaultBlock = SGF.createBasicBlock();
  auto *originalBlock = SGF.B.getInsertionBB();

  SwitchEnumBuilder switchBuilder(SGF.B, loc, value);

  // Handle the none case.
  //
  // *NOTE*: Since we are performing an initialization here, it is *VERY*
  // important that we emit the negative case first. The reason why is that
  // currently the initialization has a dormant cleanup in a scope that may be
  // after the failureDest depth. Once we run the positive case, this
  // initialization will be enabled. Thus if we run the negative case /after/
  // the positive case, a cleanup will be emitted for the initialization on the
  // negative path... but the actual initialization happened on the positive
  // path, causing a use (the destroy on the negative path) to be created that
  // does not dominate its definition (in the positive path).
  auto handler = [&SGF, &loc, &failureDest](ManagedValue mv,
                                            SwitchCaseFullExpr &&expr) {
    expr.exit();
    SGF.Cleanups.emitBranchAndCleanups(failureDest, loc);
  };

  // If we have a binary enum, do not emit a true default case. This ensures
  // that we do not emit a destroy_value on a .None.
  bool inferredBinaryEnum = false;
  if (auto *otherDecl = getOppositeBinaryDecl(SGF, eltDecl)) {
    inferredBinaryEnum = true;
    switchBuilder.addCase(otherDecl, defaultBlock, nullptr, handler);
  } else {
    switchBuilder.addDefaultCase(
        defaultBlock, nullptr, handler,
        SwitchEnumBuilder::DefaultDispatchTime::BeforeNormalCases);
  }

  // Always insert the some case at the front of the list. In the default case,
  // this will not matter, but in the case where we have a binary enum, we want
  // to preserve the old ordering of .some/.none. to make it easier to update
  // tests.
  switchBuilder.addCase(
      eltDecl, someBlock, contBlock,
      [&SGF, &loc, &eltDecl, &subInit, &value](ManagedValue mv,
                                               SwitchCaseFullExpr &&expr) {
        // If the enum case has no bound value, we're done.
        if (!eltDecl->hasAssociatedValues()) {
          assert(
              subInit == nullptr &&
              "Cannot have a subinit when there is no value to match against");
          expr.exitAndBranch(loc);
          return;
        }

        if (subInit == nullptr) {
          // If there is no subinitialization, then we are done matching.  Don't
          // bother projecting out the any elements value only to ignore it.
          expr.exitAndBranch(loc);
          return;
        }

        // Otherwise, the bound value for the enum case is available.
        SILType eltTy = value.getType().getEnumElementType(
            eltDecl, SGF.SGM.M, SGF.getTypeExpansionContext());
        auto &eltTL = SGF.getTypeLowering(eltTy);

        if (mv.getType().isAddress()) {
          // If the enum is address-only, take from the enum we have and load it
          // if
          // the element value is loadable.
          assert((eltTL.isTrivial() || mv.hasCleanup()) &&
                 "must be able to consume value");
          mv = SGF.B.createUncheckedTakeEnumDataAddr(loc, mv, eltDecl, eltTy);
          // Load a loadable data value.
          if (eltTL.isLoadable())
            mv = SGF.B.createLoadTake(loc, mv);
        }

        // If the payload is indirect, project it out of the box.
        if (eltDecl->isIndirect() || eltDecl->getParentEnum()->isIndirect()) {
          ManagedValue boxedValue = SGF.B.createProjectBox(loc, mv, 0);
          auto &boxedTL = SGF.getTypeLowering(boxedValue.getType());

          // We must treat the boxed value as +0 since it may be shared. Copy it
          // if nontrivial.
          //
          // NOTE: The APIs that we are using here will ensure that if we have
          // a trivial value, the load_borrow will become a load [trivial] and
          // the copies will be "automagically" elided.
          if (boxedTL.isLoadable() || !SGF.silConv.useLoweredAddresses()) {
            UnenforcedAccess access;
            SILValue accessAddress = access.beginAccess(
                SGF, loc, boxedValue.getValue(), SILAccessKind::Read);
            auto mvAccessAddress = ManagedValue::forUnmanaged(accessAddress);
            {
              Scope loadScope(SGF, loc);
              ManagedValue borrowedVal =
                  SGF.B.createLoadBorrow(loc, mvAccessAddress);
              mv = loadScope.popPreservingValue(
                  borrowedVal.copyUnmanaged(SGF, loc));
            }
            access.endAccess(SGF);
          } else {
            // If we do not have a loadable value, just do a copy of the
            // boxedValue.
            mv = boxedValue.copyUnmanaged(SGF, loc);
          }
        }

        // Reabstract to the substituted type, if needed.
        CanType substEltTy =
            value.getType()
                .getASTType()
                ->getTypeOfMember(SGF.SGM.M.getSwiftModule(), eltDecl,
                                  eltDecl->getArgumentInterfaceType())
                ->getCanonicalType();

        AbstractionPattern origEltTy =
            (eltDecl == SGF.getASTContext().getOptionalSomeDecl()
                 ? AbstractionPattern(substEltTy)
                 : SGF.SGM.M.Types.getAbstractionPattern(eltDecl));

        mv = SGF.emitOrigToSubstValue(loc, mv, origEltTy, substEltTy);

        // Pass the +1 value down into the sub initialization.
        subInit->copyOrInitValueInto(SGF, loc, mv, /*is an init*/ true);
        expr.exitAndBranch(loc);
      });

  std::move(switchBuilder).emit();

  // If we inferred a binary enum, put the asked for case first so we preserve
  // the current code structure. This just ensures that less test updates are
  // needed.
  if (inferredBinaryEnum) {
    if (auto *switchEnum =
            dyn_cast<SwitchEnumInst>(originalBlock->getTerminator())) {
      switchEnum->swapCase(0, 1);
    } else {
      auto *switchEnumAddr =
          cast<SwitchEnumAddrInst>(originalBlock->getTerminator());
      switchEnumAddr->swapCase(0, 1);
    }
  }

  // Reset the insertion point to the end of contBlock.
  SGF.B.setInsertionPoint(contBlock);
}

namespace {
class IsPatternInitialization : public RefutablePatternInitialization {
  IsPattern *pattern;
  InitializationPtr subInitialization;
public:
  IsPatternInitialization(IsPattern *pattern,
                          InitializationPtr &&subInitialization,
                          JumpDest patternFailDest)
  : RefutablePatternInitialization(patternFailDest), pattern(pattern),
    subInitialization(std::move(subInitialization)) {}
    
  void copyOrInitValueInto(SILGenFunction &SGF, SILLocation loc,
                           ManagedValue value, bool isInit) override;
  
  void finishInitialization(SILGenFunction &SGF) override {
    if (subInitialization.get())
      subInitialization->finishInitialization(SGF);
  }
};
} // end anonymous namespace

void IsPatternInitialization::
copyOrInitValueInto(SILGenFunction &SGF, SILLocation loc,
                    ManagedValue value, bool isInit) {
  assert(isInit && "Only initialization is supported for refutable patterns");
  
  // Try to perform the cast to the destination type, producing an optional that
  // indicates whether we succeeded.
  auto destType = OptionalType::get(pattern->getCastType());

  value =
      emitConditionalCheckedCast(SGF, loc, value, pattern->getType(), destType,
                                 pattern->getCastKind(), SGFContext(),
                                 ProfileCounter(), ProfileCounter())
          .getAsSingleValue(SGF, loc);

  // Now that we have our result as an optional, we can use an enum projection
  // to do all the work.
  EnumElementPatternInitialization::
  emitEnumMatch(value, SGF.getASTContext().getOptionalSomeDecl(),
                subInitialization.get(), getFailureDest(), loc, SGF);
}

namespace {
class BoolPatternInitialization : public RefutablePatternInitialization {
  BoolPattern *pattern;
public:
  BoolPatternInitialization(BoolPattern *pattern,
                            JumpDest patternFailDest)
    : RefutablePatternInitialization(patternFailDest), pattern(pattern) {}

  void copyOrInitValueInto(SILGenFunction &SGF, SILLocation loc,
                           ManagedValue value, bool isInit) override;
};
} // end anonymous namespace

void BoolPatternInitialization::
copyOrInitValueInto(SILGenFunction &SGF, SILLocation loc,
                    ManagedValue value, bool isInit) {
  assert(isInit && "Only initialization is supported for refutable patterns");

  // Extract the i1 from the Bool struct.
  auto i1Value = SGF.emitUnwrapIntegerResult(loc, value.forward(SGF));

  // Branch on the boolean based on whether we're testing for true or false.
  SILBasicBlock *trueBB = SGF.B.splitBlockForFallthrough();
  auto contBB = trueBB;
  auto falseBB = SGF.Cleanups.emitBlockForCleanups(getFailureDest(), loc);

  if (!pattern->getValue())
    std::swap(trueBB, falseBB);
  SGF.B.createCondBranch(loc, i1Value, trueBB, falseBB);
  SGF.B.setInsertionPoint(contBB);
}


namespace {

/// InitializationForPattern - A visitor for traversing a pattern, generating
/// SIL code to allocate the declared variables, and generating an
/// Initialization representing the needed initializations.
///
/// It is important that any Initialization created for a pattern that might
/// not have an immediate initializer implement finishUninitialized.  Note
/// that this only applies to irrefutable patterns.
struct InitializationForPattern
  : public PatternVisitor<InitializationForPattern, InitializationPtr>
{
  SILGenFunction &SGF;

  /// This is the place that should be jumped to if the pattern fails to match.
  /// This is invalid for irrefutable pattern initializations.
  JumpDest patternFailDest;

  InitializationForPattern(SILGenFunction &SGF, JumpDest patternFailDest)
    : SGF(SGF), patternFailDest(patternFailDest) {}

  // Paren, Typed, and Var patterns are noops, just look through them.
  InitializationPtr visitParenPattern(ParenPattern *P) {
    return visit(P->getSubPattern());
  }
  InitializationPtr visitTypedPattern(TypedPattern *P) {
    return visit(P->getSubPattern());
  }
  InitializationPtr visitBindingPattern(BindingPattern *P) {
    return visit(P->getSubPattern());
  }

  // AnyPatterns (i.e, _) don't require any storage. Any value bound here will
  // just be dropped.
  InitializationPtr visitAnyPattern(AnyPattern *P) {
    return InitializationPtr(new BlackHoleInitialization());
  }

  // Bind to a named pattern by creating a memory location and initializing it
  // with the initial value.
  InitializationPtr visitNamedPattern(NamedPattern *P) {
    if (!P->getDecl()->hasName()) {
      // Unnamed parameters don't require any storage. Any value bound here will
      // just be dropped.
      return InitializationPtr(new BlackHoleInitialization());
    }

    return SGF.emitInitializationForVarDecl(P->getDecl(), P->getDecl()->isLet());
  }

  // Bind a tuple pattern by aggregating the component variables into a
  // TupleInitialization.
  InitializationPtr visitTuplePattern(TuplePattern *P) {
    TupleInitialization *init = new TupleInitialization();
    for (auto &elt : P->getElements())
      init->SubInitializations.push_back(visit(elt.getPattern()));
    return InitializationPtr(init);
  }

  InitializationPtr visitEnumElementPattern(EnumElementPattern *P) {
    InitializationPtr subInit;
    if (auto *subP = P->getSubPattern())
      subInit = visit(subP);
    auto *res = new EnumElementPatternInitialization(P->getElementDecl(),
                                                     std::move(subInit),
                                                     patternFailDest);
    return InitializationPtr(res);
  }
  InitializationPtr visitOptionalSomePattern(OptionalSomePattern *P) {
    InitializationPtr subInit = visit(P->getSubPattern());
    auto *res = new EnumElementPatternInitialization(P->getElementDecl(),
                                                     std::move(subInit),
                                                     patternFailDest);
    return InitializationPtr(res);
  }
  InitializationPtr visitIsPattern(IsPattern *P) {
    InitializationPtr subInit;
    if (auto *subP = P->getSubPattern())
      subInit = visit(subP);
    return InitializationPtr(new IsPatternInitialization(P, std::move(subInit),
                                                         patternFailDest));
  }
  InitializationPtr visitBoolPattern(BoolPattern *P) {
    return InitializationPtr(new BoolPatternInitialization(P, patternFailDest));
  }
  InitializationPtr visitExprPattern(ExprPattern *P) {
    return InitializationPtr(new ExprPatternInitialization(P, patternFailDest));
  }
};

} // end anonymous namespace

InitializationPtr
SILGenFunction::emitInitializationForVarDecl(VarDecl *vd, bool forceImmutable) {
  // If this is a computed variable, we don't need to do anything here.
  // We'll generate the getter and setter when we see their FuncDecls.
  if (!vd->hasStorage())
    return InitializationPtr(new BlackHoleInitialization());

  if (vd->isDebuggerVar()) {
    DebuggerClient *DebugClient = SGM.SwiftModule->getDebugClient();
    assert(DebugClient && "Debugger variables with no debugger client");
    SILDebuggerClient *SILDebugClient = DebugClient->getAsSILDebuggerClient();
    assert(SILDebugClient && "Debugger client doesn't support SIL");
    SILValue SV = SILDebugClient->emitLValueForVariable(vd, B);

    VarLocs[vd] = SILGenFunction::VarLoc::get(SV);
    return InitializationPtr(new KnownAddressInitialization(SV));
  }

  CanType varType = vd->getType()->getCanonicalType();

  assert(!isa<InOutType>(varType) && "local variables should never be inout");

  // If this is a 'let' initialization for a copyable non-global, set up a let
  // binding, which stores the initialization value into VarLocs directly.
  if (forceImmutable && vd->getDeclContext()->isLocalContext() &&
      !isa<ReferenceStorageType>(varType) && !varType->isPureMoveOnly())
    return InitializationPtr(new LetValueInitialization(vd, *this));

  // If the variable has no initial value, emit a mark_uninitialized instruction
  // so that DI tracks and enforces validity of it.
  bool isUninitialized =
    vd->getParentPatternBinding() && !vd->getParentInitializer();
  
  // If this is a global variable, initialize it without allocations or
  // cleanups.
  InitializationPtr Result;
  if (!vd->getDeclContext()->isLocalContext()) {
    auto *silG = SGM.getSILGlobalVariable(vd, NotForDefinition);
    B.createAllocGlobal(vd, silG);
    SILValue addr = B.createGlobalAddr(vd, silG);
    if (isUninitialized)
      addr = B.createMarkUninitializedVar(vd, addr);

    VarLocs[vd] = SILGenFunction::VarLoc::get(addr);
    Result = InitializationPtr(new KnownAddressInitialization(addr));
  } else {
    Optional<MarkUninitializedInst::Kind> uninitKind;
    if (isUninitialized) {
      uninitKind = MarkUninitializedInst::Kind::Var;
    }
    Result = emitLocalVariableWithCleanup(vd, uninitKind);
  }

  // If we're initializing a weak or unowned variable, this requires a change in
  // type.
  if (isa<ReferenceStorageType>(varType))
    Result = InitializationPtr(new
                           ReferenceStorageInitialization(std::move(Result)));
  return Result;
}

void SILGenFunction::emitPatternBinding(PatternBindingDecl *PBD,
                                        unsigned idx) {
  auto &C = PBD->getASTContext();

  // If this is an async let, create a child task to compute the initializer
  // value.
  if (PBD->isAsyncLet()) {
    // Look through the implicit await (if present), try (if present), and
    // call to reach the autoclosure that computes the value.
    auto *init = PBD->getExecutableInit(idx);
    if (auto awaitExpr = dyn_cast<AwaitExpr>(init))
      init = awaitExpr->getSubExpr();
    if (auto tryExpr = dyn_cast<TryExpr>(init))
      init = tryExpr->getSubExpr();
    init = cast<CallExpr>(init)->getFn();
    auto initClosure = cast<AutoClosureExpr>(init);
    bool isThrowing = init->getType()->castTo<AnyFunctionType>()->isThrowing();

    // Allocate space to receive the child task's result.
    auto initLoweredTy = getLoweredType(AbstractionPattern::getOpaque(),
                                        PBD->getPattern(idx)->getType());
    SILLocation loc(PBD);
    SILValue resultBuf = emitTemporaryAllocation(loc, initLoweredTy);
    SILValue resultBufPtr = B.createAddressToPointer(loc, resultBuf,
                          SILType::getPrimitiveObjectType(C.TheRawPointerType),
                          /*needsStackProtection=*/ false);
    
    // Emit the closure for the child task.
    // Prepare the opaque `AsyncLet` representation.
    SILValue alet;
    {

      // Currently we don't pass any task options here, so just grab a 'nil'.

      // If we can statically detect some option needs to be passed, e.g.
      // an executor preference, we'd construct the appropriate option here and
      // pass it to the async let start.
      auto options = B.createManagedOptionalNone(
          loc, SILType::getOptionalType(SILType::getRawPointerType(C)));

      alet = emitAsyncLetStart(
          loc,
          options.forward(*this), // options is B.createManagedOptionalNone
          initClosure,
          resultBufPtr
        ).forward(*this);
    }
    
    // Push a cleanup to destroy the AsyncLet along with the task and child record.
    enterAsyncLetCleanup(alet, resultBufPtr);

    // Save the child task so we can await it as needed.
    AsyncLetChildTasks[{PBD, idx}] = {alet, resultBufPtr, isThrowing};
    return;
  }

  auto initialization = emitPatternBindingInitialization(PBD->getPattern(idx),
                                                         JumpDest::invalid());

  auto getWrappedValueExpr = [&](VarDecl *var) -> Expr * {
    if (auto *orig = var->getOriginalWrappedProperty()) {
      auto initInfo = orig->getPropertyWrapperInitializerInfo();
      if (auto *placeholder = initInfo.getWrappedValuePlaceholder()) {
        return placeholder->getOriginalWrappedValue();
      }
    }
    return nullptr;
  };

  auto emitInitializer = [&](Expr *initExpr, VarDecl *var, bool forLocalContext,
                             InitializationPtr &initialization) {
    // If an initial value expression was specified by the decl, emit it into
    // the initialization.
    FullExpr Scope(Cleanups, CleanupLocation(initExpr));

    if (forLocalContext) {
      if (auto *orig = var->getOriginalWrappedProperty()) {
        if (auto *initExpr = getWrappedValueExpr(var)) {
          auto value = emitRValue(initExpr);
          emitApplyOfPropertyWrapperBackingInitializer(
            PBD, orig, getForwardingSubstitutionMap(), std::move(value))
            .forwardInto(*this, SILLocation(PBD), initialization.get());
          return;
        }
      }
    }

    emitExprInto(initExpr, initialization.get(), SILLocation(PBD));
  };

  auto *singleVar = PBD->getSingleVar();
  if (auto *Init = PBD->getExecutableInit(idx)) {
    // If an initial value expression was specified by the decl, emit it into
    // the initialization.
    bool isLocalVar =
        singleVar && singleVar->getDeclContext()->isLocalContext();
    emitInitializer(Init, singleVar, isLocalVar, initialization);
  } else {
    // Otherwise, mark it uninitialized for DI to resolve.
    initialization->finishUninitialized(*this);
  }
}

void SILGenFunction::visitPatternBindingDecl(PatternBindingDecl *PBD) {

  // Allocate the variables and build up an Initialization over their
  // allocated storage.
  for (unsigned i : range(PBD->getNumPatternEntries())) {
    emitPatternBinding(PBD, i);
  }
}

void SILGenFunction::visitVarDecl(VarDecl *D) {
  // We handle emitting the variable storage when we see the pattern binding.

  // Avoid request evaluator overhead in the common case where there's
  // no wrapper.
  if (D->getAttrs().hasAttribute<CustomAttr>()) {
    // Emit the property wrapper backing initializer if necessary.
    auto initInfo = D->getPropertyWrapperInitializerInfo();
    if (initInfo.hasInitFromWrappedValue())
      SGM.emitPropertyWrapperBackingInitializer(D);
  }

  // Emit lazy and property wrapper backing storage.
  D->visitAuxiliaryDecls([&](VarDecl *var) {
    if (auto *patternBinding = var->getParentPatternBinding())
      visitPatternBindingDecl(patternBinding);

    visit(var);
  });

  // Emit the variable's accessors.
  D->visitEmittedAccessors([&](AccessorDecl *accessor) {
    SGM.emitFunction(accessor);
  });
}

/// Emit literals for the major, minor, and subminor components of the version
/// and return a tuple of SILValues for them.
static std::tuple<SILValue, SILValue, SILValue>
emitVersionLiterals(SILLocation loc, SILGenBuilder &B, ASTContext &ctx,
                    llvm::VersionTuple Vers) {
  unsigned major = Vers.getMajor();
  unsigned minor =
      (Vers.getMinor().has_value() ? Vers.getMinor().value() : 0);
  unsigned subminor =
      (Vers.getSubminor().has_value() ? Vers.getSubminor().value() : 0);

  SILType wordType = SILType::getBuiltinWordType(ctx);

  SILValue majorValue = B.createIntegerLiteral(loc, wordType, major);
  SILValue minorValue = B.createIntegerLiteral(loc, wordType, minor);
  SILValue subminorValue = B.createIntegerLiteral(loc, wordType, subminor);

  return std::make_tuple(majorValue, minorValue, subminorValue);
}

/// Emit a check that returns 1 if the running OS version is in
/// the specified version range and 0 otherwise. The returned SILValue
/// (which has type Builtin.Int1) represents the result of this check.
SILValue SILGenFunction::emitOSVersionRangeCheck(SILLocation loc,
                                                 const VersionRange &range) {
  // Emit constants for the checked version range.
  SILValue majorValue;
  SILValue minorValue;
  SILValue subminorValue;
  std::tie(majorValue, minorValue, subminorValue) =
      emitVersionLiterals(loc, B, getASTContext(), range.getLowerEndpoint());

  // Emit call to _stdlib_isOSVersionAtLeast(major, minor, patch)
  FuncDecl *versionQueryDecl =
      getASTContext().getIsOSVersionAtLeastDecl();
  assert(versionQueryDecl);

  auto silDeclRef = SILDeclRef(versionQueryDecl);
  SILValue availabilityGTEFn = emitGlobalFunctionRef(
      loc, silDeclRef, getConstantInfo(getTypeExpansionContext(), silDeclRef));

  SILValue args[] = {majorValue, minorValue, subminorValue};
  return B.createApply(loc, availabilityGTEFn, SubstitutionMap(), args);
}


/// Emit the boolean test and/or pattern bindings indicated by the specified
/// stmt condition.  If the condition fails, control flow is transferred to the
/// specified JumpDest.  The insertion point is left in the block where the
/// condition has matched and any bound variables are in scope.
///
void SILGenFunction::emitStmtCondition(StmtCondition Cond, JumpDest FalseDest,
                                       SILLocation loc,
                                       ProfileCounter NumTrueTaken,
                                       ProfileCounter NumFalseTaken) {

  assert(B.hasValidInsertionPoint() &&
         "emitting condition at unreachable point");
  
  for (const auto &elt : Cond) {
    SILLocation booleanTestLoc = loc;
    SILValue booleanTestValue;

    switch (elt.getKind()) {
    case StmtConditionElement::CK_PatternBinding: {
          // Begin a new binding scope, which is popped when the next innermost debug
          // scope ends. The cleanup location loc isn't the perfect source location
          // but it's close enough.
          B.getSILGenFunction().enterDebugScope(loc,
                                                      /*isBindingScope=*/true);
        InitializationPtr initialization =
          emitPatternBindingInitialization(elt.getPattern(), FalseDest);

      // Emit the initial value into the initialization.
      FullExpr Scope(Cleanups, CleanupLocation(elt.getInitializer()));
      emitExprInto(elt.getInitializer(), initialization.get());
      // Pattern bindings handle their own tests, we don't need a boolean test.
      continue;
    }

    case StmtConditionElement::CK_Boolean: { // Handle boolean conditions.
      auto *expr = elt.getBoolean();
      // Evaluate the condition as an i1 value (guaranteed by Sema).
      FullExpr Scope(Cleanups, CleanupLocation(expr));
      booleanTestValue = emitRValue(expr).forwardAsSingleValue(*this, expr);
      booleanTestValue = emitUnwrapIntegerResult(expr, booleanTestValue);
      booleanTestLoc = expr;
      break;
    }

    case StmtConditionElement::CK_Availability: {
      // Check the running OS version to determine whether it is in the range
      // specified by elt.
      PoundAvailableInfo *availability = elt.getAvailability();
      VersionRange OSVersion = availability->getAvailableRange();
      
      // The OS version might be left empty if availability checking was
      // disabled. Treat it as always-true in that case.
      assert(!OSVersion.isEmpty()
             || getASTContext().LangOpts.DisableAvailabilityChecking);
        
      if (OSVersion.isEmpty() || OSVersion.isAll()) {
        // If there's no check for the current platform, this condition is
        // trivially true  (or false, for unavailability).
        SILType i1 = SILType::getBuiltinIntegerType(1, getASTContext());
        bool value = !availability->isUnavailability();
        booleanTestValue = B.createIntegerLiteral(loc, i1, value);
      } else {
        booleanTestValue = emitOSVersionRangeCheck(loc, OSVersion);
        if (availability->isUnavailability()) {
          // If this is an unavailability check, invert the result
          // by emitting a call to Builtin.xor_Int1(lhs, -1).
          SILType i1 = SILType::getBuiltinIntegerType(1, getASTContext());
          SILValue minusOne = B.createIntegerLiteral(loc, i1, -1);
          booleanTestValue =
            B.createBuiltinBinaryFunction(loc, "xor", i1, i1,
                                          {booleanTestValue, minusOne});
        }
      }
      break;
    }

    case StmtConditionElement::CK_HasSymbol: {
      auto info = elt.getHasSymbolInfo();
      if (info->isInvalid()) {
        // This condition may have referenced a decl that isn't valid in some
        // way but for developer convenience wasn't treated as an error. Just
        // emit a 'true' condition value.
        SILType i1 = SILType::getBuiltinIntegerType(1, getASTContext());
        booleanTestValue = B.createIntegerLiteral(loc, i1, 1);
        break;
      }

      auto expr = info->getSymbolExpr();
      auto declRef = info->getReferencedDecl();
      assert(declRef);

      auto decl = declRef.getDecl();
      booleanTestValue = B.createHasSymbol(expr, decl);
      booleanTestValue = emitUnwrapIntegerResult(expr, booleanTestValue);
      booleanTestLoc = expr;

      // Ensure that function declarations for each function associated with
      // the decl are emitted so that they can be referenced during IRGen.
      enumerateFunctionsForHasSymbol(
          getModule(), decl, [this](SILDeclRef declRef) {
            (void)SGM.getFunction(declRef, NotForDefinition);
          });

      break;
    }
    }

    // Now that we have a boolean test as a Builtin.i1, emit the branch.
    assert(booleanTestValue->getType().
           castTo<BuiltinIntegerType>()->isFixedWidth(1) &&
           "Sema forces conditions to have Builtin.i1 type");
    
    // Just branch on the condition.  On failure, we unwind any active cleanups,
    // on success we fall through to a new block.
    auto FailBB = Cleanups.emitBlockForCleanups(FalseDest, loc);
    SILBasicBlock *ContBB = createBasicBlock();
    B.createCondBranch(booleanTestLoc, booleanTestValue, ContBB, FailBB,
                       NumTrueTaken, NumFalseTaken);

    // Finally, emit the continue block and keep emitting the rest of the
    // condition.
    B.emitBlock(ContBB);
  }
}

InitializationPtr
SILGenFunction::emitPatternBindingInitialization(Pattern *P,
                                                 JumpDest failureDest) {
  return InitializationForPattern(*this, failureDest).visit(P);
}

/// Enter a cleanup to deallocate the given location.
CleanupHandle SILGenFunction::enterDeallocStackCleanup(SILValue temp) {
  assert(temp->getType().isAddress() &&  "dealloc must have an address type");
  Cleanups.pushCleanup<DeallocStackCleanup>(temp);
  return Cleanups.getTopCleanup();
}

CleanupHandle SILGenFunction::enterDestroyCleanup(SILValue valueOrAddr) {
  Cleanups.pushCleanup<ReleaseValueCleanup>(valueOrAddr);
  return Cleanups.getTopCleanup();
}

namespace {
class EndLifetimeCleanup : public Cleanup {
  SILValue v;
public:
  EndLifetimeCleanup(SILValue v) : v(v) {}

  void emit(SILGenFunction &SGF, CleanupLocation l,
            ForUnwind_t forUnwind) override {
    SGF.B.createEndLifetime(l, v);
  }

  void dump(SILGenFunction &) const override {
#ifndef NDEBUG
    llvm::errs() << "EndLifetimeCleanup\n"
                 << "State:" << getState() << "\n"
                 << "Value:" << v << "\n";
#endif
  }
};
} // end anonymous namespace

ManagedValue SILGenFunction::emitManagedRValueWithEndLifetimeCleanup(
    SILValue value) {
  Cleanups.pushCleanup<EndLifetimeCleanup>(value);
  return ManagedValue::forUnmanaged(value);
}

namespace {
  /// A cleanup that deinitializes an opaque existential container
  /// before a value has been stored into it, or after its value was taken.
  class DeinitExistentialCleanup: public Cleanup {
    SILValue existentialAddr;
    CanType concreteFormalType;
    ExistentialRepresentation repr;
  public:
    DeinitExistentialCleanup(SILValue existentialAddr,
                             CanType concreteFormalType,
                             ExistentialRepresentation repr)
      : existentialAddr(existentialAddr),
        concreteFormalType(concreteFormalType),
        repr(repr) {}
    
    void emit(SILGenFunction &SGF, CleanupLocation l,
              ForUnwind_t forUnwind) override {
      switch (repr) {
      case ExistentialRepresentation::None:
      case ExistentialRepresentation::Class:
      case ExistentialRepresentation::Metatype:
        llvm_unreachable("cannot cleanup existential");
      case ExistentialRepresentation::Opaque:
        if (SGF.silConv.useLoweredAddresses()) {
          SGF.B.createDeinitExistentialAddr(l, existentialAddr);
        } else {
          SGF.B.createDeinitExistentialValue(l, existentialAddr);
        }
        break;
      case ExistentialRepresentation::Boxed:
        auto box = SGF.B.createLoad(l, existentialAddr,
                                    LoadOwnershipQualifier::Take);
        SGF.B.createDeallocExistentialBox(l, concreteFormalType, box);
        break;
      }
    }

    void dump(SILGenFunction &) const override {
#ifndef NDEBUG
      llvm::errs() << "DeinitExistentialCleanup\n"
                   << "State:" << getState() << "\n"
                   << "Value:" << existentialAddr << "\n";
#endif
    }
  };
} // end anonymous namespace

/// Enter a cleanup to emit a DeinitExistentialAddr or DeinitExistentialBox
/// of the specified value.
CleanupHandle SILGenFunction::enterDeinitExistentialCleanup(
                                               CleanupState state,
                                               SILValue addr,
                                               CanType concreteFormalType,
                                               ExistentialRepresentation repr) {
  assert(addr->getType().isAddress());
  Cleanups.pushCleanupInState<DeinitExistentialCleanup>(state, addr,
                                                      concreteFormalType, repr);
  return Cleanups.getTopCleanup();
}

namespace {
  /// A cleanup that cancels an asynchronous task.
  class CancelAsyncTaskCleanup: public Cleanup {
    SILValue task;
  public:
    CancelAsyncTaskCleanup(SILValue task) : task(task) { }

    void emit(SILGenFunction &SGF, CleanupLocation l,
              ForUnwind_t forUnwind) override {
      SILValue borrowedTask = SGF.B.createBeginBorrow(l, task);
      SGF.emitCancelAsyncTask(l, borrowedTask);
      SGF.B.createEndBorrow(l, borrowedTask);
    }

    void dump(SILGenFunction &) const override {
#ifndef NDEBUG
      llvm::errs() << "CancelAsyncTaskCleanup\n"
                   << "Task:" << task << "\n";
#endif
    }
  };
} // end anonymous namespace

CleanupHandle SILGenFunction::enterCancelAsyncTaskCleanup(SILValue task) {
  Cleanups.pushCleanupInState<CancelAsyncTaskCleanup>(
      CleanupState::Active, task);
  return Cleanups.getTopCleanup();
}

namespace {
/// A cleanup that destroys the AsyncLet along with the child task and record.
class AsyncLetCleanup: public Cleanup {
  SILValue alet;
  SILValue resultBuf;
public:
  AsyncLetCleanup(SILValue alet, SILValue resultBuf)
    : alet(alet), resultBuf(resultBuf) { }

  void emit(SILGenFunction &SGF, CleanupLocation l,
            ForUnwind_t forUnwind) override {
    SGF.emitFinishAsyncLet(l, alet, resultBuf);
  }

  void dump(SILGenFunction &) const override {
#ifndef NDEBUG
    llvm::errs() << "AsyncLetCleanup\n"
                 << "AsyncLet:" << alet << "\n"
                 << "result buffer:" << resultBuf << "\n";
#endif
  }
};
} // end anonymous namespace

CleanupHandle SILGenFunction::enterAsyncLetCleanup(SILValue alet,
                                                   SILValue resultBuf) {
  Cleanups.pushCleanupInState<AsyncLetCleanup>(
      CleanupState::Active, alet, resultBuf);
  return Cleanups.getTopCleanup();
}

/// Create a LocalVariableInitialization for the uninitialized var.
InitializationPtr SILGenFunction::emitLocalVariableWithCleanup(
    VarDecl *vd, Optional<MarkUninitializedInst::Kind> kind, unsigned ArgNo) {
  return InitializationPtr(
      new LocalVariableInitialization(vd, kind, ArgNo, *this));
}

/// Create an Initialization for an uninitialized temporary.
std::unique_ptr<TemporaryInitialization>
SILGenFunction::emitTemporary(SILLocation loc, const TypeLowering &tempTL) {
  SILValue addr = emitTemporaryAllocation(loc, tempTL.getLoweredType());
  return useBufferAsTemporary(addr, tempTL);
}

std::unique_ptr<TemporaryInitialization>
SILGenFunction::emitFormalAccessTemporary(SILLocation loc,
                                          const TypeLowering &tempTL) {
  SILValue addr = emitTemporaryAllocation(loc, tempTL.getLoweredType());
  CleanupHandle cleanup =
      enterDormantFormalAccessTemporaryCleanup(addr, loc, tempTL);
  return std::unique_ptr<TemporaryInitialization>(
      new TemporaryInitialization(addr, cleanup));
}

/// Create an Initialization for an uninitialized buffer.
std::unique_ptr<TemporaryInitialization>
SILGenFunction::useBufferAsTemporary(SILValue addr,
                                     const TypeLowering &tempTL) {
  CleanupHandle cleanup = enterDormantTemporaryCleanup(addr, tempTL);
  return std::unique_ptr<TemporaryInitialization>(
                                    new TemporaryInitialization(addr, cleanup));
}

CleanupHandle
SILGenFunction::enterDormantTemporaryCleanup(SILValue addr,
                                             const TypeLowering &tempTL) {
  if (tempTL.isTrivial())
    return CleanupHandle::invalid();

  Cleanups.pushCleanupInState<ReleaseValueCleanup>(CleanupState::Dormant, addr);
  return Cleanups.getCleanupsDepth();
}

namespace {

struct FormalAccessReleaseValueCleanup final : Cleanup {
  FormalEvaluationContext::stable_iterator Depth;

  FormalAccessReleaseValueCleanup() : Cleanup(), Depth() {
    setIsFormalAccess();
  }

  void setState(SILGenFunction &SGF, CleanupState newState) override {
    if (newState == CleanupState::Dead) {
      getEvaluation(SGF).setFinished();
    }

    Cleanup::setState(SGF, newState);
  }

  void emit(SILGenFunction &SGF, CleanupLocation l,
            ForUnwind_t forUnwind) override {
    getEvaluation(SGF).finish(SGF);
  }

  void dump(SILGenFunction &SGF) const override {
#ifndef NDEBUG
    llvm::errs() << "FormalAccessReleaseValueCleanup "
                 << "State:" << getState() << "\n"
                 << "Value:" << getValue(SGF) << "\n";
#endif
  }

  OwnedFormalAccess &getEvaluation(SILGenFunction &SGF) const {
    auto &evaluation = *SGF.FormalEvalContext.find(Depth);
    assert(evaluation.getKind() == FormalAccess::Owned);
    return static_cast<OwnedFormalAccess &>(evaluation);
  }

  SILValue getValue(SILGenFunction &SGF) const {
    return getEvaluation(SGF).getValue();
  }
};

} // end anonymous namespace

ManagedValue
SILGenFunction::emitFormalAccessManagedBufferWithCleanup(SILLocation loc,
                                                         SILValue addr) {
  assert(isInFormalEvaluationScope() && "Must be in formal evaluation scope");
  auto &lowering = getTypeLowering(addr->getType());
  if (lowering.isTrivial())
    return ManagedValue::forUnmanaged(addr);

  auto &cleanup = Cleanups.pushCleanup<FormalAccessReleaseValueCleanup>();
  CleanupHandle handle = Cleanups.getTopCleanup();
  FormalEvalContext.push<OwnedFormalAccess>(loc, handle, addr);
  cleanup.Depth = FormalEvalContext.stable_begin();
  return ManagedValue(addr, handle);
}

ManagedValue
SILGenFunction::emitFormalAccessManagedRValueWithCleanup(SILLocation loc,
                                                         SILValue value) {
  assert(isInFormalEvaluationScope() && "Must be in formal evaluation scope");
  auto &lowering = getTypeLowering(value->getType());
  if (lowering.isTrivial())
    return ManagedValue::forUnmanaged(value);

  auto &cleanup = Cleanups.pushCleanup<FormalAccessReleaseValueCleanup>();
  CleanupHandle handle = Cleanups.getTopCleanup();
  FormalEvalContext.push<OwnedFormalAccess>(loc, handle, value);
  cleanup.Depth = FormalEvalContext.stable_begin();
  return ManagedValue(value, handle);
}

CleanupHandle SILGenFunction::enterDormantFormalAccessTemporaryCleanup(
    SILValue addr, SILLocation loc, const TypeLowering &tempTL) {
  assert(isInFormalEvaluationScope() && "Must be in formal evaluation scope");
  if (tempTL.isTrivial())
    return CleanupHandle::invalid();

  auto &cleanup = Cleanups.pushCleanup<FormalAccessReleaseValueCleanup>();
  CleanupHandle handle = Cleanups.getTopCleanup();
  Cleanups.setCleanupState(handle, CleanupState::Dormant);
  FormalEvalContext.push<OwnedFormalAccess>(loc, handle, addr);
  cleanup.Depth = FormalEvalContext.stable_begin();
  return handle;
}

void SILGenFunction::destroyLocalVariable(SILLocation silLoc, VarDecl *vd) {
  assert(vd->getDeclContext()->isLocalContext() &&
         "can't emit a local var for a non-local var decl");
  assert(vd->hasStorage() && "can't emit storage for a computed variable");

  assert(VarLocs.count(vd) && "var decl wasn't emitted?!");

  auto loc = VarLocs[vd];

  // For a heap variable, the box is responsible for the value. We just need
  // to give up our retain count on it.
  if (loc.box) {
    if (!getASTContext().SILOpts.supportsLexicalLifetimes(getModule())) {
      B.emitDestroyValueOperation(silLoc, loc.box);
      return;
    }

    if (auto *bbi = dyn_cast<BeginBorrowInst>(loc.box)) {
      B.createEndBorrow(silLoc, bbi);
      B.emitDestroyValueOperation(silLoc, bbi->getOperand());
      return;
    }

    B.emitDestroyValueOperation(silLoc, loc.box);
    return;
  }

  // For 'let' bindings, we emit a release_value or destroy_addr, depending on
  // whether we have an address or not.
  SILValue Val = loc.value;

  if (Val->getType().isAddress()) {
    B.createDestroyAddr(silLoc, Val);
    return;
  }

  if (!getASTContext().SILOpts.supportsLexicalLifetimes(getModule())) {
    B.emitDestroyValueOperation(silLoc, Val);
    return;
  }

  if (Val->getOwnershipKind() == OwnershipKind::None) {
    return;
  }

  if (!F.getLifetime(vd, Val->getType()).isLexical()) {
    B.emitDestroyValueOperation(silLoc, Val);
    return;
  }

  // This handles any case where we copy + begin_borrow or copyable_to_moveonly
  // + begin_borrow. In either case we just need to end the lifetime of the
  // begin_borrow's operand.
  if (auto *bbi = dyn_cast<BeginBorrowInst>(Val.getDefiningInstruction())) {
    B.createEndBorrow(silLoc, bbi);
    B.emitDestroyValueOperation(silLoc, bbi->getOperand());
    return;
  }

  if (getASTContext().LangOpts.hasFeature(Feature::MoveOnly)) {
    if (auto *mvi = dyn_cast<MarkMustCheckInst>(Val.getDefiningInstruction())) {
      if (mvi->hasMoveCheckerKind()) {
        if (auto *cvi = dyn_cast<CopyValueInst>(mvi->getOperand())) {
          if (auto *bbi = dyn_cast<BeginBorrowInst>(cvi->getOperand())) {
            if (bbi->isLexical()) {
              B.emitDestroyValueOperation(silLoc, mvi);
              B.createEndBorrow(silLoc, bbi);
              B.emitDestroyValueOperation(silLoc, bbi->getOperand());
              return;
            }
          }
        }

        if (auto *copyToMove = dyn_cast<CopyableToMoveOnlyWrapperValueInst>(
                mvi->getOperand())) {
          if (auto *cvi = dyn_cast<CopyValueInst>(copyToMove->getOperand())) {
            if (auto *bbi = dyn_cast<BeginBorrowInst>(cvi->getOperand())) {
              if (bbi->isLexical()) {
                B.emitDestroyValueOperation(silLoc, mvi);
                B.createEndBorrow(silLoc, bbi);
                B.emitDestroyValueOperation(silLoc, bbi->getOperand());
                return;
              }
            }
          }
        }

        if (auto *cvi = dyn_cast<ExplicitCopyValueInst>(mvi->getOperand())) {
          if (auto *bbi = dyn_cast<BeginBorrowInst>(cvi->getOperand())) {
            if (bbi->isLexical()) {
              B.emitDestroyValueOperation(silLoc, mvi);
              B.createEndBorrow(silLoc, bbi);
              B.emitDestroyValueOperation(silLoc, bbi->getOperand());
              return;
            }
          }
        }

        // Handle trivial arguments.
        if (auto *move = dyn_cast<MoveValueInst>(mvi->getOperand())) {
          if (move->isLexical()) {
            B.emitDestroyValueOperation(silLoc, mvi);
            return;
          }
        }
      }
    }
  }

  llvm_unreachable("unhandled case");
}

void BlackHoleInitialization::copyOrInitValueInto(SILGenFunction &SGF, SILLocation loc,
                                                  ManagedValue value, bool isInit) {
  // Normally we do not do anything if we have a black hole
  // initialization... but if we have a move only object, insert a move value.
  if (!value.getType().isMoveOnly())
    return;

  // If we have an address, then this will create a new temporary allocation
  // which will trigger the move checker. If we have an object though, we need
  // to insert an extra move_value to make sure the object checker behaves
  // correctly.
  value = value.ensurePlusOne(SGF, loc);
  if (value.getType().isAddress())
    return;

  value = SGF.B.createMoveValue(loc, value);
}<|MERGE_RESOLUTION|>--- conflicted
+++ resolved
@@ -491,11 +491,7 @@
       // escaping closures do not consume lets.
       needsTemporaryBuffer =
           (lowering->isAddressOnly() && SGF.silConv.useLoweredAddresses()) ||
-<<<<<<< HEAD
-          lowering->getLoweredType().isMoveOnlyType();
-=======
           lowering->getLoweredType().isMoveOnly();
->>>>>>> 53f284d7
     }
 
     // Make sure that we have a non-address only type when binding a
