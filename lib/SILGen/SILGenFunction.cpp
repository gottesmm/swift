//===--- SILGenFunction.cpp - Top-level lowering for functions ------------===//
//
// This source file is part of the Swift.org open source project
//
// Copyright (c) 2014 - 2017 Apple Inc. and the Swift project authors
// Licensed under Apache License v2.0 with Runtime Library Exception
//
// See https://swift.org/LICENSE.txt for license information
// See https://swift.org/CONTRIBUTORS.txt for the list of Swift project authors
//
//===----------------------------------------------------------------------===//
//
//  This file defines the primary routines for creating and emitting
//  functions.
//
//===----------------------------------------------------------------------===//

#include "SILGenFunction.h"
#include "Cleanup.h"
#include "RValue.h"
#include "SILGenFunctionBuilder.h"
#include "Scope.h"
#include "swift/ABI/MetadataValues.h"
#include "swift/AST/ClangModuleLoader.h"
#include "swift/AST/DiagnosticsSIL.h"
#include "swift/AST/FileUnit.h"
#include "swift/AST/GenericEnvironment.h"
#include "swift/AST/Initializer.h"
#include "swift/AST/ParameterList.h"
#include "swift/AST/PropertyWrappers.h"
#include "swift/AST/SourceFile.h"
#include "swift/AST/Types.h"
#include "swift/SIL/SILArgument.h"
#include "swift/SIL/SILProfiler.h"
#include "swift/SIL/SILUndef.h"

using namespace swift;
using namespace Lowering;

//===----------------------------------------------------------------------===//
// SILGenFunction Class implementation
//===----------------------------------------------------------------------===//

SILGenFunction::SILGenFunction(SILGenModule &SGM, SILFunction &F,
                               DeclContext *DC)
    : SGM(SGM), F(F), silConv(SGM.M), FunctionDC(DC),
      StartOfPostmatter(F.end()), B(*this),
      CurrentSILLoc(F.getLocation()), Cleanups(*this),
      StatsTracer(SGM.M.getASTContext().Stats,
                  "SILGen-function", &F) {
  assert(DC && "creating SGF without a DeclContext?");
  B.setInsertionPoint(createBasicBlock());
  B.setCurrentDebugScope(F.getDebugScope());
}

/// SILGenFunction destructor - called after the entire function's AST has been
/// visited.  This handles "falling off the end of the function" logic.
SILGenFunction::~SILGenFunction() {
  // If the end of the function isn't terminated, we screwed up somewhere.
  assert(!B.hasValidInsertionPoint() &&
         "SILGenFunction did not terminate function?!");

  // If we didn't clean up the rethrow destination, we screwed up somewhere.
  assert(!ThrowDest.isValid() &&
         "SILGenFunction did not emit throw destination");
}

//===----------------------------------------------------------------------===//
// Function emission
//===----------------------------------------------------------------------===//

// Get the #function name for a declaration.
DeclName SILGenModule::getMagicFunctionName(DeclContext *dc) {
  // For closures, use the parent name.
  if (auto closure = dyn_cast<AbstractClosureExpr>(dc)) {
    return getMagicFunctionName(closure->getParent());
  }
  if (auto absFunc = dyn_cast<AbstractFunctionDecl>(dc)) {
    // If this is an accessor, use the name of the storage.
    if (auto accessor = dyn_cast<AccessorDecl>(absFunc))
      return accessor->getStorage()->getName();
    if (auto func = dyn_cast<FuncDecl>(absFunc)) {
      // If this is a defer body, use the parent name.
      if (func->isDeferBody()) {
        return getMagicFunctionName(func->getParent());
      }
    }

    return absFunc->getName();
  }
  if (auto init = dyn_cast<Initializer>(dc)) {
    return getMagicFunctionName(init->getParent());
  }
  if (auto nominal = dyn_cast<NominalTypeDecl>(dc)) {
    return nominal->getName();
  }
  if (auto tl = dyn_cast<TopLevelCodeDecl>(dc)) {
    return tl->getModuleContext()->getName();
  }
  if (auto fu = dyn_cast<FileUnit>(dc)) {
    return fu->getParentModule()->getName();
  }
  if (auto m = dyn_cast<ModuleDecl>(dc)) {
    return m->getName();
  }
  if (auto e = dyn_cast<ExtensionDecl>(dc)) {
    assert(e->getExtendedNominal() && "extension for nonnominal");
    return e->getExtendedNominal()->getName();
  }
  if (auto EED = dyn_cast<EnumElementDecl>(dc)) {
    return EED->getName();
  }
  if (auto SD = dyn_cast<SubscriptDecl>(dc)) {
    return SD->getName();
  }
  llvm_unreachable("unexpected #function context");
}

DeclName SILGenModule::getMagicFunctionName(SILDeclRef ref) {
  switch (ref.kind) {
  case SILDeclRef::Kind::Func:
    if (auto closure = ref.getAbstractClosureExpr())
      return getMagicFunctionName(closure);
    return getMagicFunctionName(cast<FuncDecl>(ref.getDecl()));
  case SILDeclRef::Kind::Initializer:
  case SILDeclRef::Kind::Allocator:
    return getMagicFunctionName(cast<ConstructorDecl>(ref.getDecl()));
  case SILDeclRef::Kind::Deallocator:
  case SILDeclRef::Kind::Destroyer:
    return getMagicFunctionName(cast<DestructorDecl>(ref.getDecl()));
  case SILDeclRef::Kind::GlobalAccessor:
    return getMagicFunctionName(cast<VarDecl>(ref.getDecl())->getDeclContext());
  case SILDeclRef::Kind::DefaultArgGenerator:
    return getMagicFunctionName(cast<DeclContext>(ref.getDecl()));
  case SILDeclRef::Kind::StoredPropertyInitializer:
  case SILDeclRef::Kind::PropertyWrapperBackingInitializer:
    return getMagicFunctionName(cast<VarDecl>(ref.getDecl())->getDeclContext());
  case SILDeclRef::Kind::PropertyWrapperInitFromProjectedValue:
    return getMagicFunctionName(cast<VarDecl>(ref.getDecl())->getDeclContext());
  case SILDeclRef::Kind::IVarInitializer:
    return getMagicFunctionName(cast<ClassDecl>(ref.getDecl()));
  case SILDeclRef::Kind::IVarDestroyer:
    return getMagicFunctionName(cast<ClassDecl>(ref.getDecl()));
  case SILDeclRef::Kind::EnumElement:
    return getMagicFunctionName(cast<EnumElementDecl>(ref.getDecl())
                                  ->getDeclContext());
  case SILDeclRef::Kind::AsyncEntryPoint:
  case SILDeclRef::Kind::EntryPoint: {
    auto *file = ref.getDecl()->getDeclContext()->getParentSourceFile();
    return getMagicFunctionName(file);
  }
  case SILDeclRef::Kind::RuntimeAttributeGenerator: {
    if (auto *var = dyn_cast<VarDecl>(ref.getDecl()))
      return var->getName();

    auto *DC = dyn_cast<DeclContext>(ref.getDecl());
    return getMagicFunctionName(DC ? DC : ref.getDecl()->getDeclContext());
  }
  }

  llvm_unreachable("Unhandled SILDeclRefKind in switch.");
}

void SILGenFunction::enterDebugScope(SILLocation Loc, bool isBindingScope,
                                     Optional<SILLocation> MacroExpansion,
                                     StringRef MacroName,
                                     Optional<SILLocation> MacroLoc) {
  auto *Parent = DebugScopeStack.size() ? DebugScopeStack.back().getPointer()
                                        : F.getDebugScope();
  auto *Scope = Parent;
  // Don't nest a scope for Loc under Parent unless it's actually different.
  if (RegularLocation(Parent->getLoc()) != RegularLocation(Loc)) {
    SILDebugScope *InlinedAt = nullptr;
    // Create an inline scope for a macro expansion.
    if (MacroExpansion && !MacroName.empty() && MacroLoc) {
      InlinedAt = new (SGM.M) SILDebugScope(RegularLocation(*MacroExpansion),
                                            &getFunction(), Parent);
      SILGenFunctionBuilder B(SGM);
      auto ExtInfo = SILFunctionType::ExtInfo::getThin();
      auto FunctionType = SILFunctionType::get(
          nullptr, ExtInfo, SILCoroutineKind::None,
          ParameterConvention::Direct_Unowned, /*Params*/ {}, /*yields*/ {},
          /*Results*/ {}, None, SubstitutionMap(), SubstitutionMap(),
          SGM.M.getASTContext());
      SILFunction *MacroFn = B.getOrCreateFunction(
          *MacroLoc, MacroName, SILLinkage::DefaultForDeclaration, FunctionType,
          IsNotBare, IsNotTransparent, IsNotSerialized, IsNotDynamic,
          IsNotDistributed, IsNotRuntimeAccessible);
      auto MacroScope = new (SGM.M) SILDebugScope(Loc, MacroFn);
      Parent = MacroScope;
    }
    Scope = new (SGM.M)
        SILDebugScope(RegularLocation(Loc), &getFunction(), Parent, InlinedAt);
  }
  DebugScopeStack.emplace_back(Scope, isBindingScope);
  B.setCurrentDebugScope(Scope);
}

  /// Return to the previous debug scope.
void SILGenFunction::leaveDebugScope() {
  // Pop any 'guard' scopes first.
  while (DebugScopeStack.back().getInt())
    DebugScopeStack.pop_back();

  // Pop the scope we're leaving now.
  DebugScopeStack.pop_back();
  if (DebugScopeStack.size())
    B.setCurrentDebugScope(DebugScopeStack.back().getPointer());
  // Don't reset the debug scope after leaving the outermost scope,
  // because the debugger is not expecting the function epilogue to
  // be in a different scope.
}

std::tuple<ManagedValue, SILType>
SILGenFunction::emitSiblingMethodRef(SILLocation loc,
                                     SILValue selfValue,
                                     SILDeclRef methodConstant,
                                     SubstitutionMap subMap) {
  SILValue methodValue;

  // If the method is dynamic, access it through runtime-hookable virtual
  // dispatch (viz. objc_msgSend for now).
  if (methodConstant.hasDecl()
      && methodConstant.getDecl()->shouldUseObjCDispatch()) {
    methodValue =
        emitDynamicMethodRef(
            loc, methodConstant,
            SGM.Types.getConstantInfo(getTypeExpansionContext(), methodConstant)
                .SILFnType)
            .getValue();
  } else {
    methodValue = emitGlobalFunctionRef(loc, methodConstant);
  }

  SILType methodTy = methodValue->getType();

  // Specialize the generic method.
  methodTy =
      methodTy.substGenericArgs(SGM.M, subMap, getTypeExpansionContext());

  return std::make_tuple(ManagedValue::forUnmanaged(methodValue),
                         methodTy);
}

void SILGenFunction::emitCaptures(SILLocation loc,
                                  SILDeclRef closure,
                                  CaptureEmission purpose,
                                  SmallVectorImpl<ManagedValue> &capturedArgs) {
  auto captureInfo = SGM.Types.getLoweredLocalCaptures(closure);
  // For boxed captures, we need to mark the contained variables as having
  // escaped for DI diagnostics.
  SmallVector<SILValue, 2> escapesToMark;
  
  // Partial applications take ownership of the context parameters, so we'll
  // need to pass ownership rather than merely guaranteeing parameters.
  bool canGuarantee;
  bool captureCanEscape = true;
  switch (purpose) {
  case CaptureEmission::PartialApplication:
    canGuarantee = false;
    break;
  case CaptureEmission::ImmediateApplication:
    canGuarantee = true;
    break;
  case CaptureEmission::AssignByWrapper:
    canGuarantee = false;
    captureCanEscape = false;
    break;
  }

  auto expansion = getTypeExpansionContext();

  for (auto capture : captureInfo.getCaptures()) {
    if (capture.isDynamicSelfMetadata()) {
      // The parameter type is the static Self type, but the value we
      // want to pass is the dynamic Self type, so upcast it.
      auto dynamicSelfMetatype = MetatypeType::get(
        captureInfo.getDynamicSelfType());
      SILType dynamicSILType = getLoweredType(dynamicSelfMetatype);

      SILValue value = B.createMetatype(loc, dynamicSILType);
      capturedArgs.push_back(ManagedValue::forUnmanaged(value));
      continue;
    }

    if (capture.isOpaqueValue()) {
      OpaqueValueExpr *opaqueValue = capture.getOpaqueValue();
      capturedArgs.push_back(
          emitRValueAsSingleValue(opaqueValue).ensurePlusOne(*this, loc));
      continue;
    }

    auto *vd = cast<VarDecl>(capture.getDecl());
    auto type = FunctionDC->mapTypeIntoContext(
      vd->getInterfaceType());
    auto valueType = FunctionDC->mapTypeIntoContext(
      vd->getValueInterfaceType());

    //
    // If we haven't emitted the captured value yet, we're forming a closure
    // to a local function before all of its captures have been emitted. Eg,
    //
    // func f() { g() } // transitive capture of 'x'
    // f() // closure formed here
    // var x = 123 // 'x' defined here
    // func g() { print(x) } // 'x' captured here
    //
    auto found = VarLocs.find(vd);
    if (found == VarLocs.end()) {
      auto &Diags = getASTContext().Diags;

      SourceLoc loc;
      if (closure.kind == SILDeclRef::Kind::DefaultArgGenerator) {
        auto *param = getParameterAt(closure.getDecl(),
                                     closure.defaultArgIndex);
        assert(param);
        loc = param->getLoc();
      } else {
        auto f = *closure.getAnyFunctionRef();
        loc = f.getLoc();
      }

      Diags.diagnose(loc, diag::capture_before_declaration,
                     vd->getBaseIdentifier());
      Diags.diagnose(vd->getLoc(), diag::captured_value_declared_here);
      Diags.diagnose(capture.getLoc(), diag::value_captured_here);

      // Emit an 'undef' of the correct type.
      switch (SGM.Types.getDeclCaptureKind(capture, expansion)) {
      case CaptureKind::Constant:
        capturedArgs.push_back(emitUndef(getLoweredType(type)));
        break;
      case CaptureKind::Immutable:
      case CaptureKind::StorageAddress: {
        auto ty = getLoweredType(type);
        if (SGM.M.useLoweredAddresses())
          ty = ty.getAddressType();
        capturedArgs.push_back(emitUndef(ty));
        break;
      }
      case CaptureKind::Box: {
        auto boxTy = SGM.Types.getContextBoxTypeForCapture(
            vd,
            SGM.Types.getLoweredRValueType(TypeExpansionContext::minimal(),
                                           type),
            FunctionDC->getGenericEnvironmentOfContext(),
            /*mutable*/ true);
        capturedArgs.push_back(emitUndef(boxTy));
        break;
      }
      }
      continue;
    }

    // Get an address value for a SILValue if it is address only in an type
    // expansion context without opaque archetype substitution.
    auto getAddressValue = [&](SILValue entryValue) -> SILValue {
      if (SGM.M.useLoweredAddresses()
          && SGM.Types
                 .getTypeLowering(
                     valueType,
                     TypeExpansionContext::noOpaqueTypeArchetypesSubstitution(
                         expansion.getResilienceExpansion()))
                 .isAddressOnly()
          && !entryValue->getType().isAddress()) {

        auto addr = emitTemporaryAllocation(vd, entryValue->getType());
        auto val = B.emitCopyValueOperation(vd, entryValue);
        auto &lowering = getTypeLowering(entryValue->getType());
        lowering.emitStore(B, vd, val, addr, StoreOwnershipQualifier::Init);
        entryValue = addr;
        enterDestroyCleanup(addr);
      } else if (entryValue->getType().is<SILBoxType>()) {
        // If we have a box with a noncopyable field, project it out.
        auto fieldTy = entryValue->getType().getSILBoxFieldType(&F, 0);
<<<<<<< HEAD
        if (fieldTy.isMoveOnlyType()) {
=======
        if (fieldTy.isMoveOnly()) {
>>>>>>> 53f284d7
          SILValue addr = B.createProjectBox(vd, entryValue, 0);
          if (vd->isLet()) {
            addr = B.createMarkMustCheckInst(
                vd, addr, MarkMustCheckInst::CheckKind::NoConsumeOrAssign);
          } else {
            addr = B.createMarkMustCheckInst(
                vd, addr,
                MarkMustCheckInst::CheckKind::AssignableButNotConsumable);
          }
          entryValue = addr;
        }
      }

      // Create a local temporary allocating and perform a store_borrow into the
      // memory.
      return entryValue;
    };

    auto Entry = found->second;
    switch (SGM.Types.getDeclCaptureKind(capture, expansion)) {
    case CaptureKind::Constant: {
      // let declarations.
      auto &tl = getTypeLowering(valueType);
      SILValue Val = Entry.value;
      bool eliminateMoveOnlyWrapper =
          Val->getType().isMoveOnlyWrapped() &&
          !vd->getInterfaceType()->is<SILMoveOnlyWrappedType>();

      if (!Val->getType().isAddress()) {
        // Our 'let' binding can guarantee the lifetime for the callee,
        // if we don't need to do anything more to it.
        if (canGuarantee && !vd->getInterfaceType()->is<ReferenceStorageType>()) {
          auto guaranteed = ManagedValue::forUnmanaged(Val).borrow(*this, loc);
          if (eliminateMoveOnlyWrapper)
            guaranteed = B.createGuaranteedMoveOnlyWrapperToCopyableValue(
                loc, guaranteed);
          capturedArgs.push_back(guaranteed);
          break;
        }

        // Just copy a by-val let.
        Val = B.emitCopyValueOperation(loc, Val);
        // If we need to unwrap a moveonlywrapped value, do so now but in an
        // owned way to ensure that the partial apply is viewed as a semantic
        // use of the value.
        if (eliminateMoveOnlyWrapper)
          Val = B.createOwnedMoveOnlyWrapperToCopyableValue(loc, Val);
      } else {
        // If we have a mutable binding for a 'let', such as 'self' in an
        // 'init' method, load it.
        Val = emitLoad(loc, Val, tl, SGFContext(), IsNotTake).forward(*this);
      }

      // If we're capturing an unowned pointer by value, we will have just
      // loaded it into a normal retained class pointer, but we capture it as
      // an unowned pointer.  Convert back now.
      if (vd->getInterfaceType()->is<ReferenceStorageType>())
        Val = emitConversionFromSemanticValue(loc, Val, getLoweredType(type));

      capturedArgs.push_back(emitManagedRValueWithCleanup(Val));
      break;
    }
    case CaptureKind::Immutable: {
      if (canGuarantee) {
        // No-escaping stored declarations are captured as the
        // address of the value.
        auto entryValue = getAddressValue(Entry.value);
        capturedArgs.push_back(ManagedValue::forBorrowedRValue(entryValue));
      }
      else if (!silConv.useLoweredAddresses()) {
        capturedArgs.push_back(
          B.createCopyValue(loc, ManagedValue::forUnmanaged(Entry.value)));
      } else {
        auto entryValue = getAddressValue(Entry.value);
        // We cannot pass a valid SILDebugVariable while creating the temp here
        // See rdar://60425582
        auto addr = B.createAllocStack(loc, entryValue->getType().getObjectType());
        enterDeallocStackCleanup(addr);
        B.createCopyAddr(loc, entryValue, addr, IsNotTake, IsInitialization);
        capturedArgs.push_back(ManagedValue::forLValue(addr));
      }
      break;
    }
    case CaptureKind::StorageAddress: {
      auto entryValue = getAddressValue(Entry.value);
      // No-escaping stored declarations are captured as the
      // address of the value.
      assert(entryValue->getType().isAddress() && "no address for captured var!");
      capturedArgs.push_back(ManagedValue::forLValue(entryValue));
      break;
    }

    case CaptureKind::Box: {
      auto entryType = Entry.value->getType();

      if (entryType.isObject() && entryType.isMoveOnly()) {
        // If we have a guaranteed object that is noncopyable, then we need to
        // put it into a box. We are actually always going to error on this, but
        // leave the erroring to the move checker. This occurs only with
        // guaranteed function arguments.
        auto *mmci = cast<MarkMustCheckInst>(Entry.value);
        auto *cvi = cast<CopyValueInst>(mmci->getOperand());
        (void)cvi;
        assert(isa<SILFunctionArgument>(cvi->getOperand()));

        auto boxType = SGM.Types.getContextBoxTypeForCapture(
            vd,
            SGM.Types.getLoweredRValueType(TypeExpansionContext::minimal(),
                                           vd->getType()),
            F.getGenericEnvironment(),
            /*mutable*/ true);
        AllocBoxInst *allocBox = B.createAllocBox(loc, boxType);
        ProjectBoxInst *boxAddress = B.createProjectBox(loc, allocBox, 0);
        SILValue copy = B.emitCopyValueOperation(loc, Entry.value);
        B.emitStoreValueOperation(loc, copy, boxAddress,
                                  StoreOwnershipQualifier::Init);
        if (canGuarantee)
          capturedArgs.push_back(
              emitManagedRValueWithCleanup(allocBox).borrow(*this, loc));
        else
          capturedArgs.push_back(emitManagedRValueWithCleanup(allocBox));
      } else {
        auto entryValue = getAddressValue(Entry.value);
        // LValues are captured as both the box owning the value and the
        // address of the value.
        assert(entryValue->getType().isAddress() &&
               "no address for captured var!");
        // Boxes of opaque return values stay opaque.
        auto minimalLoweredType = SGM.Types.getLoweredRValueType(
            TypeExpansionContext::minimal(), type->getCanonicalType());
        // If this is a boxed variable, we can use it directly.
        if (Entry.box &&
            entryValue->getType().getASTType() == minimalLoweredType) {
          // We can guarantee our own box to the callee.
          if (canGuarantee) {
            capturedArgs.push_back(
                ManagedValue::forUnmanaged(Entry.box).borrow(*this, loc));
          } else {
            capturedArgs.push_back(emitManagedRetain(loc, Entry.box));
          }
          if (captureCanEscape)
            escapesToMark.push_back(entryValue);
        } else {
          // Address only 'let' values are passed by box.  This isn't great, in
          // that a variable captured by multiple closures will be boxed for
          // each one.  This could be improved by doing an "isCaptured" analysis
          // when emitting address-only let constants, and emit them into an
          // alloc_box like a variable instead of into an alloc_stack.
          //
          // TODO: This might not be profitable anymore with guaranteed
          // captures, since we could conceivably forward the copied value into
          // the closure context and pass it down to the partially applied
          // function in-place.
          // TODO: Use immutable box for immutable captures.
          auto boxTy = SGM.Types.getContextBoxTypeForCapture(
              vd, minimalLoweredType,
              FunctionDC->getGenericEnvironmentOfContext(),
              /*mutable*/ true);

          AllocBoxInst *allocBox = B.createAllocBox(loc, boxTy);
          ProjectBoxInst *boxAddress = B.createProjectBox(loc, allocBox, 0);
          B.emitCopyAddrOperation(loc, entryValue, boxAddress, IsNotTake,
                                  IsInitialization);
          if (canGuarantee)
            capturedArgs.push_back(
                emitManagedRValueWithCleanup(allocBox).borrow(*this, loc));
          else
            capturedArgs.push_back(emitManagedRValueWithCleanup(allocBox));
        }
      }

      break;
    }
    }
  }
  
  // Mark box addresses as captured for DI purposes. The values must have
  // been fully initialized before we close over them.
  if (!escapesToMark.empty()) {
    B.createMarkFunctionEscape(loc, escapesToMark);
  }
}

ManagedValue
SILGenFunction::emitClosureValue(SILLocation loc, SILDeclRef constant,
                                 CanType expectedType,
                                 SubstitutionMap subs,
                                 bool alreadyConverted) {
  auto loweredCaptureInfo = SGM.Types.getLoweredLocalCaptures(constant);
  SGM.Types.setCaptureTypeExpansionContext(constant, SGM.M);
  
  auto constantInfo = getConstantInfo(getTypeExpansionContext(), constant);
  SILValue functionRef = emitGlobalFunctionRef(loc, constant, constantInfo);
  SILType functionTy = functionRef->getType();

  // Apply substitutions.
  auto pft = constantInfo.SILFnType;

  auto closure = *constant.getAnyFunctionRef();
  auto *dc = closure.getAsDeclContext()->getParent();
  if (dc->isLocalContext() && !loweredCaptureInfo.hasGenericParamCaptures()) {
    // If the lowered function type is not polymorphic but we were given
    // substitutions, we have a closure in a generic context which does not
    // capture generic parameters. Just drop the substitutions.
    subs = { };
  } else if (closure.getAbstractClosureExpr()) {
    // If we have a closure expression in generic context, Sema won't give
    // us substitutions, so we just use the forwarding substitutions from
    // context.
    subs = getForwardingSubstitutionMap();
  }

  bool wasSpecialized = false;
  if (!subs.empty()) {
    auto specialized =
        pft->substGenericArgs(F.getModule(), subs, getTypeExpansionContext());
    functionTy = SILType::getPrimitiveObjectType(specialized);
    wasSpecialized = true;
  }

  // If we're in top-level code, we don't need to physically capture script
  // globals, but we still need to mark them as escaping so that DI can flag
  // uninitialized uses.
  if (this == SGM.TopLevelSGF) {
    auto captureInfo = closure.getCaptureInfo();
    SGM.emitMarkFunctionEscapeForTopLevelCodeGlobals(
        loc, captureInfo);
  }
  
  if (loweredCaptureInfo.getCaptures().empty() && !wasSpecialized) {
    auto result = ManagedValue::forUnmanaged(functionRef);
    if (!alreadyConverted)
      result = emitOrigToSubstValue(loc, result,
                                    AbstractionPattern(expectedType),
                                    expectedType);
    return result;
  }

  SmallVector<ManagedValue, 4> capturedArgs;
  emitCaptures(loc, constant, CaptureEmission::PartialApplication,
               capturedArgs);

  // The partial application takes ownership of the context parameters.
  SmallVector<SILValue, 4> forwardedArgs;
  for (auto capture : capturedArgs)
    forwardedArgs.push_back(capture.forward(*this));

  auto calleeConvention = ParameterConvention::Direct_Guaranteed;

  auto toClosure =
    B.createPartialApply(loc, functionRef, subs, forwardedArgs,
                         calleeConvention);
  auto result = emitManagedRValueWithCleanup(toClosure);

  // Get the lowered AST types:
  //  - the original type
  auto origFormalType = AbstractionPattern(constantInfo.LoweredType);

  // - the substituted type
  auto substFormalType = expectedType;

  // Generalize if necessary.
  if (!alreadyConverted)
    result = emitOrigToSubstValue(loc, result, origFormalType,
                                  substFormalType);

  return result;
}

void SILGenFunction::emitFunction(FuncDecl *fd) {
  MagicFunctionName = SILGenModule::getMagicFunctionName(fd);

  auto captureInfo = SGM.M.Types.getLoweredLocalCaptures(SILDeclRef(fd));
  emitProlog(captureInfo, fd->getParameters(), fd->getImplicitSelfDecl(), fd,
             fd->getResultInterfaceType(), fd->hasThrows(), fd->getThrowsLoc());

  if (fd->isDistributedActorFactory()) {
    // Synthesize the factory function body
    emitDistributedActorFactory(fd);
  } else {
    prepareEpilog(fd->getResultInterfaceType(),
                  fd->hasThrows(), CleanupLocation(fd));

    emitProfilerIncrement(fd->getTypecheckedBody());

    // Emit the actual function body as usual
    emitStmt(fd->getTypecheckedBody());

    emitEpilog(fd);
  }

  mergeCleanupBlocks();
}

void SILGenFunction::emitClosure(AbstractClosureExpr *ace) {
  MagicFunctionName = SILGenModule::getMagicFunctionName(ace);
  OrigFnType = SGM.M.Types.getConstantAbstractionPattern(SILDeclRef(ace));
  
  auto resultIfaceTy = ace->getResultType()->mapTypeOutOfContext();
  auto captureInfo = SGM.M.Types.getLoweredLocalCaptures(
    SILDeclRef(ace));
  emitProlog(captureInfo, ace->getParameters(), /*selfParam=*/nullptr,
             ace, resultIfaceTy, ace->isBodyThrowing(), ace->getLoc(),
             SGM.M.Types.getConstantAbstractionPattern(SILDeclRef(ace)));
  prepareEpilog(resultIfaceTy, ace->isBodyThrowing(), CleanupLocation(ace));

  emitProfilerIncrement(ace);
  if (auto *ce = dyn_cast<ClosureExpr>(ace)) {
    emitStmt(ce->getBody());
  } else {
    auto *autoclosure = cast<AutoClosureExpr>(ace);
    // Closure expressions implicitly return the result of their body
    // expression.
    if (B.hasValidInsertionPoint()) {
      emitReturnExpr(ImplicitReturnLocation(ace),
                     autoclosure->getSingleExpressionBody());
    }
  }
  emitEpilog(ace);
}

ManagedValue emitBuiltinCreateAsyncTask(SILGenFunction &SGF, SILLocation loc,
                                        SubstitutionMap subs,
                                        ArrayRef<ManagedValue> args,
                                        SGFContext C);

void SILGenFunction::emitArtificialTopLevel(Decl *mainDecl) {
  // Create the argc and argv arguments.
  auto entry = B.getInsertionBB();
  auto paramTypeIter = F.getConventions()
                           .getParameterSILTypes(getTypeExpansionContext())
                           .begin();

  SILValue argc;
  SILValue argv;
  const bool isAsyncFunc =
      isa<FuncDecl>(mainDecl) && static_cast<FuncDecl *>(mainDecl)->hasAsync();
  if (!isAsyncFunc) {
    argc = entry->createFunctionArgument(*paramTypeIter);
    argv = entry->createFunctionArgument(*std::next(paramTypeIter));
  }

  switch (mainDecl->getArtificialMainKind()) {
  case ArtificialMainKind::UIApplicationMain: {
    // Emit a UIKit main.
    // return UIApplicationMain(C_ARGC, C_ARGV, nil, ClassName);

    auto *mainClass = cast<NominalTypeDecl>(mainDecl);

    CanType NSStringTy = SGM.Types.getNSStringType();
    CanType OptNSStringTy
      = OptionalType::get(NSStringTy)->getCanonicalType();

    // Look up UIApplicationMain.
    // FIXME: Doing an AST lookup here is gross and not entirely sound;
    // we're getting away with it because the types are guaranteed to already
    // be imported.
    ASTContext &ctx = getASTContext();
    
    ImportPath::Element UIKitName =
      {ctx.getIdentifier("UIKit"), SourceLoc()};
    
    ModuleDecl *UIKit = ctx
      .getClangModuleLoader()
      ->loadModule(SourceLoc(),
                   ImportPath::Module(llvm::makeArrayRef(UIKitName)));
    assert(UIKit && "couldn't find UIKit objc module?!");
    SmallVector<ValueDecl *, 2> results;
    UIKit->lookupQualified(UIKit,
                           DeclNameRef(ctx.getIdentifier("UIApplicationMain")),
                           NL_QualifiedDefault,
                           results);

    // As the comment above alludes, using a qualified lookup into UIKit is
    // *not* sound. In particular, it's possible for the lookup to find the
    // (deprecated) Swift copy of UIApplicationMain in UIKit and try to call
    // that instead of the C entrypoint. Let's try to force this to happen.
    auto FoundUIApplicationMain = llvm::find_if(results, [](const ValueDecl *VD) {
      return !VD->getClangNode().isNull();
    });
    assert(FoundUIApplicationMain != results.end() &&
           "Could not find a UIApplicationMain to call!");
    ValueDecl *UIApplicationMainDecl = *FoundUIApplicationMain;

    auto mainRef = SILDeclRef(UIApplicationMainDecl).asForeign();
    SILGenFunctionBuilder builder(SGM);
    auto UIApplicationMainFn =
        builder.getOrCreateFunction(mainClass, mainRef, NotForDefinition);
    auto fnTy = UIApplicationMainFn->getLoweredFunctionType();
    SILFunctionConventions fnConv(fnTy, SGM.M);

    // Get the class name as a string using NSStringFromClass.
    CanType mainClassTy = mainClass->getDeclaredInterfaceType()
        ->getCanonicalType();
    CanType mainClassMetaty = CanMetatypeType::get(mainClassTy,
                                                   MetatypeRepresentation::ObjC);
    CanType anyObjectTy = ctx.getAnyObjectType();
    CanType anyObjectMetaTy = CanExistentialMetatypeType::get(anyObjectTy,
                                                  MetatypeRepresentation::ObjC);

    auto paramConvention = ParameterConvention::Direct_Unowned;
    auto params = {SILParameterInfo(anyObjectMetaTy, paramConvention)};
    std::array<SILResultInfo, 1> resultInfos = {
        SILResultInfo(OptNSStringTy, ResultConvention::Autoreleased)};
    auto repr = SILFunctionType::Representation::CFunctionPointer;
    auto *clangFnType =
        ctx.getCanonicalClangFunctionType(params, resultInfos[0], repr);
    auto extInfo = SILFunctionType::ExtInfoBuilder()
                       .withRepresentation(repr)
                       .withClangFunctionType(clangFnType)
                       .build();

    auto NSStringFromClassType = SILFunctionType::get(
        nullptr, extInfo, SILCoroutineKind::None, paramConvention, params,
        /*yields*/ {}, resultInfos, /*error result*/ None, SubstitutionMap(),
        SubstitutionMap(), ctx);

    auto NSStringFromClassFn = builder.getOrCreateFunction(
        mainClass, "NSStringFromClass", SILLinkage::PublicExternal,
        NSStringFromClassType, IsBare, IsTransparent, IsNotSerialized,
        IsNotDynamic, IsNotDistributed, IsNotRuntimeAccessible);
    auto NSStringFromClass = B.createFunctionRef(mainClass, NSStringFromClassFn);
    SILValue metaTy = B.createMetatype(mainClass,
                             SILType::getPrimitiveObjectType(mainClassMetaty));
    metaTy = B.createInitExistentialMetatype(mainClass, metaTy,
                          SILType::getPrimitiveObjectType(anyObjectMetaTy),
                          {});
    SILValue optNameValue = B.createApply(
        mainClass, NSStringFromClass, {}, metaTy);
    ManagedValue optName = emitManagedRValueWithCleanup(optNameValue);

    // Fix up the string parameters to have the right type.
    SILType nameArgTy =
        fnConv.getSILArgumentType(3, B.getTypeExpansionContext());
    assert(nameArgTy ==
           fnConv.getSILArgumentType(2, B.getTypeExpansionContext()));
    (void)nameArgTy;
    assert(optName.getType() == nameArgTy);
    SILValue nilValue =
        getOptionalNoneValue(mainClass, getTypeLowering(OptNSStringTy));

    // Fix up argv to have the right type.
    auto argvTy = fnConv.getSILArgumentType(1, B.getTypeExpansionContext());

    SILType unwrappedTy = argvTy;
    if (Type innerTy = argvTy.getASTType()->getOptionalObjectType()) {
      auto canInnerTy = innerTy->getCanonicalType();
      unwrappedTy = SILType::getPrimitiveObjectType(canInnerTy);
    }

    auto managedArgv = ManagedValue::forUnmanaged(argv);

    if (unwrappedTy != argv->getType()) {
      auto converted =
          emitPointerToPointer(mainClass, managedArgv,
                               argv->getType().getASTType(),
                               unwrappedTy.getASTType());
      managedArgv = std::move(converted).getAsSingleValue(*this, mainClass);
    }

    if (unwrappedTy != argvTy) {
      managedArgv = getOptionalSomeValue(mainClass, managedArgv,
                                         getTypeLowering(argvTy));
    }

    auto UIApplicationMain = B.createFunctionRef(mainClass, UIApplicationMainFn);

    SILValue args[] = {argc, managedArgv.getValue(), nilValue,
                       optName.getValue()};

    B.createApply(mainClass, UIApplicationMain, SubstitutionMap(), args);
    SILValue r = B.createIntegerLiteral(mainClass,
                        SILType::getBuiltinIntegerType(32, ctx), 0);
    auto rType =
        F.getConventions().getSingleSILResultType(B.getTypeExpansionContext());
    if (r->getType() != rType)
      r = B.createStruct(mainClass, rType, r);

    Cleanups.emitCleanupsForReturn(mainClass, NotForUnwind);
    B.createReturn(mainClass, r);
    return;
  }

  case ArtificialMainKind::NSApplicationMain: {
    // Emit an AppKit main.
    // return NSApplicationMain(C_ARGC, C_ARGV);

    auto *mainClass = cast<NominalTypeDecl>(mainDecl);

    SILParameterInfo argTypes[] = {
      SILParameterInfo(argc->getType().getASTType(),
                       ParameterConvention::Direct_Unowned),
      SILParameterInfo(argv->getType().getASTType(),
                       ParameterConvention::Direct_Unowned),
    };
    auto NSApplicationMainType = SILFunctionType::get(
        nullptr,
        // Should be C calling convention, but NSApplicationMain
        // has an overlay to fix the type of argv.
        SILFunctionType::ExtInfo::getThin(), SILCoroutineKind::None,
        ParameterConvention::Direct_Unowned, argTypes,
        /*yields*/ {},
        SILResultInfo(argc->getType().getASTType(), ResultConvention::Unowned),
        /*error result*/ None, SubstitutionMap(), SubstitutionMap(),
        getASTContext());

    SILGenFunctionBuilder builder(SGM);
    auto NSApplicationMainFn = builder.getOrCreateFunction(
        mainClass, "NSApplicationMain", SILLinkage::PublicExternal,
        NSApplicationMainType, IsBare, IsTransparent, IsNotSerialized,
        IsNotDynamic, IsNotDistributed, IsNotRuntimeAccessible);

    auto NSApplicationMain = B.createFunctionRef(mainClass, NSApplicationMainFn);
    SILValue args[] = { argc, argv };

    B.createApply(mainClass, NSApplicationMain, SubstitutionMap(), args);
    SILValue r = B.createIntegerLiteral(mainClass,
                        SILType::getBuiltinIntegerType(32, getASTContext()), 0);
    auto rType =
        F.getConventions().getSingleSILResultType(B.getTypeExpansionContext());
    if (r->getType() != rType)
      r = B.createStruct(mainClass, rType, r);
    B.createReturn(mainClass, r);
    return;
  }

  case ArtificialMainKind::TypeMain: {
    // Emit a call to the main static function.
    // return Module.$main();
    auto *mainFunc = cast<FuncDecl>(mainDecl);
    auto moduleLoc = RegularLocation::getModuleLocation();
    auto *entryBlock = B.getInsertionBB();

    SILDeclRef mainFunctionDeclRef(mainFunc, SILDeclRef::Kind::Func);
    SILFunction *mainFunction =
        SGM.getFunction(mainFunctionDeclRef, NotForDefinition);

    ExtensionDecl *mainExtension =
        dyn_cast<ExtensionDecl>(mainFunc->getDeclContext());

    NominalTypeDecl *mainType;
    if (mainExtension) {
      mainType = mainExtension->getExtendedNominal();
    } else {
      mainType = cast<NominalTypeDecl>(mainFunc->getDeclContext());
    }
    auto metatype = B.createMetatype(mainType, getLoweredType(mainType->getInterfaceType()));

    auto mainFunctionRef = B.createFunctionRef(moduleLoc, mainFunction);

    auto builtinInt32Type = SILType::getBuiltinIntegerType(32, getASTContext());

    auto *exitBlock = createBasicBlock();
    SILValue exitCode =
        exitBlock->createPhiArgument(builtinInt32Type, OwnershipKind::None);
    B.setInsertionPoint(exitBlock);

    if (!mainFunc->hasAsync()) {
      auto returnType = F.getConventions().getSingleSILResultType(
          B.getTypeExpansionContext());
      if (exitCode->getType() != returnType)
        exitCode = B.createStruct(moduleLoc, returnType, exitCode);
      B.createReturn(moduleLoc, exitCode);
    } else {
      FuncDecl *exitFuncDecl = SGM.getExit();
      assert(exitFuncDecl && "Failed to find exit function declaration");
      SILFunction *exitSILFunc = SGM.getFunction(
          SILDeclRef(exitFuncDecl, SILDeclRef::Kind::Func, /*isForeign*/ true),
          NotForDefinition);

      SILFunctionType &funcType =
          *exitSILFunc->getLoweredType().getAs<SILFunctionType>();
      SILType retType = SILType::getPrimitiveObjectType(
          funcType.getParameters().front().getInterfaceType());
      exitCode = B.createStruct(moduleLoc, retType, exitCode);
      SILValue exitCall = B.createFunctionRef(moduleLoc, exitSILFunc);
      B.createApply(moduleLoc, exitCall, {}, {exitCode});
      B.createUnreachable(moduleLoc);
    }

    if (mainFunc->hasThrows()) {
      auto *successBlock = createBasicBlock();
      B.setInsertionPoint(successBlock);
      successBlock->createPhiArgument(SGM.Types.getEmptyTupleType(),
                                      OwnershipKind::None);
      SILValue zeroReturnValue =
          B.createIntegerLiteral(moduleLoc, builtinInt32Type, 0);
      B.createBranch(moduleLoc, exitBlock, {zeroReturnValue});

      auto *failureBlock = createBasicBlock();
      B.setInsertionPoint(failureBlock);
      SILValue error = failureBlock->createPhiArgument(
          SILType::getExceptionType(getASTContext()), OwnershipKind::Owned);
      // Log the error.
      B.createBuiltin(moduleLoc, getASTContext().getIdentifier("errorInMain"),
                      SGM.Types.getEmptyTupleType(), {}, {error});
      B.createEndLifetime(moduleLoc, error);
      SILValue oneReturnValue =
          B.createIntegerLiteral(moduleLoc, builtinInt32Type, 1);
      B.createBranch(moduleLoc, exitBlock, {oneReturnValue});

      B.setInsertionPoint(entryBlock);
      B.createTryApply(moduleLoc, mainFunctionRef, SubstitutionMap(),
                       {metatype}, successBlock, failureBlock);
    } else {
      B.setInsertionPoint(entryBlock);
      B.createApply(moduleLoc, mainFunctionRef, SubstitutionMap(), {metatype});
      SILValue returnValue =
          B.createIntegerLiteral(moduleLoc, builtinInt32Type, 0);
      B.createBranch(moduleLoc, exitBlock, {returnValue});
    }
    return;
  }
  }
}

void SILGenFunction::emitAsyncMainThreadStart(SILDeclRef entryPoint) {
  auto moduleLoc = RegularLocation::getModuleLocation();
  auto *entryBlock = B.getInsertionBB();
  auto paramTypeIter = F.getConventions()
                           .getParameterSILTypes(getTypeExpansionContext())
                           .begin();

  entryBlock->createFunctionArgument(*paramTypeIter);            // argc
  entryBlock->createFunctionArgument(*std::next(paramTypeIter)); // argv

  // Lookup necessary functions
  swift::ASTContext &ctx = entryPoint.getASTContext();

  B.setInsertionPoint(entryBlock);

  auto wrapCallArgs = [this, &moduleLoc](SILValue originalValue, FuncDecl *fd,
                            uint32_t paramIndex) -> SILValue {
    Type parameterType = fd->getParameters()->get(paramIndex)->getType();
    SILType paramSILType = SILType::getPrimitiveObjectType(parameterType->getCanonicalType());
    // If the types are the same, we don't need to do anything!
    if (paramSILType == originalValue->getType())
      return originalValue;
    return this->B.createStruct(moduleLoc, paramSILType, originalValue);
  };

  // Call CreateAsyncTask
  FuncDecl *builtinDecl = cast<FuncDecl>(getBuiltinValueDecl(
      ctx,
      ctx.getIdentifier(getBuiltinName(BuiltinValueKind::CreateAsyncTask))));
  auto subs = SubstitutionMap::get(builtinDecl->getGenericSignature(),
                                   {TupleType::getEmpty(ctx)},
                                   ArrayRef<ProtocolConformanceRef>{});

  SILValue mainFunctionRef = emitGlobalFunctionRef(moduleLoc, entryPoint);

  // Emit the CreateAsyncTask builtin
  TaskCreateFlags taskCreationFlagMask(0);
  taskCreationFlagMask.setInheritContext(true);
  SILValue taskFlags =
      emitWrapIntegerLiteral(moduleLoc, getLoweredType(ctx.getIntType()),
                             taskCreationFlagMask.getOpaqueValue());

  SILValue task =
      emitBuiltinCreateAsyncTask(*this, moduleLoc, subs,
                                 {ManagedValue::forUnmanaged(taskFlags),
                                  ManagedValue::forUnmanaged(mainFunctionRef)},
                                 {})
          .forward(*this);
  DestructureTupleInst *structure = B.createDestructureTuple(moduleLoc, task);
  task = structure->getResult(0);

  // Get swiftJobRun
  FuncDecl *swiftJobRunFuncDecl = SGM.getSwiftJobRun();
  assert(swiftJobRunFuncDecl && "Failed to find swift_job_run function decl");
  SILFunction *swiftJobRunSILFunc =
      SGM.getFunction(SILDeclRef(swiftJobRunFuncDecl, SILDeclRef::Kind::Func),
                      NotForDefinition);
  SILValue swiftJobRunFunc =
      B.createFunctionRefFor(moduleLoc, swiftJobRunSILFunc);

  // Convert task to job
  SILType JobType = SILType::getPrimitiveObjectType(
      getBuiltinType(ctx, "Job")->getCanonicalType());
  SILValue jobResult = B.createBuiltin(
      moduleLoc,
      ctx.getIdentifier(getBuiltinName(BuiltinValueKind::ConvertTaskToJob)),
      JobType, {}, {task});
  jobResult = wrapCallArgs(jobResult, swiftJobRunFuncDecl, 0);

  ModuleDecl * moduleDecl = entryPoint.getModuleContext();

  SILValue mainExecutor = emitMainExecutor(moduleLoc);
  mainExecutor = wrapCallArgs(mainExecutor, swiftJobRunFuncDecl, 1);

  // Run first part synchronously
  B.createApply(moduleLoc, swiftJobRunFunc, {}, {jobResult, mainExecutor});

  // Start Main loop!
  FuncDecl *drainQueueFuncDecl = SGM.getAsyncMainDrainQueue();
  if (!drainQueueFuncDecl) {
    // If it doesn't exist, we can conjure one up instead of crashing
    // @available(SwiftStdlib 5.5, *)
    // @_silgen_name("swift_task_asyncMainDrainQueue")
    // internal func _asyncMainDrainQueue() -> Never
    ParameterList *emptyParams = ParameterList::createEmpty(getASTContext());
    drainQueueFuncDecl = FuncDecl::createImplicit(
        getASTContext(), StaticSpellingKind::None,
        DeclName(
            getASTContext(),
            DeclBaseName(getASTContext().getIdentifier("_asyncMainDrainQueue")),
            /*Arguments*/ emptyParams),
        {}, /*async*/ false, /*throws*/ false, {}, emptyParams,
        getASTContext().getNeverType(), moduleDecl);
    drainQueueFuncDecl->getAttrs().add(new (getASTContext()) SILGenNameAttr(
        "swift_task_asyncMainDrainQueue", /*implicit*/ true));
  }

  SILFunction *drainQueueSILFunc = SGM.getFunction(
      SILDeclRef(drainQueueFuncDecl, SILDeclRef::Kind::Func), NotForDefinition);
  SILValue drainQueueFunc =
      B.createFunctionRefFor(moduleLoc, drainQueueSILFunc);
  B.createApply(moduleLoc, drainQueueFunc, {}, {});
  B.createUnreachable(moduleLoc);
  return;
}

void SILGenFunction::emitGeneratorFunction(SILDeclRef function, Expr *value,
                                           bool EmitProfilerIncrement) {
  auto *const topLevelValue = value;
  auto *dc = function.getDecl()->getInnermostDeclContext();
  MagicFunctionName = SILGenModule::getMagicFunctionName(function);

  RegularLocation Loc(value);
  Loc.markAutoGenerated();

  // If a default argument or stored property initializer value is a noescape
  // function type, strip the escape to noescape function conversion.
  if (function.kind == SILDeclRef::Kind::DefaultArgGenerator ||
      function.kind == SILDeclRef::Kind::StoredPropertyInitializer) {
    if (auto funType = value->getType()->getAs<AnyFunctionType>()) {
      if (funType->getExtInfo().isNoEscape()) {
        auto conv = cast<FunctionConversionExpr>(value);
        value = conv->getSubExpr();
        assert(funType->withExtInfo(funType->getExtInfo().withNoEscape(false))
                   ->isEqual(value->getType()));
      }
    }
  }

  // For a property wrapper backing initializer, form a parameter list
  // containing the wrapped or projected value.
  ParameterList *params = nullptr;
  if (function.kind == SILDeclRef::Kind::PropertyWrapperBackingInitializer ||
      function.kind == SILDeclRef::Kind::PropertyWrapperInitFromProjectedValue) {
    auto &ctx = getASTContext();
    auto param = new (ctx) ParamDecl(SourceLoc(), SourceLoc(),
                                     ctx.getIdentifier("$input_value"),
                                     SourceLoc(),
                                     ctx.getIdentifier("$input_value"),
                                     dc);
    param->setSpecifier(ParamSpecifier::Owned);
    param->setImplicit();
    auto vd = cast<VarDecl>(function.getDecl());
    if (function.kind == SILDeclRef::Kind::PropertyWrapperBackingInitializer) {
      param->setInterfaceType(vd->getPropertyWrapperInitValueInterfaceType());
    } else {
      auto *placeholder =
          vd->getPropertyWrapperInitializerInfo().getProjectedValuePlaceholder();
      auto interfaceType = placeholder->getType();
      if (interfaceType->hasArchetype())
        interfaceType = interfaceType->mapTypeOutOfContext();

      param->setInterfaceType(interfaceType);
    }

    params = ParameterList::create(ctx, SourceLoc(), {param}, SourceLoc());
  } else if (function.kind == SILDeclRef::Kind::RuntimeAttributeGenerator) {
    params = ParameterList::createEmpty(getASTContext());
  }

  auto captureInfo = SGM.M.Types.getLoweredLocalCaptures(function);
  auto interfaceType = value->getType()->mapTypeOutOfContext();
  emitProlog(captureInfo, params, /*selfParam=*/nullptr,
             dc, interfaceType, /*throws=*/false, SourceLoc());
  if (EmitProfilerIncrement) {
    // Emit a profiler increment for the top-level value, not looking through
    // any function conversions. This is necessary as the counter would have
    // been recorded for this expression, not the sub-expression.
    emitProfilerIncrement(topLevelValue);
  }
  prepareEpilog(interfaceType, false, CleanupLocation(Loc));

  {
    llvm::Optional<SILGenFunction::OpaqueValueRAII> opaqueValue;

    // For a property wrapper backing initializer, bind the opaque value used
    // in the initializer expression to the given parameter.
    if (function.kind == SILDeclRef::Kind::PropertyWrapperBackingInitializer) {
      auto var = cast<VarDecl>(function.getDecl());
      auto initInfo = var->getPropertyWrapperInitializerInfo();
      auto param = params->get(0);
      auto *placeholder = initInfo.getWrappedValuePlaceholder();
      opaqueValue.emplace(
          *this, placeholder->getOpaqueValuePlaceholder(),
          maybeEmitValueOfLocalVarDecl(param, AccessKind::Read));

      assert(value == initInfo.getInitFromWrappedValue());
    } else if (function.kind == SILDeclRef::Kind::PropertyWrapperInitFromProjectedValue) {
      auto var = cast<VarDecl>(function.getDecl());
      auto initInfo = var->getPropertyWrapperInitializerInfo();
      auto param = params->get(0);
      auto *placeholder = initInfo.getProjectedValuePlaceholder();
      opaqueValue.emplace(
          *this, placeholder->getOpaqueValuePlaceholder(),
          maybeEmitValueOfLocalVarDecl(param, AccessKind::Read));

      assert(value == initInfo.getInitFromProjectedValue());
    }

    emitReturnExpr(Loc, value);
  }

  emitEpilog(Loc);
  mergeCleanupBlocks();
}

void SILGenFunction::emitGeneratorFunction(SILDeclRef function, VarDecl *var) {
  MagicFunctionName = SILGenModule::getMagicFunctionName(function);

  RegularLocation loc(var);
  loc.markAutoGenerated();

  auto decl = function.getAbstractFunctionDecl();
  auto *dc = decl->getInnermostDeclContext();
  auto interfaceType = var->getValueInterfaceType();

  // If this is the backing storage for a property with an attached
  // wrapper that was initialized with '=', the stored property initializer
  // will be in terms of the original property's type.
  if (auto originalProperty = var->getOriginalWrappedProperty()) {
    if (originalProperty->isPropertyMemberwiseInitializedWithWrappedType()) {
      interfaceType = originalProperty->getPropertyWrapperInitValueInterfaceType();

      if (auto fnType = interfaceType->getAs<AnyFunctionType>()) {
        auto newExtInfo = fnType->getExtInfo().withNoEscape(false);
        interfaceType = fnType->withExtInfo(newExtInfo);
      }
    }
  }

  emitBasicProlog(/*paramList*/ nullptr, /*selfParam*/ nullptr,
                  interfaceType, dc, /*throws=*/ false,SourceLoc());
  prepareEpilog(interfaceType, false, CleanupLocation(loc));

  auto pbd = var->getParentPatternBinding();
  const auto i = pbd->getPatternEntryIndexForVarDecl(var);
  auto *anchorVar = pbd->getAnchoringVarDecl(i);
  auto subs = getForwardingSubstitutionMap();
  auto contextualType = dc->mapTypeIntoContext(interfaceType);
  auto resultType = contextualType->getCanonicalType();
  auto origResultType = AbstractionPattern(resultType);

  SmallVector<SILValue, 4> directResults;

  if (F.getConventions().hasIndirectSILResults()) {
    Scope scope(Cleanups, CleanupLocation(var));

    SmallVector<CleanupHandle, 4> cleanups;
    auto init = prepareIndirectResultInit(AbstractionPattern(resultType),
                                          resultType, directResults, cleanups);

    emitApplyOfStoredPropertyInitializer(loc, anchorVar, subs, resultType,
                                         origResultType,
                                         SGFContext(init.get()));

    for (auto cleanup : cleanups) {
      Cleanups.forwardCleanup(cleanup);
    }
  } else {
    Scope scope(Cleanups, CleanupLocation(var));

    // If we have no indirect results, just return the result.
    auto result = emitApplyOfStoredPropertyInitializer(loc, anchorVar, subs,
                                                       resultType,
                                                       origResultType,
                                                       SGFContext())
                    .ensurePlusOne(*this, loc);
    std::move(result).forwardAll(*this, directResults);
  }

  Cleanups.emitBranchAndCleanups(ReturnDest, loc, directResults);
  emitEpilog(loc);
}

void SILGenFunction::emitGeneratorFunction(
    SILDeclRef function, Type resultInterfaceType, BraceStmt *body,
    Optional<AbstractionPattern> pattern) {
  MagicFunctionName = SILGenModule::getMagicFunctionName(function);

  RegularLocation loc(function.getDecl());
  loc.markAutoGenerated();

  auto *dc = function.getDecl()->getInnermostDeclContext();
  auto captureInfo = SGM.M.Types.getLoweredLocalCaptures(function);
  emitProlog(captureInfo, ParameterList::createEmpty(getASTContext()),
             /*selfParam=*/nullptr, dc, resultInterfaceType, /*throws=*/false,
             SourceLoc(), pattern);

  prepareEpilog(resultInterfaceType, /*hasThrows=*/false, CleanupLocation(loc));

  emitStmt(body);

  emitEpilog(loc);
  mergeCleanupBlocks();
}

Initialization *SILGenFunction::getSingleValueStmtInit(Expr *E) {
  if (SingleValueStmtInitStack.empty())
    return nullptr;

  // Check to see if this is an expression branch of an active
  // SingleValueStmtExpr initialization.
  if (!SingleValueStmtInitStack.back().Exprs.contains(E))
    return nullptr;

  return SingleValueStmtInitStack.back().Init;
}

void SILGenFunction::emitProfilerIncrement(ASTNode Node) {
  emitProfilerIncrement(ProfileCounterRef::node(Node));
}

void SILGenFunction::emitProfilerIncrement(ProfileCounterRef Ref) {
  // Ignore functions which aren't set up for instrumentation.
  SILProfiler *SP = F.getProfiler();
  if (!SP)
    return;
  if (!SP->hasRegionCounters() || !getModule().getOptions().UseProfile.empty())
    return;

  const auto &RegionCounterMap = SP->getRegionCounterMap();
  auto CounterIt = RegionCounterMap.find(Ref);

  assert(CounterIt != RegionCounterMap.end() &&
         "cannot increment non-existent counter");

  // If we're at an unreachable point, the increment can be elided as the
  // counter cannot be incremented.
  if (!B.hasValidInsertionPoint())
    return;

  B.createIncrementProfilerCounter(
      Ref.getLocation(), CounterIt->second, SP->getPGOFuncName(),
      SP->getNumRegionCounters(), SP->getPGOFuncHash());
}

ProfileCounter SILGenFunction::loadProfilerCount(ASTNode Node) const {
  if (SILProfiler *SP = F.getProfiler())
    return SP->getExecutionCount(Node);
  return ProfileCounter();
}

Optional<ASTNode> SILGenFunction::getPGOParent(ASTNode Node) const {
  if (SILProfiler *SP = F.getProfiler())
    return SP->getPGOParent(Node);
  return None;
}

SILValue SILGenFunction::emitUnwrapIntegerResult(SILLocation loc,
                                                 SILValue value) {
  // This is a loop because we want to handle types that wrap integer types,
  // like ObjCBool (which may be Bool or Int8).
  while (!value->getType().is<BuiltinIntegerType>()) {
    auto structDecl = value->getType().getStructOrBoundGenericStruct();
    assert(structDecl && "value for error result wasn't of struct type!");
    assert(structDecl->getStoredProperties().size() == 1);
    auto property = structDecl->getStoredProperties()[0];
    value = B.createStructExtract(loc, value, property);
  }

  return value;
}

SILValue SILGenFunction::emitWrapIntegerLiteral(SILLocation loc,
                                                SILType ty,
                                                unsigned value) {
  // Create a builtin integer literal value.
  if (auto intTy = ty.getAs<BuiltinIntegerType>()) {
    return B.createIntegerLiteral(loc, ty, value);
  }
  
  // Or wrap a value in a struct, potentially multiple times to handle types
  // that wrap integer types like ObjCBool (which may be Bool or Int8).
  auto structDecl = ty.getStructOrBoundGenericStruct();
  assert(structDecl && "value for error result wasn't of struct type!");
  assert(structDecl->getStoredProperties().size() == 1);
  auto property = structDecl->getStoredProperties()[0];
  auto propertyTy = ty.getFieldType(property, SGM.Types, getTypeExpansionContext());
  auto propertyValue = emitWrapIntegerLiteral(loc, propertyTy, value);
  return B.createStruct(loc, ty, propertyValue);
}<|MERGE_RESOLUTION|>--- conflicted
+++ resolved
@@ -373,11 +373,7 @@
       } else if (entryValue->getType().is<SILBoxType>()) {
         // If we have a box with a noncopyable field, project it out.
         auto fieldTy = entryValue->getType().getSILBoxFieldType(&F, 0);
-<<<<<<< HEAD
-        if (fieldTy.isMoveOnlyType()) {
-=======
         if (fieldTy.isMoveOnly()) {
->>>>>>> 53f284d7
           SILValue addr = B.createProjectBox(vd, entryValue, 0);
           if (vd->isLet()) {
             addr = B.createMarkMustCheckInst(
