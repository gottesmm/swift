//===--- CodeSynthesis.cpp - Type Checking for Declarations ---------------===//
//
// This source file is part of the Swift.org open source project
//
// Copyright (c) 2014 - 2016 Apple Inc. and the Swift project authors
// Licensed under Apache License v2.0 with Runtime Library Exception
//
// See http://swift.org/LICENSE.txt for license information
// See http://swift.org/CONTRIBUTORS.txt for the list of Swift project authors
//
//===----------------------------------------------------------------------===//
//
// This file implements semantic analysis for declarations.
//
//===----------------------------------------------------------------------===//

#include "CodeSynthesis.h"

#include "ConstraintSystem.h"
#include "TypeChecker.h"
#include "swift/AST/ASTWalker.h"
#include "swift/AST/Attr.h"
#include "swift/AST/Availability.h"
#include "swift/AST/Expr.h"
#include "swift/AST/ParameterList.h"
#include "llvm/ADT/SmallString.h"
#include "llvm/ADT/StringExtras.h"
using namespace swift;

const bool IsImplicit = true;

/// Insert the specified decl into the DeclContext's member list.  If the hint
/// decl is specified, the new decl is inserted next to the hint.
static void addMemberToContextIfNeeded(Decl *D, DeclContext *DC,
                                       Decl *Hint = nullptr) {
  if (auto *ntd = dyn_cast<NominalTypeDecl>(DC)) {
    ntd->addMember(D, Hint);
  } else if (auto *ed = dyn_cast<ExtensionDecl>(DC)) {
    ed->addMember(D, Hint);
  } else if (isa<SourceFile>(DC)) {
    auto *mod = DC->getParentModule();
    mod->getDerivedFileUnit().addDerivedDecl(cast<FuncDecl>(D));
  } else {
    assert((isa<AbstractFunctionDecl>(DC) || isa<FileUnit>(DC)) &&
           "Unknown declcontext");
  }
}

static ParamDecl *getParamDeclAtIndex(FuncDecl *fn, unsigned index) {
  return fn->getParameterLists().back()->get(index);
}

static VarDecl *getFirstParamDecl(FuncDecl *fn) {
  return getParamDeclAtIndex(fn, 0);
};


static ParamDecl *buildArgument(SourceLoc loc, DeclContext *DC,
                               StringRef name, Type type, bool isLet) {
  auto &context = DC->getASTContext();
  auto *param = new (context) ParamDecl(isLet, SourceLoc(), SourceLoc(),
                                        Identifier(), loc,
                                        context.getIdentifier(name),Type(), DC);
  param->setImplicit();
  param->getTypeLoc().setType(type);
  return param;
}

static ParamDecl *buildLetArgument(SourceLoc loc, DeclContext *DC,
                                  StringRef name, Type type) {
  return buildArgument(loc, DC, name, type, /*isLet*/ true);
}

static ParamDecl *buildInOutArgument(SourceLoc loc, DeclContext *DC,
                                     StringRef name, Type type) {
  return buildArgument(loc, DC, name, InOutType::get(type), /*isLet*/ false);
}

static Type getTypeOfStorage(AbstractStorageDecl *storage,
                             TypeChecker &TC) {
  if (auto var = dyn_cast<VarDecl>(storage)) {
    return TC.getTypeOfRValue(var, /*want interface type*/ false);
  } else {
    // None of the transformations done by getTypeOfRValue are
    // necessary for subscripts.
    auto subscript = cast<SubscriptDecl>(storage);
    return subscript->getElementType();
  }
}

/// Build a parameter list which can forward the formal index parameters of a
/// declaration.
///
/// \param prefix optional arguments to be prefixed onto the index
///   forwarding pattern.
static ParameterList *
buildIndexForwardingParamList(AbstractStorageDecl *storage,
                              ArrayRef<ParamDecl*> prefix) {
  auto &context = storage->getASTContext();
  auto subscript = dyn_cast<SubscriptDecl>(storage);

  // Fast path: if this isn't a subscript, just use whatever we have.
  if (!subscript)
    return ParameterList::create(context, prefix);

  // Clone the parameter list over for a new decl, so we get new ParamDecls.
  auto indices = subscript->getIndices()->clone(context,
                                                ParameterList::Implicit);
  if (prefix.empty())
    return indices;
  
  
  // Otherwise, we need to build up a new parameter list.
  SmallVector<ParamDecl*, 4> elements;

  // Start with the fields we were given, if there are any.
  elements.append(prefix.begin(), prefix.end());
  elements.append(indices->begin(), indices->end());
  return ParameterList::create(context, elements);
}

static FuncDecl *createGetterPrototype(AbstractStorageDecl *storage,
                                       TypeChecker &TC) {
  SourceLoc loc = storage->getLoc();

  // Create the parameter list for the getter.
  SmallVector<ParameterList*, 2> getterParams;

  // The implicit 'self' argument if in a type context.
  if (storage->getDeclContext()->isTypeContext())
    getterParams.push_back(ParameterList::createSelf(loc,
                                                     storage->getDeclContext(),
                                                     /*isStatic*/false));
    
  // Add an index-forwarding clause.
  getterParams.push_back(buildIndexForwardingParamList(storage, {}));

  SourceLoc staticLoc;
  if (auto var = dyn_cast<VarDecl>(storage)) {
    if (var->isStatic())
      staticLoc = var->getLoc();
  }

  auto storageType = getTypeOfStorage(storage, TC);

  auto getter = FuncDecl::create(
      TC.Context, staticLoc, StaticSpellingKind::None, loc, Identifier(), loc,
      SourceLoc(), SourceLoc(), /*GenericParams=*/nullptr, Type(), getterParams,
      TypeLoc::withoutLoc(storageType), storage->getDeclContext());
  getter->setImplicit();

  if (storage->isGetterMutating())
    getter->setMutating();

  // If the var is marked final, then so is the getter.
  if (storage->isFinal())
    makeFinal(TC.Context, getter);

  if (storage->isStatic())
    getter->setStatic();

  return getter;
}

static FuncDecl *createSetterPrototype(AbstractStorageDecl *storage,
                                       ParamDecl *&valueDecl,
                                       TypeChecker &TC) {
  SourceLoc loc = storage->getLoc();

  // Create the parameter list for the setter.
  SmallVector<ParameterList*, 2> params;

  // The implicit 'self' argument if in a type context.
  if (storage->getDeclContext()->isTypeContext()) {
    params.push_back(ParameterList::createSelf(loc,
                                               storage->getDeclContext(),
                                               /*isStatic*/false));
  }
  
  // Add a "(value : T, indices...)" argument list.
  auto storageType = getTypeOfStorage(storage, TC);
  valueDecl = buildLetArgument(storage->getLoc(),
                                     storage->getDeclContext(), "value",
                                     storageType);
  params.push_back(buildIndexForwardingParamList(storage, valueDecl));

  Type setterRetTy = TupleType::getEmpty(TC.Context);
  FuncDecl *setter = FuncDecl::create(
      TC.Context, /*StaticLoc=*/SourceLoc(), StaticSpellingKind::None, loc,
      Identifier(), loc, SourceLoc(), SourceLoc(), /*generic=*/nullptr, Type(),
      params, TypeLoc::withoutLoc(setterRetTy), storage->getDeclContext());
  setter->setImplicit();

  if (!storage->isSetterNonMutating())
    setter->setMutating();

  // If the var is marked final, then so is the getter.
  if (storage->isFinal())
    makeFinal(TC.Context, setter);

  if (storage->isStatic())
    setter->setStatic();

  return setter;
}

/// Returns the type of the self argument of a materializeForSet
/// callback.  If we don't have a meaningful direct self type, just
/// use something meaningless and hope it doesn't matter.
static Type getSelfTypeForMaterializeForSetCallback(ASTContext &ctx,
                                                    DeclContext *DC,
                                                    bool isStatic) {
  Type selfType = DC->getDeclaredTypeInContext();
  if (!selfType) {
    // This restriction is theoretically liftable by writing the necessary
    // contextual information into the callback storage.
    assert(!DC->isGenericContext() &&
           "no enclosing type for generic materializeForSet; callback "
           "will not be able to bind type arguments!");
    return TupleType::getEmpty(ctx);
  }

  // If we're in a protocol, we want to actually use the Self type.
  if (selfType->is<ProtocolType>()) {
    selfType = DC->getProtocolSelf()->getArchetype();
  }

  // Use the metatype if this is a static member.
  if (isStatic) {
    return MetatypeType::get(selfType, ctx);
  } else {
    return selfType;
  }
}

// True if the storage is dynamic or imported from Objective-C. In these cases,
// we need to emit a static materializeForSet thunk that dynamically dispatches
// to 'get' and 'set', rather than the normal dynamically dispatched
// materializeForSet that peer dispatches to 'get' and 'set'.
static bool needsDynamicMaterializeForSet(AbstractStorageDecl *storage) {
  return storage->isDynamic() || storage->hasClangNode();
}

// True if a generated accessor needs to be registered as an external decl.
bool needsToBeRegisteredAsExternalDecl(AbstractStorageDecl *storage) {
  // Either the storage itself was imported from Clang...
  if (storage->hasClangNode())
    return true;

  // ...or it was synthesized into an imported type.
  auto nominal = dyn_cast<NominalTypeDecl>(storage->getDeclContext());
  if (!nominal)
    return false;
  return nominal->hasClangNode();
}

static Type createMaterializeForSetReturnType(AbstractStorageDecl *storage,
                                              TypeChecker &TC) {
  auto &ctx = storage->getASTContext();
  SourceLoc loc = storage->getLoc();

  auto DC = storage->getDeclContext();

  if (DC->getDeclaredTypeInContext() &&
      DC->getDeclaredTypeInContext()->is<ErrorType>()) {
    return ErrorType::get(ctx);
  }

  Type callbackSelfType =
    getSelfTypeForMaterializeForSetCallback(ctx, DC, storage->isStatic());
  TupleTypeElt callbackArgs[] = {
    ctx.TheRawPointerType,
    InOutType::get(ctx.TheUnsafeValueBufferType),
    InOutType::get(callbackSelfType),
    MetatypeType::get(callbackSelfType, MetatypeRepresentation::Thick),
  };
  auto callbackExtInfo = FunctionType::ExtInfo()
    .withRepresentation(FunctionType::Representation::Thin);
  auto callbackType = FunctionType::get(TupleType::get(callbackArgs, ctx),
                                        TupleType::getEmpty(ctx),
                                        callbackExtInfo);

  // Try to make the callback type optional.  Don't crash if it doesn't
  // work, though.
  auto optCallbackType = TC.getOptionalType(loc, callbackType);
  if (!optCallbackType) optCallbackType = callbackType;

  TupleTypeElt retElts[] = {
    { ctx.TheRawPointerType },
    { optCallbackType },
  };
  return TupleType::get(retElts, ctx);
}

static FuncDecl *createMaterializeForSetPrototype(AbstractStorageDecl *storage,
                                                  TypeChecker &TC) {
  auto &ctx = storage->getASTContext();
  SourceLoc loc = storage->getLoc();

  // Create the parameter list:
  SmallVector<ParameterList*, 2> params;

  //  - The implicit 'self' argument if in a type context.
  auto DC = storage->getDeclContext();
  if (DC->isTypeContext())
    params.push_back(ParameterList::createSelf(loc, DC, /*isStatic*/false));

  //  - The buffer parameter, (buffer: Builtin.RawPointer,
  //                           inout storage: Builtin.UnsafeValueBuffer,
  //                           indices...).
  ParamDecl *bufferElements[] = {
    buildLetArgument(loc, DC, "buffer", ctx.TheRawPointerType),
    buildInOutArgument(loc, DC, "callbackStorage", ctx.TheUnsafeValueBufferType)
  };
  params.push_back(buildIndexForwardingParamList(storage, bufferElements));

  // The accessor returns (Builtin.RawPointer, (@convention(thin) (...) -> ())?),
  // where the first pointer is the materialized address and the
  // second is an optional callback.
  Type retTy = createMaterializeForSetReturnType(storage, TC);

  auto *materializeForSet = FuncDecl::create(
      ctx, /*StaticLoc=*/SourceLoc(), StaticSpellingKind::None, loc,
      Identifier(), loc, SourceLoc(), SourceLoc(), /*generic=*/nullptr, Type(),
      params, TypeLoc::withoutLoc(retTy), DC);
  materializeForSet->setImplicit();
  
  // materializeForSet is mutating and static if the setter is.
  auto setter = storage->getSetter();

  // Open-code the setMutating() calculation since we might run before
  // the setter has been type checked. Also as a hack, always mark the
  // setter mutating if we're inside a protocol, because it seems some
  // things break otherwise -- the root cause should be fixed eventually.
  materializeForSet->setMutating(
      setter->getDeclContext()->isProtocolOrProtocolExtensionContext() ||
      (!setter->getAttrs().hasAttribute<NonMutatingAttr>() &&
       !storage->isSetterNonMutating()));

  materializeForSet->setStatic(setter->isStatic());

  // materializeForSet is final if the storage is.
  if (storage->isFinal())
    makeFinal(ctx, materializeForSet);
  
  // If the storage is dynamic or ObjC-native, we can't add a dynamically-
  // dispatched method entry for materializeForSet, so force it to be
  // statically dispatched. ("final" would be inappropriate because the
  // property can still be overridden.)
  if (needsDynamicMaterializeForSet(storage))
    materializeForSet->setForcedStaticDispatch(true);

  // Make sure materializeForSet is available enough to access
  // the storage (and its getters/setters if it has them).
  SmallVector<const Decl *, 2> asAvailableAs;
  asAvailableAs.push_back(storage);
  if (FuncDecl *getter = storage->getGetter()) {
    asAvailableAs.push_back(getter);
  }
  if (FuncDecl *setter = storage->getSetter()) {
    asAvailableAs.push_back(setter);
  }

  AvailabilityInference::applyInferredAvailableAttrs(materializeForSet,
                                                        asAvailableAs, ctx);

  // If the property came from ObjC, we need to register this as an external
  // definition to be compiled.
  if (needsToBeRegisteredAsExternalDecl(storage))
    TC.Context.addExternalDecl(materializeForSet);
  
  return materializeForSet;
}

void swift::convertStoredVarInProtocolToComputed(VarDecl *VD, TypeChecker &TC) {
  auto *Get = createGetterPrototype(VD, TC);
  
  // Okay, we have both the getter and setter.  Set them in VD.
  VD->makeComputed(VD->getLoc(), Get, nullptr, nullptr, VD->getLoc());
  
  // We've added some members to our containing class, add them to the members
  // list.
  addMemberToContextIfNeeded(Get, VD->getDeclContext());

  // Type check the getter declaration.
  TC.typeCheckDecl(VD->getGetter(), true);
  TC.typeCheckDecl(VD->getGetter(), false);
}


/// Build an expression that evaluates the specified parameter list as a tuple
/// or paren expr, suitable for use in an applyexpr.
///
/// NOTE: This returns null if a varargs parameter exists in the list, as it
/// cannot be forwarded correctly yet.
///
static Expr *buildArgumentForwardingExpr(ArrayRef<ParamDecl*> params,
                                         ASTContext &ctx) {
  SmallVector<Identifier, 4> labels;
  SmallVector<SourceLoc, 4> labelLocs;
  SmallVector<Expr *, 4> args;
  
  for (auto param : params) {
    // We cannot express how to forward variadic parameters yet.
    if (param->isVariadic())
      return nullptr;
    
    Expr *ref = new (ctx) DeclRefExpr(param, DeclNameLoc(), /*implicit*/ true);
    if (param->getType()->is<InOutType>())
      ref = new (ctx) InOutExpr(SourceLoc(), ref, Type(), /*implicit=*/true);
    args.push_back(ref);
    
    labels.push_back(param->getArgumentName());
    labelLocs.push_back(SourceLoc());
  }
  
  // A single unlabelled value is not a tuple.
  if (args.size() == 1 && labels[0].empty())
    return args[0];
  
  return TupleExpr::create(ctx, SourceLoc(), args, labels, labelLocs,
                           SourceLoc(), false, IsImplicit);
}





/// Build a reference to the subscript index variables for this subscript
/// accessor.
static Expr *buildSubscriptIndexReference(ASTContext &ctx, FuncDecl *accessor) {
  // Pull out the body parameters, which we should have cloned
  // previously to be forwardable.  Drop the initial buffer/value
  // parameter in accessors that have one.
  auto params = accessor->getParameterLists().back()->getArray();
  auto accessorKind = accessor->getAccessorKind();

  // Ignore the value/buffer parameter.
  if (accessorKind != AccessorKind::IsGetter)
    params = params.slice(1);

  // Ignore the materializeForSet callback storage parameter.
  if (accessorKind == AccessorKind::IsMaterializeForSet)
    params = params.slice(1);
  
  // Okay, everything else should be forwarded, build the expression.
  auto result = buildArgumentForwardingExpr(params, ctx);
  assert(result && "FIXME: Cannot forward varargs");
  return result;
}

enum class SelfAccessKind {
  /// We're building a derived accessor on top of whatever this
  /// class provides.
  Peer,

  /// We're building a setter or something around an underlying
  /// implementation, which might be storage or inherited from a
  /// superclass.
  Super,
};

static Expr *buildSelfReference(VarDecl *selfDecl,
                                SelfAccessKind selfAccessKind,
                                TypeChecker &TC) {
  switch (selfAccessKind) {
  case SelfAccessKind::Peer:
    return new (TC.Context) DeclRefExpr(selfDecl, DeclNameLoc(), IsImplicit);

  case SelfAccessKind::Super:
    return new (TC.Context) SuperRefExpr(selfDecl, SourceLoc(), IsImplicit);
  }
  llvm_unreachable("bad self access kind");
}

namespace {
  /// A simple helper interface for buildStorageReference.
  class StorageReferenceContext {
    StorageReferenceContext(const StorageReferenceContext &) = delete;
  public:
    StorageReferenceContext() = default;
    virtual ~StorageReferenceContext() = default;

    /// Returns the declaration of the entity to use as the base of
    /// the access, or nil if no base is required.
    virtual VarDecl *getSelfDecl() const = 0;

    /// Returns an expression producing the index value, assuming that
    /// the storage is a subscript declaration.
    virtual Expr *getIndexRefExpr(ASTContext &ctx,
                                  SubscriptDecl *subscript) const = 0;
  };

  /// A reference to storage from within an accessor.
  class AccessorStorageReferenceContext : public StorageReferenceContext {
    FuncDecl *Accessor;
  public:
    AccessorStorageReferenceContext(FuncDecl *accessor) : Accessor(accessor) {}
    virtual ~AccessorStorageReferenceContext() = default;

    VarDecl *getSelfDecl() const override {
      return Accessor->getImplicitSelfDecl();
    }
    Expr *getIndexRefExpr(ASTContext &ctx,
                          SubscriptDecl *subscript) const override {
      return buildSubscriptIndexReference(ctx, Accessor);
    }
  };
}

/// Build an l-value for the storage of a declaration.
static Expr *buildStorageReference(
                             const StorageReferenceContext &referenceContext,
                                   AbstractStorageDecl *storage,
                                   AccessSemantics semantics,
                                   SelfAccessKind selfAccessKind,
                                   TypeChecker &TC) {
  ASTContext &ctx = TC.Context;

  VarDecl *selfDecl = referenceContext.getSelfDecl();
  if (!selfDecl) {
    return new (ctx) DeclRefExpr(storage, DeclNameLoc(), IsImplicit, semantics);
  }

  // If we should use a super access if applicable, and we have an
  // overridden decl, then use ordinary access to it.
  if (selfAccessKind == SelfAccessKind::Super) {
    if (auto overridden = storage->getOverriddenDecl()) {
      storage = overridden;
      semantics = AccessSemantics::Ordinary;
    } else {
      selfAccessKind = SelfAccessKind::Peer;
    }
  }

  Expr *selfDRE = buildSelfReference(selfDecl, selfAccessKind, TC);

  if (auto subscript = dyn_cast<SubscriptDecl>(storage)) {
    Expr *indices = referenceContext.getIndexRefExpr(ctx, subscript);
    return new (ctx) SubscriptExpr(selfDRE, indices, storage,
                                   IsImplicit, semantics);
  }

  // This is a potentially polymorphic access, which is unnecessary;
  // however, it shouldn't be problematic because any overrides
  // should also redefine materializeForSet.
  return new (ctx) MemberRefExpr(selfDRE, SourceLoc(), storage,
                                 DeclNameLoc(), IsImplicit, semantics);
}

static Expr *buildStorageReference(FuncDecl *accessor,
                                   AbstractStorageDecl *storage,
                                   AccessSemantics semantics,
                                   SelfAccessKind selfAccessKind,
                                   TypeChecker &TC) {
  return buildStorageReference(AccessorStorageReferenceContext(accessor),
                               storage, semantics, selfAccessKind, TC);
}

/// Load the value of VD.  If VD is an @override of another value, we call the
/// superclass getter.  Otherwise, we do a direct load of the value.
static Expr *createPropertyLoadOrCallSuperclassGetter(FuncDecl *accessor,
                                              AbstractStorageDecl *storage,
                                                      TypeChecker &TC) {
  return buildStorageReference(accessor, storage,
                               AccessSemantics::DirectToStorage,
                               SelfAccessKind::Super, TC);
}

/// Look up the NSCopying protocol from the Foundation module, if present.
/// Otherwise return null.
static ProtocolDecl *getNSCopyingProtocol(TypeChecker &TC,
                                          DeclContext *DC) {
  ASTContext &ctx = TC.Context;
  auto foundation = ctx.getLoadedModule(ctx.Id_Foundation);
  if (!foundation)
    return nullptr;

  SmallVector<ValueDecl *, 2> results;
  DC->lookupQualified(ModuleType::get(foundation),
                      ctx.getSwiftId(KnownFoundationEntity::NSCopying),
                      NL_QualifiedDefault | NL_KnownNonCascadingDependency,
                      /*resolver=*/nullptr,
                      results);

  if (results.size() != 1)
    return nullptr;

  return dyn_cast<ProtocolDecl>(results.front());
}



/// Synthesize the code to store 'Val' to 'VD', given that VD has an @NSCopying
/// attribute on it.  We know that VD is a stored property in a class, so we
/// just need to generate something like "self.property = val.copy(zone: nil)"
/// here.  This does some type checking to validate that the call will succeed.
static Expr *synthesizeCopyWithZoneCall(Expr *Val, VarDecl *VD,
                                        TypeChecker &TC) {
  auto &Ctx = TC.Context;

  // We support @NSCopying on class types (which conform to NSCopying),
  // protocols which conform, and option types thereof.
  Type UnderlyingType = TC.getTypeOfRValue(VD, /*want interface type*/false);

  bool isOptional = false;
  if (Type optionalEltTy = UnderlyingType->getAnyOptionalObjectType()) {
    UnderlyingType = optionalEltTy;
    isOptional = true;
  }

  // The element type must conform to NSCopying.  If not, emit an error and just
  // recovery by synthesizing without the copy call.
  auto *CopyingProto = getNSCopyingProtocol(TC, VD->getDeclContext());
  if (!CopyingProto || !TC.conformsToProtocol(UnderlyingType, CopyingProto,
                                              VD->getDeclContext(), None)) {
    TC.diagnose(VD->getLoc(), diag::nscopying_doesnt_conform);
    return Val;
  }

  // If we have an optional type, we have to "?" the incoming value to only
  // evaluate the subexpression if the incoming value is non-null.
  if (isOptional)
    Val = new (Ctx) BindOptionalExpr(Val, SourceLoc(), 0);

  // Generate:
  // (force_value_expr type='<null>'
  //   (call_expr type='<null>'
  //     (unresolved_dot_expr type='<null>' field 'copy'
  //       "Val")
  //     (paren_expr type='<null>'
  //       (nil_literal_expr type='<null>'))))
  auto UDE = new (Ctx) UnresolvedDotExpr(Val, SourceLoc(),
<<<<<<< HEAD
                                         Ctx.getIdentifier("copy"),
                                         SourceLoc(), /*implicit*/true);
=======
                                         Ctx.getIdentifier("copyWithZone"),
                                         DeclNameLoc(), /*implicit*/true);
>>>>>>> 87681ef0
  Expr *Nil = new (Ctx) NilLiteralExpr(SourceLoc(), /*implicit*/true);
  Nil = TupleExpr::create(Ctx, SourceLoc(), { Nil }, { Ctx.Id_zone },
                          { SourceLoc() }, SourceLoc(), false, true);

  //- (id)copyWithZone:(NSZone *)zone;
  Expr *Call = new (Ctx) CallExpr(UDE, Nil, /*implicit*/true);

  TypeLoc ResultTy;
  ResultTy.setType(VD->getType(), true);

  // If we're working with non-optional types, we're forcing the cast.
  if (!isOptional) {
    Call = new (Ctx) ForcedCheckedCastExpr(Call, SourceLoc(), SourceLoc(),
                                           TypeLoc::withoutLoc(UnderlyingType));
    Call->setImplicit();
    return Call;
  }

  // We're working with optional types, so perform a conditional checked
  // downcast.
  Call = new (Ctx) ConditionalCheckedCastExpr(Call, SourceLoc(), SourceLoc(),
                                           TypeLoc::withoutLoc(UnderlyingType));
  Call->setImplicit();

  // Use OptionalEvaluationExpr to evaluate the "?".
  return new (Ctx) OptionalEvaluationExpr(Call);
}

/// In a synthesized accessor body, store 'value' to the appropriate element.
///
/// If the property is an override, we call the superclass setter.
/// Otherwise, we do a direct store of the value.
static void createPropertyStoreOrCallSuperclassSetter(FuncDecl *accessor,
                                                      Expr *value,
                                               AbstractStorageDecl *storage,
                                               SmallVectorImpl<ASTNode> &body,
                                                      TypeChecker &TC) {
  // If the storage is an @NSCopying property, then we store the
  // result of a copyWithZone call on the value, not the value itself.
  if (auto property = dyn_cast<VarDecl>(storage)) {
    if (property->getAttrs().hasAttribute<NSCopyingAttr>())
      value = synthesizeCopyWithZoneCall(value, property, TC);
  }

  // Create:
  //   (assign (decl_ref_expr(VD)), decl_ref_expr(value))
  // or:
  //   (assign (member_ref_expr(decl_ref_expr(self), VD)), decl_ref_expr(value))
  Expr *dest = buildStorageReference(accessor, storage,
                                     AccessSemantics::DirectToStorage,
                                     SelfAccessKind::Super, TC);

  body.push_back(new (TC.Context) AssignExpr(dest, SourceLoc(), value,
                                             IsImplicit));
}

/// Mark the accessor as transparent if we can.
///
/// If the storage is inside a fixed-layout nominal type, we can mark the
/// accessor as transparent, since in this case we just want it for abstraction
/// purposes (i.e., to make access to the variable uniform and to be able to
/// put the getter in a vtable).
///
/// If the storage is for a global stored property or a stored property of a
/// resilient type, we are synthesizing accessors to present a resilient
/// interface to the storage and they should not be transparent.
static void maybeMarkTransparent(FuncDecl *accessor,
                                 AbstractStorageDecl *storage,
                                 TypeChecker &TC) {
  auto *nominal = storage->getDeclContext()
      ->isNominalTypeOrNominalTypeExtensionContext();
  if (nominal && nominal->hasFixedLayout())
    accessor->getAttrs().add(new (TC.Context) TransparentAttr(IsImplicit));
}

/// Synthesize the body of a trivial getter.  For a non-member vardecl or one
/// which is not an override of a base class property, it performs a direct
/// storage load.  For an override of a base member property, it chains up to
/// super.
static void synthesizeTrivialGetter(FuncDecl *getter,
                                    AbstractStorageDecl *storage,
                                    TypeChecker &TC) {
  auto &ctx = TC.Context;
  
  Expr *result = createPropertyLoadOrCallSuperclassGetter(getter, storage, TC);
  ASTNode returnStmt = new (ctx) ReturnStmt(SourceLoc(), result, IsImplicit);

  SourceLoc loc = storage->getLoc();
  getter->setBody(BraceStmt::create(ctx, loc, returnStmt, loc, true));

  maybeMarkTransparent(getter, storage, TC);
 
  // Register the accessor as an external decl if the storage was imported.
  if (needsToBeRegisteredAsExternalDecl(storage))
    TC.Context.addExternalDecl(getter);
}

/// Synthesize the body of a trivial setter.
static void synthesizeTrivialSetter(FuncDecl *setter,
                                    AbstractStorageDecl *storage,
                                    VarDecl *valueVar,
                                    TypeChecker &TC) {
  if (storage->isInvalid()) return;

  auto &ctx = TC.Context;
  SourceLoc loc = storage->getLoc();

  auto *valueDRE = new (ctx) DeclRefExpr(valueVar, DeclNameLoc(), IsImplicit);
  SmallVector<ASTNode, 1> setterBody;
  createPropertyStoreOrCallSuperclassSetter(setter, valueDRE, storage,
                                            setterBody, TC);
  setter->setBody(BraceStmt::create(ctx, loc, setterBody, loc, true));

  maybeMarkTransparent(setter, storage, TC);

  // Register the accessor as an external decl if the storage was imported.
  if (needsToBeRegisteredAsExternalDecl(storage))
    TC.Context.addExternalDecl(setter);
}

/// Does a storage decl currently lacking accessor functions require a
/// setter to be synthesized?
static bool doesStorageNeedSetter(AbstractStorageDecl *storage) {
  assert(!storage->hasAccessorFunctions());
  switch (storage->getStorageKind()) {
  // Add a setter to a stored variable unless it's a let.
  case AbstractStorageDecl::Stored:
    return !cast<VarDecl>(storage)->isLet();

  // Addressed storage gets a setter if it has a mutable addressor.
  case AbstractStorageDecl::Addressed:
    return storage->getMutableAddressor() != nullptr;

  // These should already have accessor functions.
  case AbstractStorageDecl::StoredWithTrivialAccessors:
  case AbstractStorageDecl::StoredWithObservers:
  case AbstractStorageDecl::InheritedWithObservers:
  case AbstractStorageDecl::AddressedWithTrivialAccessors:
  case AbstractStorageDecl::AddressedWithObservers:
  case AbstractStorageDecl::ComputedWithMutableAddress:
    llvm_unreachable("already has accessor functions");

  case AbstractStorageDecl::Computed:
    llvm_unreachable("not stored");
  }
  llvm_unreachable("bad storage kind");
}

/// Add a materializeForSet accessor to the given declaration.
static FuncDecl *addMaterializeForSet(AbstractStorageDecl *storage,
                                      TypeChecker &TC) {
  auto materializeForSet = createMaterializeForSetPrototype(storage, TC);
  addMemberToContextIfNeeded(materializeForSet, storage->getDeclContext(),
                             storage->getSetter());
  storage->setMaterializeForSetFunc(materializeForSet);

  TC.computeAccessibility(materializeForSet);

  TC.validateDecl(materializeForSet);

  return materializeForSet;
}

/// Add trivial accessors to a Stored or Addressed property.
void swift::addTrivialAccessorsToStorage(AbstractStorageDecl *storage,
                                         TypeChecker &TC) {
  assert(!storage->hasAccessorFunctions() && "already has accessors?");

  // Create the getter.
  auto *getter = createGetterPrototype(storage, TC);

  // Create the setter.
  FuncDecl *setter = nullptr;
  ParamDecl *setterValueParam = nullptr;
  if (doesStorageNeedSetter(storage)) {
    setter = createSetterPrototype(storage, setterValueParam, TC);
  }
  
  // Okay, we have both the getter and setter.  Set them in VD.
  storage->addTrivialAccessors(getter, setter, nullptr);

  bool isDynamic = (storage->isDynamic() && storage->isObjC());
  if (isDynamic)
    getter->getAttrs().add(new (TC.Context) DynamicAttr(IsImplicit));

  // Synthesize and type-check the body of the getter.
  synthesizeTrivialGetter(getter, storage, TC);
  TC.typeCheckDecl(getter, true);
  TC.typeCheckDecl(getter, false);

  if (setter) {
    if (isDynamic)
      setter->getAttrs().add(new (TC.Context) DynamicAttr(IsImplicit));

    // Synthesize and type-check the body of the setter.
    synthesizeTrivialSetter(setter, storage, setterValueParam, TC);
    TC.typeCheckDecl(setter, true);
    TC.typeCheckDecl(setter, false);
  }

  auto *DC = storage->getDeclContext();

  // We've added some members to our containing context, add them to
  // the right list.
  addMemberToContextIfNeeded(getter, DC);
  if (setter)
    addMemberToContextIfNeeded(setter, DC);

  // If we're creating trivial accessors for a stored property of a
  // nominal type, the stored property is either witnessing a
  // protocol requirement or the nominal type is resilient. In both
  // cases, we need to expose a materializeForSet.
  //
  // Global stored properties don't get a materializeForSet.
  if (setter && DC->isNominalTypeOrNominalTypeExtensionContext()) {
    FuncDecl *materializeForSet = addMaterializeForSet(storage, TC);
    synthesizeMaterializeForSet(materializeForSet, storage, TC);
    TC.typeCheckDecl(materializeForSet, false);
  }
}

/// Add a trivial setter and materializeForSet to a
/// ComputedWithMutableAddress storage decl.
void swift::
synthesizeSetterForMutableAddressedStorage(AbstractStorageDecl *storage,
                                           TypeChecker &TC) {
  auto setter = storage->getSetter();
  assert(setter);
  assert(!storage->getSetter()->getBody());
  assert(storage->getStorageKind() ==
           AbstractStorageDecl::ComputedWithMutableAddress);

  // Synthesize and type-check the body of the setter.
  VarDecl *valueParamDecl = getFirstParamDecl(setter);
  synthesizeTrivialSetter(setter, storage, valueParamDecl, TC);
  TC.typeCheckDecl(setter, true);
  TC.typeCheckDecl(setter, false);
}

/// The specified AbstractStorageDecl was just found to satisfy a
/// protocol property requirement.  Ensure that it has the full
/// complement of accessors.
void TypeChecker::synthesizeWitnessAccessorsForStorage(
                                             AbstractStorageDecl *requirement,
                                             AbstractStorageDecl *storage) {
  // If the decl is stored, convert it to StoredWithTrivialAccessors
  // by synthesizing the full set of accessors.
  if (!storage->hasAccessorFunctions()) {
    addTrivialAccessorsToStorage(storage, *this);
    return;
  }
  
  // Otherwise, if the requirement is settable, ensure that there's a
  // materializeForSet function.
  //
  // @objc protocols don't need a materializeForSet since ObjC doesn't have
  // that concept.
  if (!requirement->isObjC() &&
      requirement->getSetter() && !storage->getMaterializeForSetFunc()) {
    FuncDecl *materializeForSet = addMaterializeForSet(storage, *this);
    synthesizeMaterializeForSet(materializeForSet, storage, *this);
    typeCheckDecl(materializeForSet, false);
  }
  return;
}

void swift::synthesizeMaterializeForSet(FuncDecl *materializeForSet,
                                        AbstractStorageDecl *storage,
                                        TypeChecker &TC) {
  // The body is actually emitted by SILGen

  maybeMarkTransparent(materializeForSet, storage, TC);

  TC.typeCheckDecl(materializeForSet, true);
  
  // Register the accessor as an external decl if the storage was imported.
  if (needsToBeRegisteredAsExternalDecl(storage))
    TC.Context.addExternalDecl(materializeForSet);
}

/// Given a VarDecl with a willSet: and/or didSet: specifier, synthesize the
/// (trivial) getter and the setter, which calls these.
void swift::synthesizeObservingAccessors(VarDecl *VD, TypeChecker &TC) {
  assert(VD->hasObservers());
  assert(VD->getGetter() && VD->getSetter() &&
         !VD->getGetter()->hasBody() && !VD->getSetter()->hasBody() &&
         "willSet/didSet var already has a getter or setter");
  
  auto &Ctx = VD->getASTContext();
  SourceLoc Loc = VD->getLoc();
  
  // The getter is always trivial: just perform a (direct!) load of storage, or
  // a call of a superclass getter if this is an override.
  auto *Get = VD->getGetter();
  synthesizeTrivialGetter(Get, VD, TC);

  // Okay, the getter is done, create the setter now.  Start by finding the
  // decls for 'self' and 'value'.
  auto *Set = VD->getSetter();
  auto *SelfDecl = Set->getImplicitSelfDecl();
  VarDecl *ValueDecl = Set->getParameterLists().back()->get(0);

  // The setter loads the oldValue, invokes willSet with the incoming value,
  // does a direct store, then invokes didSet with the oldValue.
  SmallVector<ASTNode, 6> SetterBody;

  // If there is a didSet, it will take the old value.  Load it into a temporary
  // 'let' so we have it for later.
  // TODO: check the body of didSet to only do this load (which may call the
  // superclass getter) if didSet takes an argument.
  VarDecl *OldValue = nullptr;
  if (VD->getDidSetFunc()) {
    Expr *OldValueExpr
      = createPropertyLoadOrCallSuperclassGetter(Set, VD, TC);
    
    OldValue = new (Ctx) VarDecl(/*isStatic*/false, /*isLet*/ true,
                                 SourceLoc(), Ctx.getIdentifier("tmp"),
                                 Type(), Set);
    OldValue->setImplicit();
    auto *tmpPattern = new (Ctx) NamedPattern(OldValue, /*implicit*/ true);
    auto tmpPBD = PatternBindingDecl::create(Ctx, SourceLoc(),
                                             StaticSpellingKind::None,
                                             SourceLoc(),
                                             tmpPattern, OldValueExpr, Set);
    tmpPBD->setImplicit();
    SetterBody.push_back(tmpPBD);
    SetterBody.push_back(OldValue);
  }
  
  // Create:
  //   (call_expr (dot_syntax_call_expr (decl_ref_expr(willSet)),
  //                                    (decl_ref_expr(self))),
  //              (declrefexpr(value)))
  // or:
  //   (call_expr (decl_ref_expr(willSet)), (declrefexpr(value)))
  if (auto willSet = VD->getWillSetFunc()) {
    Expr *Callee = new (Ctx) DeclRefExpr(willSet, DeclNameLoc(), /*imp*/true);
    auto *ValueDRE = new (Ctx) DeclRefExpr(ValueDecl, DeclNameLoc(),
                                           /*imp*/true);
    if (SelfDecl) {
      auto *SelfDRE = new (Ctx) DeclRefExpr(SelfDecl, DeclNameLoc(),
                                            /*imp*/true);
      Callee = new (Ctx) DotSyntaxCallExpr(Callee, SourceLoc(), SelfDRE);
    }
    SetterBody.push_back(new (Ctx) CallExpr(Callee, ValueDRE, true));

    // Make sure the didSet/willSet accessors are marked final if in a class.
    if (!willSet->isFinal() &&
        VD->getDeclContext()->isClassOrClassExtensionContext())
      makeFinal(Ctx, willSet);
  }
  
  // Create an assignment into the storage or call to superclass setter.
  auto *ValueDRE = new (Ctx) DeclRefExpr(ValueDecl, DeclNameLoc(), true);
  createPropertyStoreOrCallSuperclassSetter(Set, ValueDRE, VD, SetterBody, TC);

  // Create:
  //   (call_expr (dot_syntax_call_expr (decl_ref_expr(didSet)),
  //                                    (decl_ref_expr(self))),
  //              (decl_ref_expr(tmp)))
  // or:
  //   (call_expr (decl_ref_expr(didSet)), (decl_ref_expr(tmp)))
  if (auto didSet = VD->getDidSetFunc()) {
    auto *OldValueExpr = new (Ctx) DeclRefExpr(OldValue, DeclNameLoc(),
                                               /*impl*/true);
    Expr *Callee = new (Ctx) DeclRefExpr(didSet, DeclNameLoc(), /*imp*/true);
    if (SelfDecl) {
      auto *SelfDRE = new (Ctx) DeclRefExpr(SelfDecl, DeclNameLoc(),
                                            /*imp*/true);
      Callee = new (Ctx) DotSyntaxCallExpr(Callee, SourceLoc(), SelfDRE);
    }
    SetterBody.push_back(new (Ctx) CallExpr(Callee, OldValueExpr, true));

    // Make sure the didSet/willSet accessors are marked final if in a class.
    if (!didSet->isFinal() &&
        VD->getDeclContext()->isClassOrClassExtensionContext())
      makeFinal(Ctx, didSet);
  }

  Set->setBody(BraceStmt::create(Ctx, Loc, SetterBody, Loc, true));

  // Type check the body of the getter and setter.
  TC.typeCheckDecl(Get, true);
  TC.typeCheckDecl(Get, false);
  TC.typeCheckDecl(Set, true);
  TC.typeCheckDecl(Set, false);
}

static void convertNSManagedStoredVarToComputed(VarDecl *VD, TypeChecker &TC) {
  assert(VD->getStorageKind() == AbstractStorageDecl::Stored);

  // Create the getter.
  auto *Get = createGetterPrototype(VD, TC);

  // Create the setter.
  ParamDecl *SetValueDecl = nullptr;
  auto *Set = createSetterPrototype(VD, SetValueDecl, TC);

  // Okay, we have both the getter and setter.  Set them in VD.
  VD->makeComputed(VD->getLoc(), Get, Set, nullptr, VD->getLoc());

  TC.validateDecl(Get);
  TC.validateDecl(Set);

  // We've added some members to our containing class/extension, add them to
  // the members list.
  addMemberToContextIfNeeded(Get, VD->getDeclContext());
  addMemberToContextIfNeeded(Set, VD->getDeclContext());
}

namespace {
  /// This ASTWalker explores an expression tree looking for expressions (which
  /// are DeclContext's) and changes their parent DeclContext to NewDC.
  class RecontextualizeClosures : public ASTWalker {
    DeclContext *NewDC;
  public:
    RecontextualizeClosures(DeclContext *NewDC) : NewDC(NewDC) {}

    std::pair<bool, Expr *> walkToExprPre(Expr *E) override {
      // If we find a closure, update its declcontext and do *not* walk into it.
      if (auto CE = dyn_cast<AbstractClosureExpr>(E)) {
        CE->setParent(NewDC);
        return { false, E };
      }
      
      if (auto CLE = dyn_cast<CaptureListExpr>(E)) {
        // Make sure to recontextualize any decls in the capture list as well.
        for (auto &CLE : CLE->getCaptureList()) {
          CLE.Var->setDeclContext(NewDC);
          CLE.Init->setDeclContext(NewDC);
        }
      }

      return { true, E };
    }

    /// We don't want to recurse into declarations or statements.
    bool walkToDeclPre(Decl *) override { return false; }
    std::pair<bool, Stmt*> walkToStmtPre(Stmt *S) override { return {false,S}; }
  };
}

/// Synthesize the getter for a lazy property with the specified storage
/// vardecl.
static FuncDecl *completeLazyPropertyGetter(VarDecl *VD, VarDecl *Storage,
                                            TypeChecker &TC) {
  auto &Ctx = VD->getASTContext();

  // The getter checks the optional, storing the initial value in if nil.  The
  // specific pattern we generate is:
  //   get {
  //     let tmp1 = storage
  //     if tmp1 {
  //       return tmp1!
  //     }
  //     let tmp2 : Ty = <<initializer expression>>
  //     storage = tmp2
  //     return tmp2
  //   }
  auto *Get = VD->getGetter();
  TC.validateDecl(Get);

  SmallVector<ASTNode, 6> Body;

  // Load the existing storage and store it into the 'tmp1' temporary.
  auto *Tmp1VD = new (Ctx) VarDecl(/*isStatic*/false, /*isLet*/true,SourceLoc(),
                                   Ctx.getIdentifier("tmp1"), Type(), Get);
  Tmp1VD->setImplicit();

  auto *Tmp1PBDPattern = new (Ctx) NamedPattern(Tmp1VD, /*implicit*/true);
  auto *Tmp1Init = createPropertyLoadOrCallSuperclassGetter(Get, Storage, TC);
  auto *Tmp1PBD = PatternBindingDecl::create(Ctx, /*StaticLoc*/SourceLoc(),
                                             StaticSpellingKind::None,
                                             /*VarLoc*/SourceLoc(),
                                             Tmp1PBDPattern, Tmp1Init, Get);
  Body.push_back(Tmp1PBD);
  Body.push_back(Tmp1VD);

  // Build the early return inside the if.
  auto *Tmp1DRE = new (Ctx) DeclRefExpr(Tmp1VD, DeclNameLoc(), /*Implicit*/true,
                                        AccessSemantics::DirectToStorage);
  auto *EarlyReturnVal = new (Ctx) ForceValueExpr(Tmp1DRE, SourceLoc());
  auto *Return = new (Ctx) ReturnStmt(SourceLoc(), EarlyReturnVal,
                                      /*implicit*/true);

  // Build the "if" around the early return.
  Tmp1DRE = new (Ctx) DeclRefExpr(Tmp1VD, DeclNameLoc(), /*Implicit*/true,
                                  AccessSemantics::DirectToStorage);
  
  // Call through "hasValue" on the decl ref.
  Tmp1DRE->setType(OptionalType::get(VD->getType()));
  constraints::ConstraintSystem cs(TC,
                                   VD->getDeclContext(),
                                   constraints::ConstraintSystemOptions());
  constraints::Solution solution(cs, constraints::Score());
  auto HasValueExpr = solution.convertOptionalToBool(Tmp1DRE, nullptr);
  
  Body.push_back(new (Ctx) IfStmt(SourceLoc(), HasValueExpr, Return,
                                  /*elseloc*/SourceLoc(), /*else*/nullptr,
                                  /*implicit*/ true, Ctx));


  auto *Tmp2VD = new (Ctx) VarDecl(/*isStatic*/false, /*isLet*/true,
                                   SourceLoc(), Ctx.getIdentifier("tmp2"),
                                   VD->getType(), Get);
  Tmp2VD->setImplicit();


  // Take the initializer from the PatternBindingDecl for VD.
  // TODO: This doesn't work with complicated patterns like:
  //   lazy var (a,b) = foo()
  auto *InitValue = VD->getParentInitializer();
  auto PBD = VD->getParentPatternBinding();
  unsigned entryIndex = PBD->getPatternEntryIndexForVarDecl(VD);
  PBD->setInit(entryIndex, nullptr);
  PBD->setInitializerChecked(entryIndex);

  // Recontextualize any closure declcontexts nested in the initializer to
  // realize that they are in the getter function.
  InitValue->walk(RecontextualizeClosures(Get));


  Pattern *Tmp2PBDPattern = new (Ctx) NamedPattern(Tmp2VD, /*implicit*/true);
  Tmp2PBDPattern = new (Ctx) TypedPattern(Tmp2PBDPattern,
                                          TypeLoc::withoutLoc(VD->getType()),
                                          /*implicit*/true);

  auto *Tmp2PBD = PatternBindingDecl::create(Ctx, /*StaticLoc*/SourceLoc(),
                                             StaticSpellingKind::None,
                                             InitValue->getStartLoc(),
                                             Tmp2PBDPattern, InitValue, Get);
  Body.push_back(Tmp2PBD);
  Body.push_back(Tmp2VD);

  // Assign tmp2 into storage.
  auto Tmp2DRE = new (Ctx) DeclRefExpr(Tmp2VD, DeclNameLoc(), /*Implicit*/true,
                                       AccessSemantics::DirectToStorage);
  createPropertyStoreOrCallSuperclassSetter(Get, Tmp2DRE, Storage, Body, TC);

  // Return tmp2.
  Tmp2DRE = new (Ctx) DeclRefExpr(Tmp2VD, DeclNameLoc(), /*Implicit*/true,
                                  AccessSemantics::DirectToStorage);

  Body.push_back(new (Ctx) ReturnStmt(SourceLoc(), Tmp2DRE, /*implicit*/true));

  Get->setBody(BraceStmt::create(Ctx, VD->getLoc(), Body, VD->getLoc(),
                                 /*implicit*/true));

  return Get;
}


void TypeChecker::completeLazyVarImplementation(VarDecl *VD) {
  assert(VD->getAttrs().hasAttribute<LazyAttr>());
  assert(VD->getStorageKind() == AbstractStorageDecl::Computed &&
         "variable not validated yet");
  assert(!VD->isStatic() && "Static vars are already lazy on their own");

  // Create the storage property as an optional of VD's type.
  SmallString<64> NameBuf = VD->getName().str();
  NameBuf += ".storage";
  auto StorageName = Context.getIdentifier(NameBuf);
  auto StorageTy = OptionalType::get(VD->getType());

  auto *Storage = new (Context) VarDecl(/*isStatic*/false, /*isLet*/false,
                                        VD->getLoc(), StorageName, StorageTy,
                                        VD->getDeclContext());
  Storage->setUserAccessible(false);
  addMemberToContextIfNeeded(Storage, VD->getDeclContext(), VD);

  // Create the pattern binding decl for the storage decl.  This will get
  // default initialized to nil.
  Pattern *PBDPattern = new (Context) NamedPattern(Storage, /*implicit*/true);
  PBDPattern = new (Context) TypedPattern(PBDPattern,
                                          TypeLoc::withoutLoc(StorageTy),
                                          /*implicit*/true);
  auto *PBD = PatternBindingDecl::create(Context, /*staticloc*/SourceLoc(),
                                         StaticSpellingKind::None,
                                         /*varloc*/VD->getLoc(),
                                         PBDPattern, /*init*/nullptr,
                                         VD->getDeclContext());
  PBD->setImplicit();
  addMemberToContextIfNeeded(PBD, VD->getDeclContext());


  // Now that we've got the storage squared away, synthesize the getter.
  auto *Get = completeLazyPropertyGetter(VD, Storage, *this);

  // The setter just forwards on to storage without materializing the initial
  // value.
  auto *Set = VD->getSetter();
  validateDecl(Set);
  VarDecl *SetValueDecl = getFirstParamDecl(Set);
  // FIXME: This is wrong for observed properties.
  synthesizeTrivialSetter(Set, Storage, SetValueDecl, *this);

  // Mark the vardecl to be final, implicit, and private.  In a class, this
  // prevents it from being dynamically dispatched.  Note that we do this after
  // the accessors are set up, because we don't want the setter for the lazy
  // property to inherit these properties from the storage.
  if (VD->getDeclContext()->isClassOrClassExtensionContext())
    makeFinal(Context, Storage);
  Storage->setImplicit();
  Storage->setAccessibility(Accessibility::Private);
  Storage->setSetterAccessibility(Accessibility::Private);

  typeCheckDecl(Get, true);
  typeCheckDecl(Get, false);

  typeCheckDecl(Set, true);
  typeCheckDecl(Set, false);
}


/// Consider add a materializeForSet accessor to the given storage
/// decl (which has accessors).
void swift::maybeAddMaterializeForSet(AbstractStorageDecl *storage,
                                      TypeChecker &TC) {
  assert(storage->hasAccessorFunctions());

  // Be idempotent.  There are a bunch of places where we want to
  // ensure that there's a materializeForSet accessor.
  if (storage->getMaterializeForSetFunc()) return;

  // Never add materializeForSet to readonly declarations.
  if (!storage->getSetter()) return;

  // Don't bother if the declaration is invalid.
  if (storage->isInvalid()) return;

  // We only need materializeForSet in polymorphic contexts:
  NominalTypeDecl *container = storage->getDeclContext()
      ->isNominalTypeOrNominalTypeExtensionContext();
  if (!container) return;

  //   - in non-ObjC protocols, but not protocol extensions.
  if (auto protocol = dyn_cast<ProtocolDecl>(container)) {
    if (protocol->isObjC()) return;
    if (storage->getDeclContext()->isProtocolExtensionContext()) return;

  //   - in classes when the storage decl is not final and does
  //     not override a decl that requires a materializeForSet
  } else if (isa<ClassDecl>(container)) {
    if (storage->isFinal()) {
      auto overridden = storage->getOverriddenDecl();
      if (!overridden || !overridden->getMaterializeForSetFunc())
        return;
    }

  // Enums don't need this.
  } else if (isa<EnumDecl>(container)) {
    return;

  // Structs imported by Clang don't need this, because we can
  // synthesize it later.
  } else {
    assert(isa<StructDecl>(container));
    if (container->hasClangNode())
      return;
  }

  addMaterializeForSet(storage, TC);
}

void swift::maybeAddAccessorsToVariable(VarDecl *var, TypeChecker &TC) {
  // If we've already synthesized accessors or are currently in the process
  // of doing so, don't proceed.
  if (var->getGetter() || var->isBeingTypeChecked())
    return;

  // Local variables don't get accessors.
  if (var->getDeclContext()->isLocalContext())
    return;

  assert(!var->hasAccessorFunctions());

  // Lazy properties require special handling.
  if (var->getAttrs().hasAttribute<LazyAttr>()) {
    var->setIsBeingTypeChecked();

    auto *getter = createGetterPrototype(var, TC);
    // lazy getters are mutating on an enclosing value type.
    if (!var->getDeclContext()->isClassOrClassExtensionContext())
      getter->setMutating();
    getter->setAccessibility(var->getFormalAccess());

    ParamDecl *newValueParam = nullptr;
    auto *setter = createSetterPrototype(var, newValueParam, TC);
    var->makeComputed(var->getLoc(), getter, setter, nullptr,
                      var->getLoc());
    var->setIsBeingTypeChecked(false);

    TC.validateDecl(getter);
    TC.validateDecl(setter);

    addMemberToContextIfNeeded(getter, var->getDeclContext());
    addMemberToContextIfNeeded(setter, var->getDeclContext());
    return;
  }

  // Implicit properties don't get accessors.
  if (var->isImplicit())
    return;

  auto nominal = var->getDeclContext()->isNominalTypeOrNominalTypeExtensionContext();
  if (!nominal) {
    // Fixed-layout global variables don't get accessors.
    if (var->hasFixedLayout())
      return;

  // Stored properties in protocols are converted to computed
  // elsewhere.
  } else if (isa<ProtocolDecl>(nominal)) {
    return;

  // NSManaged properties on classes require special handling.
  } else if (isa<ClassDecl>(nominal)) {
    if (var->getAttrs().hasAttribute<NSManagedAttr>()) {
      var->setIsBeingTypeChecked();
      convertNSManagedStoredVarToComputed(var, TC);
      var->setIsBeingTypeChecked(false);
      return;
    }

  // Stored properties imported from Clang don't get accessors.
  } else if (isa<StructDecl>(nominal)) {
    if (nominal->hasClangNode())
      return;
  }

  // Stored properties in SIL mode don't get accessors.
  if (auto sourceFile = var->getDeclContext()->getParentSourceFile())
    if (sourceFile->Kind == SourceFileKind::SIL)
      return;

  // Everything else gets accessors.
  var->setIsBeingTypeChecked();
  addTrivialAccessorsToStorage(var, TC);
  var->setIsBeingTypeChecked(false);
}

/// \brief Create an implicit struct or class constructor.
///
/// \param decl The struct or class for which a constructor will be created.
/// \param ICK The kind of implicit constructor to create.
///
/// \returns The newly-created constructor, which has already been type-checked
/// (but has not been added to the containing struct or class).
ConstructorDecl *swift::createImplicitConstructor(TypeChecker &tc,
                                                  NominalTypeDecl *decl,
                                                  ImplicitConstructorKind ICK) {
  ASTContext &context = tc.Context;
  SourceLoc Loc = decl->getLoc();
  Accessibility accessLevel = decl->getFormalAccess();
  if (!decl->hasClangNode())
    accessLevel = std::min(accessLevel, Accessibility::Internal);

  // Determine the parameter type of the implicit constructor.
  SmallVector<ParamDecl*, 8> params;
  if (ICK == ImplicitConstructorKind::Memberwise) {
    assert(isa<StructDecl>(decl) && "Only struct have memberwise constructor");

    // Computed and static properties are not initialized.
    for (auto var : decl->getStoredProperties()) {
      if (var->isImplicit())
        continue;
      tc.validateDecl(var);
      
      // Initialized 'let' properties have storage, but don't get an argument
      // to the memberwise initializer since they already have an initial
      // value that cannot be overridden.
      if (var->isLet() && var->getParentInitializer())
        continue;
      
      accessLevel = std::min(accessLevel, var->getFormalAccess());

      auto varType = tc.getTypeOfRValue(var);

      // If var is a lazy property, its value is provided for the underlying
      // storage.  We thus take an optional of the properties type.  We only
      // need to do this because the implicit constructor is added before all
      // the properties are type checked.  Perhaps init() synth should be moved
      // later.
      if (var->getAttrs().hasAttribute<LazyAttr>())
        varType = OptionalType::get(varType);

      // Create the parameter.
      auto *arg = new (context) ParamDecl(/*IsLet*/true, SourceLoc(), 
                                          Loc, var->getName(),
                                          Loc, var->getName(), varType, decl);
      arg->setImplicit();
      params.push_back(arg);
    }
  }

  auto paramList = ParameterList::create(context, params);
  
  // Create the constructor.
  DeclName name(context, context.Id_init, paramList);
  auto *selfParam = ParamDecl::createSelf(Loc, decl,
                                          /*static*/false, /*inout*/true);
  auto *ctor = new (context) ConstructorDecl(name, Loc, OTK_None, SourceLoc(),
                                             selfParam, paramList,
                                             nullptr, SourceLoc(), decl);

  // Mark implicit.
  ctor->setImplicit();
  ctor->setAccessibility(accessLevel);

  if (ICK == ImplicitConstructorKind::Memberwise)
    ctor->setIsMemberwiseInitializer();

  // If we are defining a default initializer for a class that has a superclass,
  // it overrides the default initializer of its superclass. Add an implicit
  // 'override' attribute.
  if (auto classDecl = dyn_cast<ClassDecl>(decl)) {
    if (classDecl->getSuperclass())
      ctor->getAttrs().add(new (tc.Context) OverrideAttr(/*implicit=*/true));
  }

  // Type-check the constructor declaration.
  tc.typeCheckDecl(ctor, /*isFirstPass=*/true);

  // If the struct in which this constructor is being added was imported,
  // add it as an external definition.
  if (decl->hasClangNode()) {
    tc.Context.addExternalDecl(ctor);
  }

  return ctor;
}

/// Create a stub body that emits a fatal error message.
static void createStubBody(TypeChecker &tc, ConstructorDecl *ctor) {
  auto unimplementedInitDecl = tc.Context.getUnimplementedInitializerDecl(&tc);
  auto classDecl = ctor->getExtensionType()->getClassOrBoundGenericClass();
  if (!unimplementedInitDecl) {
    tc.diagnose(classDecl->getLoc(), diag::missing_unimplemented_init_runtime);
    return;
  }

  // Create a call to Swift._unimplemented_initializer
  auto loc = classDecl->getLoc();
  Expr *fn = new (tc.Context) DeclRefExpr(unimplementedInitDecl,
                                          DeclNameLoc(loc),
                                          /*Implicit=*/true);

  llvm::SmallString<64> buffer;
  StringRef fullClassName = tc.Context.AllocateCopy(
                              (classDecl->getModuleContext()->getName().str() +
                               "." +
                               classDecl->getName().str()).toStringRef(buffer));

  Expr *className = new (tc.Context) StringLiteralExpr(fullClassName, loc,
                                                       /*Implicit=*/true);
  className = new (tc.Context) ParenExpr(loc, className, loc, false);
  className->setImplicit();
  Expr *call = new (tc.Context) CallExpr(fn, className, /*Implicit=*/true);
  ctor->setBody(BraceStmt::create(tc.Context, SourceLoc(),
                                  ASTNode(call),
                                  SourceLoc(),
                                  /*Implicit=*/true));

  // Note that this is a stub implementation.
  ctor->setStubImplementation(true);
}

ConstructorDecl *
swift::createDesignatedInitOverride(TypeChecker &tc,
                                    ClassDecl *classDecl,
                                    ConstructorDecl *superclassCtor,
                                    DesignatedInitKind kind) {
  // Determine the initializer parameters.
  Type superInitType = superclassCtor->getInitializerInterfaceType();
  if (superInitType->is<GenericFunctionType>() ||
      classDecl->getGenericParamsOfContext()) {
    // FIXME: Handle generic initializers as well.
    return nullptr;
  }

  auto &ctx = tc.Context;

  // Create the 'self' declaration and patterns.
  auto *selfDecl = ParamDecl::createSelf(SourceLoc(), classDecl);

  // Create the initializer parameter patterns.
  OptionSet<ParameterList::CloneFlags> options = ParameterList::Implicit;
  options |= ParameterList::Inherited;
  auto *bodyParams = superclassCtor->getParameterList(1)->clone(ctx,options);
  
  // Create the initializer declaration.
  auto ctor = new (ctx) ConstructorDecl(superclassCtor->getFullName(), 
                                        classDecl->getBraces().Start,
                                        superclassCtor->getFailability(),
                                        SourceLoc(), selfDecl, bodyParams,
                                        nullptr, SourceLoc(), classDecl);
  ctor->setImplicit();
  ctor->setAccessibility(std::min(classDecl->getFormalAccess(),
                                  superclassCtor->getFormalAccess()));

  // Make sure the constructor is only as available as its superclass's
  // constructor.
  AvailabilityInference::applyInferredAvailableAttrs(ctor, superclassCtor,
                                                        ctx);

  // Configure 'self'.
  auto selfType = configureImplicitSelf(tc, ctor);

  // Set the type of the initializer.
  configureConstructorType(ctor, selfType, bodyParams->getType(ctx),
                           superclassCtor->isBodyThrowing());
  if (superclassCtor->isObjC()) {
    auto errorConvention = superclassCtor->getForeignErrorConvention();
    markAsObjC(tc, ctor, ObjCReason::ImplicitlyObjC, errorConvention);

    // Inherit the @objc name from the superclass initializer, if it
    // has one.
    if (auto objcAttr = superclassCtor->getAttrs().getAttribute<ObjCAttr>()) {
      if (objcAttr->hasName()) {
        auto *clonedAttr = objcAttr->clone(ctx);
        // Set it to implicit to disable printing it for SIL.
        clonedAttr->setImplicit(true);
        ctor->getAttrs().add(clonedAttr);
      }
    }
  }
  if (superclassCtor->isRequired())
    ctor->getAttrs().add(new (tc.Context) RequiredAttr(/*implicit=*/true));

  // Wire up the overrides.
  ctor->getAttrs().add(new (tc.Context) OverrideAttr(/*Implicit=*/true));
  checkOverrides(tc, ctor);

  if (kind == DesignatedInitKind::Stub) {
    // Make this a stub implementation.
    createStubBody(tc, ctor);
    return ctor;
  }

  // Form the body of a chaining designated initializer.
  assert(kind == DesignatedInitKind::Chaining);

  // Reference to super.init.
  Expr *superRef = new (ctx) SuperRefExpr(selfDecl, SourceLoc(),
                                          /*Implicit=*/true);
  Expr *ctorRef  = new (ctx) UnresolvedDotExpr(superRef, SourceLoc(),
                                               superclassCtor->getFullName(),
                                               DeclNameLoc(),
                                               /*Implicit=*/true);

  auto ctorArgs = buildArgumentForwardingExpr(bodyParams->getArray(), ctx);

  // If buildArgumentForwardingExpr failed, then it was because we tried to
  // forward varargs, which cannot be done yet.
  // TODO: We should be able to forward varargs!
  if (!ctorArgs) {
    tc.diagnose(classDecl->getLoc(),
                diag::unsupported_synthesize_init_variadic,
                classDecl->getDeclaredType());
    tc.diagnose(superclassCtor, diag::variadic_superclass_init_here);
    createStubBody(tc, ctor);
    return ctor;
  }

  Expr *superCall = new (ctx) CallExpr(ctorRef, ctorArgs, /*Implicit=*/true);
  if (superclassCtor->isBodyThrowing()) {
    superCall = new (ctx) TryExpr(SourceLoc(), superCall, Type(),
                                  /*Implicit=*/true);
  }
  ctor->setBody(BraceStmt::create(tc.Context, SourceLoc(),
                                  ASTNode(superCall),
                                  SourceLoc(),
                                  /*Implicit=*/true));

  return ctor;
}

void TypeChecker::addImplicitDestructor(ClassDecl *CD) {
  if (CD->hasDestructor() || CD->isInvalid())
    return;

  auto *selfDecl = ParamDecl::createSelf(CD->getLoc(), CD);

  auto *DD = new (Context) DestructorDecl(Context.Id_deinit, CD->getLoc(),
                                          selfDecl, CD);

  DD->setImplicit();

  // Type-check the destructor declaration.
  typeCheckDecl(DD, /*isFirstPass=*/true);

  // Create an empty body for the destructor.
  DD->setBody(BraceStmt::create(Context, CD->getLoc(), { }, CD->getLoc(),true));
  CD->addMember(DD);
  CD->setHasDestructor();
}<|MERGE_RESOLUTION|>--- conflicted
+++ resolved
@@ -631,13 +631,8 @@
   //     (paren_expr type='<null>'
   //       (nil_literal_expr type='<null>'))))
   auto UDE = new (Ctx) UnresolvedDotExpr(Val, SourceLoc(),
-<<<<<<< HEAD
                                          Ctx.getIdentifier("copy"),
-                                         SourceLoc(), /*implicit*/true);
-=======
-                                         Ctx.getIdentifier("copyWithZone"),
                                          DeclNameLoc(), /*implicit*/true);
->>>>>>> 87681ef0
   Expr *Nil = new (Ctx) NilLiteralExpr(SourceLoc(), /*implicit*/true);
   Nil = TupleExpr::create(Ctx, SourceLoc(), { Nil }, { Ctx.Id_zone },
                           { SourceLoc() }, SourceLoc(), false, true);
