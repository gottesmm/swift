//===----------------------------------------------------------------------===//
//
// This source file is part of the Swift.org open source project
//
// Copyright (c) 2014 - 2016 Apple Inc. and the Swift project authors
// Licensed under Apache License v2.0 with Runtime Library Exception
//
// See http://swift.org/LICENSE.txt for license information
// See http://swift.org/CONTRIBUTORS.txt for the list of Swift project authors
//
//===----------------------------------------------------------------------===//

//===----------------------------------------------------------------------===//
// FIXME: Workaround for inability to create existentials of protocols
// with associated types <rdar://problem/11689181>

// This file contains "existentials" for the protocols defined in
// Policy.swift.  Similar components should usually be defined next to
// their respective protocols.

internal struct _CollectionOf<
  IndexType_ : ForwardIndex, T
> : Collection {
  init(startIndex: IndexType_, endIndex: IndexType_,
      _ subscriptImpl: (IndexType_) -> T) {
    self.startIndex = startIndex
    self.endIndex = endIndex
    _subscriptImpl = subscriptImpl
  }

<<<<<<< HEAD
  /// Return an *iterator* over the elements of this *sequence*.
=======
  /// Returns a generator over the elements of this sequence.
>>>>>>> b480ab1f
  ///
  /// - Complexity: O(1).
  func iterator() -> AnyIterator<T> {
    var index = startIndex
    return AnyIterator {
      () -> T? in
      if _fastPath(index != self.endIndex) {
        index._successorInPlace()
        return self._subscriptImpl(index)
      }
      return nil
    }
  }

  let startIndex: IndexType_
  let endIndex: IndexType_

  subscript(i: IndexType_) -> T {
    return _subscriptImpl(i)
  }

  let _subscriptImpl: (IndexType_) -> T
}<|MERGE_RESOLUTION|>--- conflicted
+++ resolved
@@ -28,11 +28,7 @@
     _subscriptImpl = subscriptImpl
   }
 
-<<<<<<< HEAD
-  /// Return an *iterator* over the elements of this *sequence*.
-=======
-  /// Returns a generator over the elements of this sequence.
->>>>>>> b480ab1f
+  /// Returns an iterator over the elements of this sequence.
   ///
   /// - Complexity: O(1).
   func iterator() -> AnyIterator<T> {
