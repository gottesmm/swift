--- conflicted
+++ resolved
@@ -457,19 +457,11 @@
   %3 = alloc_stack $Optional<Int32>
   inject_enum_addr %3 : $*Optional<Int32>, #Optional.None!enumelt
   %5 = tuple ()
-<<<<<<< HEAD
-  %6 = load %3#1 : $*Optional<Int32>
-  store %6 to %1#1 : $*Optional<Int32>
-  dealloc_stack %3#0 : $*@local_storage Optional<Int32>
-  %9 = class_method %0 : $Base, #Base.foo!1 : Base -> () throws -> Int32? , $@convention(method) (@guaranteed Base) -> (Optional<Int32>, @error ErrorProtocol)
-  try_apply %9(%0) : $@convention(method) (@guaranteed Base) -> (Optional<Int32>, @error ErrorProtocol), normal bb1, error bb4
-=======
   %6 = load %3 : $*Optional<Int32>
   store %6 to %1 : $*Optional<Int32>
   dealloc_stack %3 : $*Optional<Int32>
-  %9 = class_method %0 : $Base, #Base.foo!1 : Base -> () throws -> Int32? , $@convention(method) (@guaranteed Base) -> (Optional<Int32>, @error ErrorType)
-  try_apply %9(%0) : $@convention(method) (@guaranteed Base) -> (Optional<Int32>, @error ErrorType), normal bb1, error bb4
->>>>>>> b58522b8
+  %9 = class_method %0 : $Base, #Base.foo!1 : Base -> () throws -> Int32? , $@convention(method) (@guaranteed Base) -> (Optional<Int32>, @error ErrorProtocol)
+  try_apply %9(%0) : $@convention(method) (@guaranteed Base) -> (Optional<Int32>, @error ErrorProtocol), normal bb1, error bb4
 
 bb1(%11 : $Optional<Int32>):
   store %11 to %1 : $*Optional<Int32>
@@ -505,19 +497,11 @@
   %3 = alloc_stack $Optional<Base>
   inject_enum_addr %3 : $*Optional<Base>, #Optional.None!enumelt
   %5 = tuple ()
-<<<<<<< HEAD
-  %6 = load %3#1 : $*Optional<Base>
-  store %6 to %1#1 : $*Optional<Base>
-  dealloc_stack %3#0 : $*@local_storage Optional<Base>
-  %9 = class_method %0 : $Base, #Base.boo1!1 : Base -> () throws -> Base , $@convention(method) (@guaranteed Base) -> (@owned Base, @error ErrorProtocol)
-  try_apply %9(%0) : $@convention(method) (@guaranteed Base) -> (@owned Base, @error ErrorProtocol), normal bb1, error bb4
-=======
   %6 = load %3 : $*Optional<Base>
   store %6 to %1 : $*Optional<Base>
   dealloc_stack %3 : $*Optional<Base>
-  %9 = class_method %0 : $Base, #Base.boo1!1 : Base -> () throws -> Base , $@convention(method) (@guaranteed Base) -> (@owned Base, @error ErrorType)
-  try_apply %9(%0) : $@convention(method) (@guaranteed Base) -> (@owned Base, @error ErrorType), normal bb1, error bb4
->>>>>>> b58522b8
+  %9 = class_method %0 : $Base, #Base.boo1!1 : Base -> () throws -> Base , $@convention(method) (@guaranteed Base) -> (@owned Base, @error ErrorProtocol)
+  try_apply %9(%0) : $@convention(method) (@guaranteed Base) -> (@owned Base, @error ErrorProtocol), normal bb1, error bb4
 
 bb1(%11 : $Base):
   %12 = enum $Optional<Base>, #Optional.Some!enumelt.1, %11 : $Base
@@ -554,19 +538,11 @@
   %3 = alloc_stack $Optional<Base>
   inject_enum_addr %3 : $*Optional<Base>, #Optional.None!enumelt
   %5 = tuple ()
-<<<<<<< HEAD
-  %6 = load %3#1 : $*Optional<Base>
-  store %6 to %1#1 : $*Optional<Base>
-  dealloc_stack %3#0 : $*@local_storage Optional<Base>
-  %9 = class_method %0 : $Base, #Base.boo2!1 : Base -> () throws -> Base? , $@convention(method) (@guaranteed Base) -> (@owned Optional<Base>, @error ErrorProtocol)
-  try_apply %9(%0) : $@convention(method) (@guaranteed Base) -> (@owned Optional<Base>, @error ErrorProtocol), normal bb1, error bb4
-=======
   %6 = load %3 : $*Optional<Base>
   store %6 to %1 : $*Optional<Base>
   dealloc_stack %3 : $*Optional<Base>
-  %9 = class_method %0 : $Base, #Base.boo2!1 : Base -> () throws -> Base? , $@convention(method) (@guaranteed Base) -> (@owned Optional<Base>, @error ErrorType)
-  try_apply %9(%0) : $@convention(method) (@guaranteed Base) -> (@owned Optional<Base>, @error ErrorType), normal bb1, error bb4
->>>>>>> b58522b8
+  %9 = class_method %0 : $Base, #Base.boo2!1 : Base -> () throws -> Base? , $@convention(method) (@guaranteed Base) -> (@owned Optional<Base>, @error ErrorProtocol)
+  try_apply %9(%0) : $@convention(method) (@guaranteed Base) -> (@owned Optional<Base>, @error ErrorProtocol), normal bb1, error bb4
 
 bb1(%11 : $Optional<Base>):
   store %11 to %1 : $*Optional<Base>
@@ -658,15 +634,9 @@
   debug_value %3 : $CP2
   %5 = integer_literal $Builtin.Int32, 0
   %6 = struct $Int32 (%5 : $Builtin.Int32)
-<<<<<<< HEAD
-  store %6 to %0#1 : $*Int32
+  store %6 to %0 : $*Int32
   %8 = class_method %3 : $CP2, #CP2.foo!1 : CP2 -> () throws -> Int32 , $@convention(method) (@guaranteed CP2) -> (Int32, @error ErrorProtocol)
   try_apply %8(%3) : $@convention(method) (@guaranteed CP2) -> (Int32, @error ErrorProtocol), normal bb1, error bb4
-=======
-  store %6 to %0 : $*Int32
-  %8 = class_method %3 : $CP2, #CP2.foo!1 : CP2 -> () throws -> Int32 , $@convention(method) (@guaranteed CP2) -> (Int32, @error ErrorType)
-  try_apply %8(%3) : $@convention(method) (@guaranteed CP2) -> (Int32, @error ErrorType), normal bb1, error bb4
->>>>>>> b58522b8
 
 bb1(%10 : $Int32):
   store %10 to %0 : $*Int32
@@ -704,17 +674,10 @@
   store %5 to %2 : $*CP1
   %7 = integer_literal $Builtin.Int32, 0
   %8 = struct $Int32 (%7 : $Builtin.Int32)
-<<<<<<< HEAD
-  store %8 to %0#1 : $*Int32
-  %10 = open_existential_addr %1#1 : $*P to $*@opened("3F4928FC-364E-11E5-9488-B8E856428C60") P
+  store %8 to %0 : $*Int32
+  %10 = open_existential_addr %1 : $*P to $*@opened("3F4928FC-364E-11E5-9488-B8E856428C60") P
   %11 = witness_method $@opened("3F4928FC-364E-11E5-9488-B8E856428C60") P, #P.foo!1, %10 : $*@opened("3F4928FC-364E-11E5-9488-B8E856428C60") P : $@convention(witness_method) <τ_0_0 where τ_0_0 : P> (@in_guaranteed τ_0_0) -> (Int32, @error ErrorProtocol)
   try_apply %11<@opened("3F4928FC-364E-11E5-9488-B8E856428C60") P>(%10) : $@convention(witness_method) <τ_0_0 where τ_0_0 : P> (@in_guaranteed τ_0_0) -> (Int32, @error ErrorProtocol), normal bb1, error bb4
-=======
-  store %8 to %0 : $*Int32
-  %10 = open_existential_addr %1 : $*P to $*@opened("3F4928FC-364E-11E5-9488-B8E856428C60") P
-  %11 = witness_method $@opened("3F4928FC-364E-11E5-9488-B8E856428C60") P, #P.foo!1, %10 : $*@opened("3F4928FC-364E-11E5-9488-B8E856428C60") P : $@convention(witness_method) <τ_0_0 where τ_0_0 : P> (@in_guaranteed τ_0_0) -> (Int32, @error ErrorType)
-  try_apply %11<@opened("3F4928FC-364E-11E5-9488-B8E856428C60") P>(%10) : $@convention(witness_method) <τ_0_0 where τ_0_0 : P> (@in_guaranteed τ_0_0) -> (Int32, @error ErrorType), normal bb1, error bb4
->>>>>>> b58522b8
 
 bb1(%13 : $Int32):
   store %13 to %0 : $*Int32
@@ -761,15 +724,9 @@
   %5 = integer_literal $Builtin.Int32, 0
   %6 = struct $Int32 (%5 : $Builtin.Int32)
   %7 = enum $Optional<Int32>, #Optional.Some!enumelt.1, %6 : $Int32
-<<<<<<< HEAD
-  store %7 to %0#1 : $*Optional<Int32>
+  store %7 to %0 : $*Optional<Int32>
   %9 = class_method %3 : $Derived1, #Derived1.foo!1 : Derived1 -> () throws -> Int32? , $@convention(method) (@guaranteed Derived1) -> (Optional<Int32>, @error ErrorProtocol)
   try_apply %9(%3) : $@convention(method) (@guaranteed Derived1) -> (Optional<Int32>, @error ErrorProtocol), normal bb1, error bb4
-=======
-  store %7 to %0 : $*Optional<Int32>
-  %9 = class_method %3 : $Derived1, #Derived1.foo!1 : Derived1 -> () throws -> Int32? , $@convention(method) (@guaranteed Derived1) -> (Optional<Int32>, @error ErrorType)
-  try_apply %9(%3) : $@convention(method) (@guaranteed Derived1) -> (Optional<Int32>, @error ErrorType), normal bb1, error bb4
->>>>>>> b58522b8
 
 bb1(%11 : $Optional<Int32>):
   store %11 to %0 : $*Optional<Int32>
@@ -815,15 +772,9 @@
   %1 = alloc_ref $CP2
   %5 = integer_literal $Builtin.Int32, 0
   %6 = struct $Int32 (%5 : $Builtin.Int32)
-<<<<<<< HEAD
-  store %6 to %0#1 : $*Int32
+  store %6 to %0 : $*Int32
   %8 = class_method %1 : $CP2, #CP2.foo!1 : CP2 -> () throws -> Int32 , $@convention(method) (@guaranteed CP2) -> (Int32, @error ErrorProtocol)
   try_apply %8(%1) : $@convention(method) (@guaranteed CP2) -> (Int32, @error ErrorProtocol), normal bb1, error bb4
-=======
-  store %6 to %0 : $*Int32
-  %8 = class_method %1 : $CP2, #CP2.foo!1 : CP2 -> () throws -> Int32 , $@convention(method) (@guaranteed CP2) -> (Int32, @error ErrorType)
-  try_apply %8(%1) : $@convention(method) (@guaranteed CP2) -> (Int32, @error ErrorType), normal bb1, error bb4
->>>>>>> b58522b8
 
 bb1(%10 : $Int32):
   store %10 to %0 : $*Int32
